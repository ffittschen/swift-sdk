/****************************************************************************
* Copyright 2019, Optimizely, Inc. and contributors                        *
*                                                                          *
* Licensed under the Apache License, Version 2.0 (the "License");          *
* you may not use this file except in compliance with the License.         *
* You may obtain a copy of the License at                                  *
*                                                                          *
*    http://www.apache.org/licenses/LICENSE-2.0                            *
*                                                                          *
* Unless required by applicable law or agreed to in writing, software      *
* distributed under the License is distributed on an "AS IS" BASIS,        *
* WITHOUT WARRANTIES OR CONDITIONS OF ANY KIND, either express or implied. *
* See the License for the specific language governing permissions and      *
* limitations under the License.                                           *
***************************************************************************/

import UIKit
import Optimizely

@UIApplicationMain
class AppDelegate: UIResponder, UIApplicationDelegate {
    let logLevel = OptimizelyLogLevel.debug

    let sdkKey = "FCnSegiEkRry9rhVMroit4"
    let datafileName = "demoTestDatafile"
    let experimentKey = "background_experiment"
    let eventKey = "sample_conversion"

    let userId = String(Int.random(in: 0..<100000))
    let attributes: [String: Any?] = ["browser_type": "safari", "bool_attr": false]

    var window: UIWindow?
    var optimizely: OptimizelyClient!
    var storyboard: UIStoryboard {
        #if os(iOS)
        return UIStoryboard(name: "iOSMain", bundle: nil)
        #else
        return UIStoryboard(name: "tvOSMain", bundle: nil)
        #endif
    }

    func applicationDidFinishLaunching(_ application: UIApplication) {

        // initialize SDK in one of these two ways:
        // (1) asynchronous SDK initialization (RECOMMENDED)
        //     - fetch a JSON datafile from the server
        //     - network delay, but the local configuration is in sync with the server experiment settings
        // (2) synchronous SDK initialization
        //     - initialize immediately with the given JSON datafile or its cached copy
        //     - no network delay, but the local copy is not guaranteed to be in sync with the server experiment settings
        
        initializeOptimizelySDKWithCustomization()
    }

    // MARK: - Initialization Examples

    func initializeOptimizelySDKAsynchronous() {
        optimizely = OptimizelyClient(sdkKey: sdkKey, defaultLogLevel: logLevel)

        addListeners()

        optimizely.start { result in
            switch result {
            case .failure(let error):
                print("Optimizely SDK initiliazation failed: \(error)")
            case .success:
                print("Optimizely SDK initialized successfully!")
            }

            self.startWithRootViewController()
        }
    }

    func initializeOptimizelySDKSynchronous() {
        guard let localDatafilePath = Bundle.main.path(forResource: datafileName, ofType: "json") else {
            fatalError("Local datafile cannot be found")
        }

        optimizely = OptimizelyClient(sdkKey: sdkKey, defaultLogLevel: logLevel)
        
        addListeners()

        do {
            let datafileJSON = try String(contentsOfFile: localDatafilePath, encoding: .utf8)
            try optimizely.start(datafile: datafileJSON)
            
            print("Optimizely SDK initialized successfully!")
        } catch {
            print("Optimizely SDK initiliazation failed: \(error)")
        }

        startWithRootViewController()
    }

    func initializeOptimizelySDKWithCustomization() {
        // customization example (optional)

        let customLogger = CustomLogger()
        // 30 sec interval may be too frequent. This is for demo purpose.
        // This should be should be much larger (default = 10 mins).
        let customDownloadIntervalInSecs = 30

        optimizely = OptimizelyClient(sdkKey: sdkKey,
                                       logger: customLogger,
                                       periodicDownloadInterval: customDownloadIntervalInSecs,
                                       defaultLogLevel: logLevel)
    
        addListeners()
        
        // initialize SDK
<<<<<<< HEAD
        optimizely!.start { result in
            
            // For sample codes for APIs, see "Samples/SamplesForAPI.swift"
            SamplesForAPI.run(optimizely: self.optimizely)
            
=======
        optimizely.start { result in
>>>>>>> 4d268213
            switch result {
            case .failure(let error):
                print("Optimizely SDK initiliazation failed: \(error)")
            case .success:
                print("Optimizely SDK initialized successfully!")
            }
            self.startWithRootViewController()
        }
    }
    
    func addListeners() {
        // notification listeners

        let notificationCenter = optimizely.notificationCenter!
            
        _ = notificationCenter.addDecisionNotificationListener(decisionListener: { (type, userId, attributes, decisionInfo) in
            print("Received decision notification: \(type) \(userId) \(String(describing: attributes)) \(decisionInfo)")
        })
        
        _ = notificationCenter.addTrackNotificationListener(trackListener: { (eventKey, userId, attributes, eventTags, event) in
            print("Received track notification: \(eventKey) \(userId) \(String(describing: attributes)) \(String(describing: eventTags)) \(event)")
        })

        _ = notificationCenter.addDatafileChangeNotificationListener(datafileListener: { (_) in
            DispatchQueue.main.async {
                #if os(iOS)
                if let controller = self.window?.rootViewController {
                    let alert = UIAlertController(title: "Datafile Changed", message: nil, preferredStyle: .alert)
                    alert.addAction(UIAlertAction(title: "OK", style: UIAlertAction.Style.default))
                    controller.present(alert, animated: true)
                }
                #else
                print("Datafile changed")
                #endif

                if let controller = self.window?.rootViewController as? VariationViewController {
                    //controller.showCoupon = toggle == FeatureFlagToggle.on ? true : false;
                    controller.showCoupon = self.optimizely.isFeatureEnabled(featureKey: "show_coupon",
                                                                             userId: self.userId)
                }
            }
        })
        
        _ = optimizely.notificationCenter.addLogEventNotificationListener(logEventListener: { (url, event) in
            print("Received logEvent notification: \(url) \(event)")
        })
    }

    // MARK: - ViewControl

    func startWithRootViewController() {
        DispatchQueue.main.async {
            do {
                let variationKey = try self.optimizely.activate(experimentKey: self.experimentKey,
                                                           userId: self.userId,
                                                           attributes: self.attributes)
                self.openVariationView(variationKey: variationKey)
            } catch OptimizelyError.variationUnknown(self.userId, self.experimentKey) {
                print("Optimizely SDK activation cannot map this user to experiemnt")
                self.openVariationView(variationKey: nil)
            } catch {
                print("Optimizely SDK activation failed: \(error)")
                self.openFailureView()
            }
        }
    }

    func openVariationView(variationKey: String?) {
        if let variationViewController = storyboard.instantiateViewController(withIdentifier: "VariationViewController")
            as? VariationViewController {

            variationViewController.showCoupon = optimizely.isFeatureEnabled(featureKey: "show_coupon",
                                                                         userId: userId)
            variationViewController.optimizely = optimizely
            variationViewController.userId = userId
            variationViewController.variationKey = variationKey
            variationViewController.eventKey = eventKey

            window?.rootViewController = variationViewController
        }
    }

    func openFailureView() {
        window?.rootViewController = storyboard.instantiateViewController(withIdentifier: "FailureViewController")
    }

    // MARK: - AppDelegate

    func applicationWillResignActive(_ application: UIApplication) {
    }

    func applicationDidEnterBackground(_ application: UIApplication) {
    }

    func applicationWillEnterForeground(_ application: UIApplication) {
    }

    func applicationDidBecomeActive(_ application: UIApplication) {
    }

    func applicationWillTerminate(_ application: UIApplication) {
    }

    func application(_ application: UIApplication,
                     performFetchWithCompletionHandler completionHandler: (UIBackgroundFetchResult) -> Void) {

        // add background fetch task here

        completionHandler(.newData)
    }
}<|MERGE_RESOLUTION|>--- conflicted
+++ resolved
@@ -108,15 +108,11 @@
         addListeners()
         
         // initialize SDK
-<<<<<<< HEAD
         optimizely!.start { result in
             
             // For sample codes for APIs, see "Samples/SamplesForAPI.swift"
             SamplesForAPI.run(optimizely: self.optimizely)
             
-=======
-        optimizely.start { result in
->>>>>>> 4d268213
             switch result {
             case .failure(let error):
                 print("Optimizely SDK initiliazation failed: \(error)")
