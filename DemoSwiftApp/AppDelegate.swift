/****************************************************************************
 * Copyright 2017-2018, Optimizely, Inc. and contributors                   *
 *                                                                          *
 * Licensed under the Apache License, Version 2.0 (the "License");          *
 * you may not use this file except in compliance with the License.         *
 * You may obtain a copy of the License at                                  *
 *                                                                          *
 *    http://www.apache.org/licenses/LICENSE-2.0                            *
 *                                                                          *
 * Unless required by applicable law or agreed to in writing, software      *
 * distributed under the License is distributed on an "AS IS" BASIS,        *
 * WITHOUT WARRANTIES OR CONDITIONS OF ANY KIND, either express or implied. *
 * See the License for the specific language governing permissions and      *
 * limitations under the License.                                           *
 ***************************************************************************/

import UIKit
import Optimizely
#if os(iOS)
import Amplitude_iOS
#endif

@UIApplicationMain
class AppDelegate: UIResponder, UIApplicationDelegate {
    
    var window: UIWindow?
    var optimizely: OptimizelyManager?
    
    // generate random user ID on each app load
    let userId = String(Int(arc4random_uniform(300000)))
    
    // customizable settings
    let datafileName = "demoTestDatafile"
    let experimentKey = "background_experiment"
    let eventKey = "sample_conversion"
    let attributes = ["browser_type": "safari"]
    let sdkKey = "FCnSegiEkRry9rhVMroit4"
    
    var storyboard: UIStoryboard {
        #if os(iOS)
        return UIStoryboard(name: "iOSMain", bundle: nil)
        #else
        return UIStoryboard(name: "tvOSMain", bundle: nil)
        #endif
    }
    
    func applicationDidFinishLaunching(_ application: UIApplication) {
        
        // initialize SDK in one of these two ways:
        // (1) asynchronous SDK initialization (RECOMMENDED)
        //     - fetch a JSON datafile from the server
        //     - network delay, but the local configuration is in sync with the server experiment settings
        // (2) synchronous SDK initialization
        //     - initialize immediately with the given JSON datafile or its cached copy
        //     - no network delay, but the local copy is not guaranteed to be in sync with the server experiment settings
        
        initializeOptimizelySDKAsynchronous()
        //initializeOptimizelySDKSynchronous()
    }
    
    func initializeOptimizelySDKAsynchronous() {
        // customization example (optional)
        let customLogger = makeCustomLogger()
        
        optimizely = OptimizelyManager(sdkKey: sdkKey,
                                       logger: customLogger)

        // initialize Optimizely Client from a datafile download
        optimizely!.initializeSDK { result in
            switch result {
            case .failure(let error):
                print("Optimizely SDK initiliazation failed: \(error)")
                self.optimizely = nil
            case .success:
                print("Optimizely SDK initialized successfully!")
            }
            
            DispatchQueue.main.async {
                self.setRootViewController(optimizelyManager: self.optimizely)
            }
        }
    }
    
    func initializeOptimizelySDKSynchronous() {
        guard let localDatafilePath = Bundle(for: self.classForCoder).path(forResource: datafileName, ofType: "json") else {
            fatalError("Local datafile cannot be found")
        }
        
        // customization example (optional)
<<<<<<< HEAD
        let customLogger = makeCustomLogger()
        
        optimizely = OptimizelyManager(sdkKey: sdkKey,
                                       logger: customLogger)

=======
        
        optimizely = OptimizelyManager(sdkKey: sdkKey)
        
>>>>>>> e2c2d51f
        do {
            let datafileJSON = try String(contentsOfFile: localDatafilePath, encoding: .utf8)
            try optimizely!.initializeSDK(datafile: datafileJSON)
            print("Optimizely SDK initialized successfully!")
        } catch {
            print("Optimizely SDK initiliazation failed: \(error)")
            optimizely = nil
        }
        
        setRootViewController(optimizelyManager: self.optimizely)
    }
    
    func setRootViewController(optimizelyManager: OptimizelyManager?) {
        guard let optimizely = optimizely else {
            openFailureView()
            return
        }
        
        do {
            let variationKey = try optimizely.activate(experimentKey: experimentKey,
                                                       userId: userId,
                                                       attributes: attributes)
            openVariationView(optimizelyManager: optimizely, variationKey: variationKey)
        } catch OptimizelyError.experimentNotParticipated {
            print("Optimizely SDK activation cannot map this user to experiemnt")
            openVariationView(optimizelyManager: optimizely, variationKey: nil)
        } catch {
            print("Optimizely SDK activation failed: \(error)")
            openFailureView()
        }
    }
    
<<<<<<< HEAD

    func makeCustomLogger() -> OPTLogger {
        class Logger : OPTLogger {
            static var level:OptimizelyLogLevel?
            static var logLevel: OptimizelyLogLevel {
                get {
                    if let level = level {
                        return level
                    }
                    return .all
                }
                set {
                    if let _ = level {
                        // already set.
                    }
                    else {
                        level = newValue
                    }
                }
            }
            
            required init() {
                
            }
            
            func log(level: OptimizelyLogLevel, message: String) {
                if level.rawValue <= Logger.logLevel.rawValue {
                    print("🐱 - [\(level.name)] Kitty - \(message)")
                }
            }
            
        }
        
        return Logger()
=======
    func openVariationView(optimizelyManager: OptimizelyManager?, variationKey: String?) {
        let variationViewController = storyboard.instantiateViewController(withIdentifier: "VariationViewController") as! VariationViewController
        
        variationViewController.eventKey = eventKey
        variationViewController.userId = userId
        variationViewController.optimizelyManager = optimizelyManager
        variationViewController.variationKey = variationKey
        
        window?.rootViewController = variationViewController
>>>>>>> e2c2d51f
    }
    
    func openFailureView() {
        window?.rootViewController = storyboard.instantiateViewController(withIdentifier: "FailureViewController")
    }
    
    func applicationWillResignActive(_ application: UIApplication) {
    }
    
    func applicationDidEnterBackground(_ application: UIApplication) {
    }
    
    func applicationWillEnterForeground(_ application: UIApplication) {
    }
    
    func applicationDidBecomeActive(_ application: UIApplication) {
    }
    
    func applicationWillTerminate(_ application: UIApplication) {
    }
    
    func application(_ application: UIApplication, performFetchWithCompletionHandler completionHandler: (UIBackgroundFetchResult) -> Void) {
        NotificationCenter.default.post(name: NSNotification.Name("OPTLYbackgroundFetchDone"), object: nil)
        completionHandler(.newData)
    }
}
<|MERGE_RESOLUTION|>--- conflicted
+++ resolved
@@ -87,17 +87,11 @@
         }
         
         // customization example (optional)
-<<<<<<< HEAD
         let customLogger = makeCustomLogger()
         
         optimizely = OptimizelyManager(sdkKey: sdkKey,
                                        logger: customLogger)
 
-=======
-        
-        optimizely = OptimizelyManager(sdkKey: sdkKey)
-        
->>>>>>> e2c2d51f
         do {
             let datafileJSON = try String(contentsOfFile: localDatafilePath, encoding: .utf8)
             try optimizely!.initializeSDK(datafile: datafileJSON)
@@ -130,7 +124,6 @@
         }
     }
     
-<<<<<<< HEAD
 
     func makeCustomLogger() -> OPTLogger {
         class Logger : OPTLogger {
@@ -165,7 +158,8 @@
         }
         
         return Logger()
-=======
+    }
+
     func openVariationView(optimizelyManager: OptimizelyManager?, variationKey: String?) {
         let variationViewController = storyboard.instantiateViewController(withIdentifier: "VariationViewController") as! VariationViewController
         
@@ -175,7 +169,6 @@
         variationViewController.variationKey = variationKey
         
         window?.rootViewController = variationViewController
->>>>>>> e2c2d51f
     }
     
     func openFailureView() {
