//
//  BatchEventBuilder.swift
//  OptimizelySDK
//
//  Created by Thomas Zurkan on 12/13/18.
//  Copyright © 2018 Optimizely. All rights reserved.
//

import Foundation

class BatchEventBuilder {
<<<<<<< HEAD
    static private var logger = DefaultLogger.createInstance(logLevel: .debug)
    static func createImpressionEvent(config:ProjectConfig, decisionService:OPTDecisionService, experiment:Experiment, varionation:Variation, userId:String, attributes:Dictionary<String,Any>?) -> Data? {
=======
    static private var logger = HandlerRegistryService.shared.injectLogger()
    static func createImpressionEvent(config:OPTProjectConfig, decisionService:OPTDecisionService, experiment:OPTExperiment, varionation:OPTVariation, userId:String, attributes:Dictionary<String,Any>?) -> Data? {
>>>>>>> dd2a9bb0
        var decisions = [Decision]()
        
        let decision = Decision(variationID: varionation.id, campaignID: experiment.layerId, experimentID: experiment.id)
        
        decisions.append(decision)
        
        // create batch event.
        let early = Date.timeIntervalBetween1970AndReferenceDate * 1000
        let after = Date.timeIntervalSinceReferenceDate * 1000
        let fullNumber:Int64 = Int64(early + after)
        let dispatchEvent = DispatchEvent(timestamp: fullNumber, key: DispatchEvent.activateEventKey, entityID: experiment.layerId, uuid: UUID().uuidString)
        let snapShot = Snapshot(decisions: decisions, events: [dispatchEvent])
        
        let eventAttributes = getEventAttributes(config: config, attributes: attributes)
        
        let visitor = Visitor(attributes: eventAttributes, snapshots: [snapShot], visitorID: userId)
        let batchEvent = BatchEvent(revision: config.revision, accountID: config.accountId, clientVersion: "1.0", visitors: [visitor], projectID: config.projectId, clientName: "swift-sdk", anonymizeIP: config.anonymizeIP ?? false)
        
        if let data = try? JSONEncoder().encode(batchEvent) {
            return data
        }
        
        return nil

    }
    
    static func createConversionEvent(config:ProjectConfig, decisionService:OPTDecisionService, eventKey:String, userId:String, attributes:Dictionary<String,Any>?, eventTags:Dictionary<String, Any>?) -> Data? {
        
        guard let event = config.events?.filter({$0.key == eventKey}).first  else {
            return nil
        }
        let experimentIds = event.experimentIds
        let experiments = experimentIds.map { (id) -> Experiment? in
            config.experiments.filter({$0.id == id}).first
        }
        var decisions = [Decision]()
        for experiment in experiments where experiment != nil && experiment?.status == Experiment.Status.Running {
            if let variation = decisionService.getVariation(userId: userId, experiment: experiment!, attributes: attributes ?? [String:Any]()) {
                decisions.append(Decision(variationID: variation.id, campaignID: experiment!.layerId, experimentID: experiment!.id))
            }
        }
        
    // create batch event.
        let early = Date.timeIntervalBetween1970AndReferenceDate * 1000
        let after = Date.timeIntervalSinceReferenceDate * 1000
        let fullNumber:Int64 = Int64(early + after)
        let tags = eventTags?.mapValues({AttributeValue(value:$0)}).filter({$0.value != nil}) as? Dictionary<String, AttributeValue>
        var value:AttributeValue?
        var revenue:AttributeValue?
        
        if let val = eventTags?[DispatchEvent.valueKey], let v = AttributeValue(value: val) {
            value = v
        }
        if let rev = eventTags?[DispatchEvent.revenueKey], let r = AttributeValue(value: rev) {
            revenue = r
        }
        
        let dispatchEvent = DispatchEvent(timestamp: fullNumber, key: event.key, entityID: event.id, uuid: UUID().uuidString, tags: tags, value:value, revenue:revenue)
        
        let snapShot = Snapshot(decisions: decisions, events: [dispatchEvent])
        
        let eventAttributes = getEventAttributes(config: config, attributes: attributes)
        
        let visitor = Visitor(attributes: eventAttributes, snapshots: [snapShot], visitorID: userId)
        let batchEvent = BatchEvent(revision: config.revision, accountID: config.accountId, clientVersion: "1.0", visitors: [visitor], projectID: config.projectId, clientName: "swift-sdk", anonymizeIP: config.anonymizeIP ?? false)
        
        if let data = try? JSONEncoder().encode(batchEvent) {
            return data
        }

        return nil
    }
    
    static func getEventAttributes(config:ProjectConfig, attributes:Dictionary<String,Any>?)-> [EventAttribute] {
        var eventAttributes = [EventAttribute]()
        
        if let attributes = attributes {
            for attr in attributes.keys {
                if let attributeId = config.attributes.filter({$0.key == attr}).first?.id ?? (attr.hasPrefix("$opt_") ? attr : nil) {
                    if let eventValue = AttributeValue(value:attributes[attr]) {
                        let eventAttribute = EventAttribute(value: eventValue, key: attr, shouldIndex: true, type: "custom_attribute", entityID: attributeId)
                        eventAttributes.append(eventAttribute)
                    }
                }
                else {
                    logger?.log(level: .debug, message: "Attribute " + attr + " skipped. Not in datafile.")
                }
            }
        }
        return eventAttributes
    }

}<|MERGE_RESOLUTION|>--- conflicted
+++ resolved
@@ -9,13 +9,8 @@
 import Foundation
 
 class BatchEventBuilder {
-<<<<<<< HEAD
-    static private var logger = DefaultLogger.createInstance(logLevel: .debug)
+    static private var logger = HandlerRegistryService.shared.injectLogger()
     static func createImpressionEvent(config:ProjectConfig, decisionService:OPTDecisionService, experiment:Experiment, varionation:Variation, userId:String, attributes:Dictionary<String,Any>?) -> Data? {
-=======
-    static private var logger = HandlerRegistryService.shared.injectLogger()
-    static func createImpressionEvent(config:OPTProjectConfig, decisionService:OPTDecisionService, experiment:OPTExperiment, varionation:OPTVariation, userId:String, attributes:Dictionary<String,Any>?) -> Data? {
->>>>>>> dd2a9bb0
         var decisions = [Decision]()
         
         let decision = Decision(variationID: varionation.id, campaignID: experiment.layerId, experimentID: experiment.id)
