/****************************************************************************
* Copyright 2019, Optimizely, Inc. and contributors                        *
*                                                                          *
* Licensed under the Apache License, Version 2.0 (the "License");          *
* you may not use this file except in compliance with the License.         *
* You may obtain a copy of the License at                                  *
*                                                                          *
*    http://www.apache.org/licenses/LICENSE-2.0                            *
*                                                                          *
* Unless required by applicable law or agreed to in writing, software      *
* distributed under the License is distributed on an "AS IS" BASIS,        *
* WITHOUT WARRANTIES OR CONDITIONS OF ANY KIND, either express or implied. *
* See the License for the specific language governing permissions and      *
* limitations under the License.                                           *
***************************************************************************/

import Foundation

class DefaultDatafileHandler : OPTDatafileHandler {
    static public var endPointStringFormat = "https://cdn.optimizely.com/datafiles/%@.json"
    lazy var logger = HandlerRegistryService.shared.injectLogger()
    var timers:AtomicProperty<[String:(timer:Timer, interval:Int)]> = AtomicProperty(property: [String:(Timer,Int)]())
    let dataStore = DataStoreUserDefaults()
    
    let downloadQueue = DispatchQueue(label: "DefaultDatafileHandlerQueue", qos: DispatchQoS.default, attributes: DispatchQueue.Attributes.concurrent, autoreleaseFrequency: DispatchQueue.AutoreleaseFrequency.inherit, target: nil)
    
    required init() {
        
    }
    
    func downloadDatafile(sdkKey: String) -> Data? {
        
        var datafile:Data?
        let group = DispatchGroup()
        
        group.enter()
        
        downloadDatafile(sdkKey: sdkKey) { (result) in
            switch result {
            case .success(let data):
                datafile = data
            case .failure(let error):
                self.logger?.e(error.localizedDescription)
            }
            group.leave()
        }
        
        group.wait()
        
        return datafile
    }
    
    open func getSession(resourceTimeoutInterval:Double?) -> URLSession {
        let config = URLSessionConfiguration.ephemeral
        if let resourceTimeoutInterval = resourceTimeoutInterval,
            resourceTimeoutInterval > 0 {
            config.timeoutIntervalForResource = TimeInterval(resourceTimeoutInterval)
        }
        return URLSession(configuration: config)
    }
    
    open func getRequest(sdkKey:String) -> URLRequest? {
        let str = String(format: DefaultDatafileHandler.endPointStringFormat, sdkKey)
        guard let url = URL(string: str) else { return nil }
        
        var request = URLRequest(url: url)
        
        if let lastModified = dataStore.getItem(forKey: "OPTLastModified-" + sdkKey) {
            request.addValue(lastModified as! String, forHTTPHeaderField: "If-Modified-Since")
        }
        
        return request

    }
    
    open func getResponseData(sdkKey:String, response:HTTPURLResponse, url:URL?) -> Data? {
        if let url = url, let data = try? Data(contentsOf: url) {
            if let str = String(data: data, encoding: .utf8) {
                self.logger?.log(level: .debug, message: str)
            }
            self.saveDatafile(sdkKey: sdkKey, dataFile: data)
            if let lastModified = response.allHeaderFields["Last-Modified"] {
                self.dataStore.saveItem(forKey: "OPTLastModified-" + sdkKey, value: lastModified)
            }
            
            return data
        }
        
        return nil
    }
    
    open func downloadDatafile(sdkKey: String,
                               resourceTimeoutInterval:Double? = nil,
                               completionHandler: @escaping DatafileDownloadCompletionHandler) {
        
        downloadQueue.async {
            let session = self.getSession(resourceTimeoutInterval: resourceTimeoutInterval)
            
            guard let request = self.getRequest(sdkKey: sdkKey) else { return }
            
            let task = session.downloadTask(with: request) { (url, response, error) in
                var result = OptimizelyResult<Data?>.failure(.datafileDownloadFailed("Failed to parse"))
                
                if let _ = error {
                    self.logger?.e(error.debugDescription)
                    result = .failure(.datafileDownloadFailed(error.debugDescription))
                } else if let response = response as? HTTPURLResponse {
                    if response.statusCode == 200 {
<<<<<<< HEAD
                        if let url = url, let data = try? Data(contentsOf: url) {
                            if let str = String(data: data, encoding: .utf8) {
                                self.logger?.d(str)
                            }
                            self.saveDatafile(sdkKey: sdkKey, dataFile: data)
                            if let lastModified = response.allHeaderFields["Last-Modified"] {
                                self.dataStore.saveItem(forKey: "OPTLastModified-" + sdkKey, value: lastModified)
                            }
                            
                            result = .success(data)
                        }
                    } else if response.statusCode == 304 {
                        self.logger?.d("The datafile was not modified and won't be downloaded again")
=======
                        let data = self.getResponseData(sdkKey: sdkKey, response: response, url: url)
                        result = Result.success(data)
                    }
                    else if response.statusCode == 304 {
                        self.logger?.log(level: .debug, message: "The datafile was not modified and won't be downloaded again")
>>>>>>> 80326f4c
                        result = .success(nil)
                    }
                }
                
                completionHandler(result)
                
                //self.logger?.d(response.debugDescription)                
            }
            
            task.resume()
        }
    }
    
    func startPeriodicUpdates(sdkKey: String, updateInterval: Int, datafileChangeNotification:((Data)->Void)?) {
        
        let now = Date()
        if #available(iOS 10.0, tvOS 10.0, *) {
            DispatchQueue.main.async {
                if let timer = self.timers.property?[sdkKey]?.timer, timer.isValid {
                    return
                }
                
                let timer = Timer.scheduledTimer(withTimeInterval: TimeInterval(updateInterval), repeats: false) { (timer) in
                    
                    self.performPerodicDownload(sdkKey: sdkKey,
                                                startTime: now,
                                                updateInterval: updateInterval,
                                                datafileChangeNotification: datafileChangeNotification)
                    
                    timer.invalidate()
                }
                self.timers.performAtomic(atomicOperation: { (timers) in
                    if let interval = timers[sdkKey]?.interval {
                        timers[sdkKey] = (timer,interval)
                    }
                    else {
                        timers[sdkKey] = (timer,updateInterval)
                    }
                })
            }
        } else {
            // Fallback on earlier versions
            DispatchQueue.main.async {
                if let timer = self.timers.property?[sdkKey]?.timer, timer.isValid {
                    return
                }

                let timer = Timer.scheduledTimer(timeInterval: TimeInterval(updateInterval), target: self, selector:#selector(self.timerFired(timer:)), userInfo: ["sdkKey": sdkKey, "startTime": Date(), "updateInterval":  updateInterval, "datafileChangeNotification":datafileChangeNotification ?? { (data) in }], repeats: false)
                
                self.timers.performAtomic(atomicOperation: { (timers) in
                    if let interval = timers[sdkKey]?.interval {
                        timers[sdkKey] = (timer,interval)
                    }
                    else {
                        timers[sdkKey] = (timer,updateInterval)
                    }
                })
            }

        }
    }
    
    @objc
    func timerFired(timer:Timer) {
        if let info = timer.userInfo as? [String:Any],
            let sdkKey = info["sdkKey"] as? String,
            let updateInterval = info["updateInterval"] as? Int,
            let startDate = info["startTime"] as? Date,
            let datafileChangeNotification = info["datafileChangeNotification"] as? ((Data)->Void){
            self.performPerodicDownload(sdkKey: sdkKey, startTime: startDate, updateInterval: updateInterval, datafileChangeNotification: datafileChangeNotification)
        }
        timer.invalidate()

    }
    
    func hasPeriodUpdates(sdkKey: String) -> Bool {
        var restart = true
        self.timers.performAtomic(atomicOperation: { (timers) in
            if !timers.contains(where: { $0.key == sdkKey} ) {
                restart = false
            }
        })
        
        return restart
    }
    
    func performPerodicDownload(sdkKey: String,
                                startTime:Date,
                                updateInterval:Int,
                                datafileChangeNotification:((Data)->Void)?) {
        self.downloadDatafile(sdkKey: sdkKey) { (result) in
            switch result {
            case .success(let data):
                if let data = data,
                    let datafileChangeNotification = datafileChangeNotification {
                    datafileChangeNotification(data)
                }
            case .failure(let error):
                self.logger?.e(error.localizedDescription)
            }
            
            if self.hasPeriodUpdates(sdkKey: sdkKey) {
                let interval = self.timers.property?[sdkKey]?.interval ?? updateInterval
                let actualDiff = (Int(abs(startTime.timeIntervalSinceNow)) - updateInterval)
                var nextInterval = interval
                if actualDiff > 0 {
                    nextInterval -= actualDiff
                }
                
                self.logger?.d("next datafile download is \(nextInterval) seconds \(Date())")
                self.startPeriodicUpdates(sdkKey: sdkKey, updateInterval: nextInterval, datafileChangeNotification: datafileChangeNotification)
            }
        }
    }
    
    func stopPeriodicUpdates(sdkKey: String) {
        timers.performAtomic { (timers) in
            if let timer = timers[sdkKey] {
                logger?.i("Stopping timer for datafile updates sdkKey: \(sdkKey)")
                
                timer.timer.invalidate()
                timers.removeValue(forKey: sdkKey)
            }

        }
    }
    
    func stopPeriodicUpdates() {
        for key in timers.property?.keys ?? Dictionary<String, (timer: Timer, interval: Int)>().keys {
            logger?.i("Stopping timer for all datafile updates")
            stopPeriodicUpdates(sdkKey: key)
        }
        
    }

    
    func saveDatafile(sdkKey: String, dataFile: Data) {
        if let dir = FileManager.default.urls(for: .documentDirectory, in: .userDomainMask).first {
            
            let fileURL = dir.appendingPathComponent(sdkKey, isDirectory: false)
            
            //writing
            do {
                try dataFile.write(to: fileURL, options: .atomic)
            }
            catch {/* error handling here */
                logger?.e("Problem saving datafile for key " + sdkKey)
            }
        }
    }
    
    func loadSavedDatafile(sdkKey: String) -> Data? {
        if let dir = FileManager.default.urls(for: .documentDirectory, in: .userDomainMask).first {
            
            let fileURL = dir.appendingPathComponent(sdkKey)
            
            //reading
            do {
                let data = try Data(contentsOf: fileURL)
                return data
            }
            catch {/* error handling here */
                logger?.e("Problem loading datafile for key " + sdkKey)
            }
        }
        
        return nil
    }
    
    func isDatafileSaved(sdkKey: String) -> Bool {
        if let dir = FileManager.default.urls(for: .documentDirectory, in: .userDomainMask).first {
            let fileURL = dir.appendingPathComponent(sdkKey)
            return FileManager.default.fileExists(atPath:fileURL.path)
        }
        
        return false
    }
    
    func removeSavedDatafile(sdkKey: String) {
        if let dir = FileManager.default.urls(for: .documentDirectory, in: .userDomainMask).first {
            let fileURL = dir.appendingPathComponent(sdkKey)
            if FileManager.default.fileExists(atPath:fileURL.path) {
                try? FileManager.default.removeItem(at: fileURL)
            }
        }

    }
}<|MERGE_RESOLUTION|>--- conflicted
+++ resolved
@@ -106,27 +106,11 @@
                     result = .failure(.datafileDownloadFailed(error.debugDescription))
                 } else if let response = response as? HTTPURLResponse {
                     if response.statusCode == 200 {
-<<<<<<< HEAD
-                        if let url = url, let data = try? Data(contentsOf: url) {
-                            if let str = String(data: data, encoding: .utf8) {
-                                self.logger?.d(str)
-                            }
-                            self.saveDatafile(sdkKey: sdkKey, dataFile: data)
-                            if let lastModified = response.allHeaderFields["Last-Modified"] {
-                                self.dataStore.saveItem(forKey: "OPTLastModified-" + sdkKey, value: lastModified)
-                            }
-                            
-                            result = .success(data)
-                        }
-                    } else if response.statusCode == 304 {
-                        self.logger?.d("The datafile was not modified and won't be downloaded again")
-=======
                         let data = self.getResponseData(sdkKey: sdkKey, response: response, url: url)
                         result = Result.success(data)
                     }
                     else if response.statusCode == 304 {
                         self.logger?.log(level: .debug, message: "The datafile was not modified and won't be downloaded again")
->>>>>>> 80326f4c
                         result = .success(nil)
                     }
                 }
