--- conflicted
+++ resolved
@@ -91,14 +91,9 @@
     func evaluate(attributes: OptimizelyAttributes?) -> Bool? {
         
         // invalid type - parsed for forward compatibility only (but evaluation fails)
-<<<<<<< HEAD
         guard let _ = typeSupported else {
             print(OptimizelyError.userAttributeInvalidType(self.type ?? "empty"))
             return nil
-=======
-        if typeSupported == nil {
-            throw OptimizelyError.userAttributeInvalidType(self.type ?? "empty")
->>>>>>> d5781e96
         }
 
         // invalid match - parsed for forward compatibility only (but evaluation fails)
