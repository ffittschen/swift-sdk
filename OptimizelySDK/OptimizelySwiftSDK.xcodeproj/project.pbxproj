// !$*UTF8*$!
{
	archiveVersion = 1;
	classes = {
	};
	objectVersion = 50;
	objects = {

/* Begin PBXBuildFile section */
		0B0590142209D8780007F4A2 /* ArrayEventForDispatch+extension.swift in Sources */ = {isa = PBXBuildFile; fileRef = 0BC48EA422038491003AFD71 /* ArrayEventForDispatch+extension.swift */; };
		0B0590152209D8790007F4A2 /* ArrayEventForDispatch+extension.swift in Sources */ = {isa = PBXBuildFile; fileRef = 0BC48EA422038491003AFD71 /* ArrayEventForDispatch+extension.swift */; };
		0B0590162209D87A0007F4A2 /* ArrayEventForDispatch+extension.swift in Sources */ = {isa = PBXBuildFile; fileRef = 0BC48EA422038491003AFD71 /* ArrayEventForDispatch+extension.swift */; };
		0B0590182209DC180007F4A2 /* HandlerRegistryService.swift in Sources */ = {isa = PBXBuildFile; fileRef = 0B0590172209DC180007F4A2 /* HandlerRegistryService.swift */; };
		0B0590192209DC180007F4A2 /* HandlerRegistryService.swift in Sources */ = {isa = PBXBuildFile; fileRef = 0B0590172209DC180007F4A2 /* HandlerRegistryService.swift */; };
		0B05901A2209DC180007F4A2 /* HandlerRegistryService.swift in Sources */ = {isa = PBXBuildFile; fileRef = 0B0590172209DC180007F4A2 /* HandlerRegistryService.swift */; };
		0B05901B2209DC180007F4A2 /* HandlerRegistryService.swift in Sources */ = {isa = PBXBuildFile; fileRef = 0B0590172209DC180007F4A2 /* HandlerRegistryService.swift */; };
		0B4E11F921EE8FF400D5B370 /* OPTDataStore.swift in Sources */ = {isa = PBXBuildFile; fileRef = 0B4E11F821EE8FF400D5B370 /* OPTDataStore.swift */; };
		0B4E11FA21EE8FF400D5B370 /* OPTDataStore.swift in Sources */ = {isa = PBXBuildFile; fileRef = 0B4E11F821EE8FF400D5B370 /* OPTDataStore.swift */; };
		0B4E11FC21EE90F600D5B370 /* DataStoreUserDefaults.swift in Sources */ = {isa = PBXBuildFile; fileRef = 0B4E11FB21EE90F600D5B370 /* DataStoreUserDefaults.swift */; };
		0B4E11FD21EE90F600D5B370 /* DataStoreUserDefaults.swift in Sources */ = {isa = PBXBuildFile; fileRef = 0B4E11FB21EE90F600D5B370 /* DataStoreUserDefaults.swift */; };
		0B7B9EA521F2821A00056589 /* DataStoreUserDefaults.swift in Sources */ = {isa = PBXBuildFile; fileRef = 0B4E11FB21EE90F600D5B370 /* DataStoreUserDefaults.swift */; };
		0B7B9EA621F2821C00056589 /* DataStoreUserDefaults.swift in Sources */ = {isa = PBXBuildFile; fileRef = 0B4E11FB21EE90F600D5B370 /* DataStoreUserDefaults.swift */; };
		0B7B9EA721F2823500056589 /* OPTDataStore.swift in Sources */ = {isa = PBXBuildFile; fileRef = 0B4E11F821EE8FF400D5B370 /* OPTDataStore.swift */; };
		0B7B9EA821F2823600056589 /* OPTDataStore.swift in Sources */ = {isa = PBXBuildFile; fileRef = 0B4E11F821EE8FF400D5B370 /* OPTDataStore.swift */; };
		0B7B9EBA21F29E3400056589 /* DataStoreQueueStackImpl.swift in Sources */ = {isa = PBXBuildFile; fileRef = 0B7B9EB921F29E3400056589 /* DataStoreQueueStackImpl.swift */; };
		0B7B9EBC21F2A65800056589 /* DataStoreQueueStackImpl.swift in Sources */ = {isa = PBXBuildFile; fileRef = 0B7B9EB921F29E3400056589 /* DataStoreQueueStackImpl.swift */; };
		0B7B9EBD21F2A65800056589 /* DataStoreQueueStackImpl.swift in Sources */ = {isa = PBXBuildFile; fileRef = 0B7B9EB921F29E3400056589 /* DataStoreQueueStackImpl.swift */; };
		0B7B9EBE21F2A65800056589 /* DataStoreQueueStackImpl.swift in Sources */ = {isa = PBXBuildFile; fileRef = 0B7B9EB921F29E3400056589 /* DataStoreQueueStackImpl.swift */; };
		0B7B9EC321F2ACB100056589 /* DataStoreFile.swift in Sources */ = {isa = PBXBuildFile; fileRef = 0B7B9EC221F2ACB100056589 /* DataStoreFile.swift */; };
		0B7B9EC421F2ACB100056589 /* DataStoreFile.swift in Sources */ = {isa = PBXBuildFile; fileRef = 0B7B9EC221F2ACB100056589 /* DataStoreFile.swift */; };
		0B7B9EC521F51AF600056589 /* DataStoreFile.swift in Sources */ = {isa = PBXBuildFile; fileRef = 0B7B9EC221F2ACB100056589 /* DataStoreFile.swift */; };
		0B7B9EC621F51AF700056589 /* DataStoreFile.swift in Sources */ = {isa = PBXBuildFile; fileRef = 0B7B9EC221F2ACB100056589 /* DataStoreFile.swift */; };
		0BC48EA32203764E003AFD71 /* DataStoreQueueStackImpl+extension.swift in Sources */ = {isa = PBXBuildFile; fileRef = 0BC48EA22203764E003AFD71 /* DataStoreQueueStackImpl+extension.swift */; };
		0BC48EA522038491003AFD71 /* ArrayEventForDispatch+extension.swift in Sources */ = {isa = PBXBuildFile; fileRef = 0BC48EA422038491003AFD71 /* ArrayEventForDispatch+extension.swift */; };
		6E4DD83121E524E300B0C2C7 /* EventForDispatch+extension.swift in Sources */ = {isa = PBXBuildFile; fileRef = 0B5ADA2A21CC739E0049BC2C /* EventForDispatch+extension.swift */; };
		6E4DD83221E524E400B0C2C7 /* EventForDispatch+extension.swift in Sources */ = {isa = PBXBuildFile; fileRef = 0B5ADA2A21CC739E0049BC2C /* EventForDispatch+extension.swift */; };
		6E4DD83321E524E900B0C2C7 /* BatchEventBuilder.swift in Sources */ = {isa = PBXBuildFile; fileRef = 0B807B1021C2DD4E0090DDC8 /* BatchEventBuilder.swift */; };
		6E4DD83421E524E900B0C2C7 /* BatchEventBuilder.swift in Sources */ = {isa = PBXBuildFile; fileRef = 0B807B1021C2DD4E0090DDC8 /* BatchEventBuilder.swift */; };
		6E4DD83521E524EF00B0C2C7 /* DefaultBucketer.swift in Sources */ = {isa = PBXBuildFile; fileRef = 0B61624721B70D0F000D7A28 /* DefaultBucketer.swift */; };
		6E4DD83621E524EF00B0C2C7 /* DefaultNotificationCenter.swift in Sources */ = {isa = PBXBuildFile; fileRef = 0B54908A21C9602900BE04C5 /* DefaultNotificationCenter.swift */; };
		6E4DD83721E524EF00B0C2C7 /* DefaultDecisionService.swift in Sources */ = {isa = PBXBuildFile; fileRef = 0B61624F21B72DCB000D7A28 /* DefaultDecisionService.swift */; };
		6E4DD83821E524EF00B0C2C7 /* DefaultUserProfileService.swift in Sources */ = {isa = PBXBuildFile; fileRef = 0B61625921B870C6000D7A28 /* DefaultUserProfileService.swift */; };
		6E4DD83921E524EF00B0C2C7 /* DefaultLogger.swift in Sources */ = {isa = PBXBuildFile; fileRef = 0B61625E21B8C3A9000D7A28 /* DefaultLogger.swift */; };
		6E4DD83B21E524EF00B0C2C7 /* DefaultEventDispatcher.swift in Sources */ = {isa = PBXBuildFile; fileRef = 0B807B1521C312390090DDC8 /* DefaultEventDispatcher.swift */; };
		6E4DD83C21E524EF00B0C2C7 /* DefaultDatafileHandler.swift in Sources */ = {isa = PBXBuildFile; fileRef = 0B807B1B21C44E000090DDC8 /* DefaultDatafileHandler.swift */; };
		6E4DD83E21E524F000B0C2C7 /* DefaultBucketer.swift in Sources */ = {isa = PBXBuildFile; fileRef = 0B61624721B70D0F000D7A28 /* DefaultBucketer.swift */; };
		6E4DD83F21E524F000B0C2C7 /* DefaultNotificationCenter.swift in Sources */ = {isa = PBXBuildFile; fileRef = 0B54908A21C9602900BE04C5 /* DefaultNotificationCenter.swift */; };
		6E4DD84021E524F000B0C2C7 /* DefaultDecisionService.swift in Sources */ = {isa = PBXBuildFile; fileRef = 0B61624F21B72DCB000D7A28 /* DefaultDecisionService.swift */; };
		6E4DD84121E524F000B0C2C7 /* DefaultUserProfileService.swift in Sources */ = {isa = PBXBuildFile; fileRef = 0B61625921B870C6000D7A28 /* DefaultUserProfileService.swift */; };
		6E4DD84221E524F000B0C2C7 /* DefaultLogger.swift in Sources */ = {isa = PBXBuildFile; fileRef = 0B61625E21B8C3A9000D7A28 /* DefaultLogger.swift */; };
		6E4DD84421E524F000B0C2C7 /* DefaultEventDispatcher.swift in Sources */ = {isa = PBXBuildFile; fileRef = 0B807B1521C312390090DDC8 /* DefaultEventDispatcher.swift */; };
		6E4DD84521E524F000B0C2C7 /* DefaultDatafileHandler.swift in Sources */ = {isa = PBXBuildFile; fileRef = 0B807B1B21C44E000090DDC8 /* DefaultDatafileHandler.swift */; };
		6E4DD84721E524FB00B0C2C7 /* MurmurHash3.swift in Sources */ = {isa = PBXBuildFile; fileRef = 0B124BBE21B5C024001BE0FA /* MurmurHash3.swift */; };
		6E4DD84821E524FB00B0C2C7 /* Result.swift in Sources */ = {isa = PBXBuildFile; fileRef = 0B124BCA21B5DF39001BE0FA /* Result.swift */; };
		6E4DD84921E524FB00B0C2C7 /* Constants.swift in Sources */ = {isa = PBXBuildFile; fileRef = 0B61625121B731E8000D7A28 /* Constants.swift */; };
		6E4DD84A21E524FC00B0C2C7 /* MurmurHash3.swift in Sources */ = {isa = PBXBuildFile; fileRef = 0B124BBE21B5C024001BE0FA /* MurmurHash3.swift */; };
		6E4DD84B21E524FC00B0C2C7 /* Result.swift in Sources */ = {isa = PBXBuildFile; fileRef = 0B124BCA21B5DF39001BE0FA /* Result.swift */; };
		6E4DD84C21E524FC00B0C2C7 /* Constants.swift in Sources */ = {isa = PBXBuildFile; fileRef = 0B61625121B731E8000D7A28 /* Constants.swift */; };
		6E4DD84E21E5250200B0C2C7 /* OPTBucketer.swift in Sources */ = {isa = PBXBuildFile; fileRef = 0B124BBB21B5BC45001BE0FA /* OPTBucketer.swift */; };
		6E4DD84F21E5250200B0C2C7 /* OPTDecisionService.swift in Sources */ = {isa = PBXBuildFile; fileRef = 0B124BC021B5D60B001BE0FA /* OPTDecisionService.swift */; };
		6E4DD85021E5250200B0C2C7 /* OPTErrorHandler.swift in Sources */ = {isa = PBXBuildFile; fileRef = 0B124BC221B5D88D001BE0FA /* OPTErrorHandler.swift */; };
		6E4DD85121E5250200B0C2C7 /* OPTEventDispatcher.swift in Sources */ = {isa = PBXBuildFile; fileRef = 0B124BC821B5DE16001BE0FA /* OPTEventDispatcher.swift */; };
		6E4DD85221E5250200B0C2C7 /* OPTDatafileHandler.swift in Sources */ = {isa = PBXBuildFile; fileRef = 0B61623E21B6055F000D7A28 /* OPTDatafileHandler.swift */; };
		6E4DD85321E5250200B0C2C7 /* OPTUserProfileService.swift in Sources */ = {isa = PBXBuildFile; fileRef = 0B61624021B6EC3F000D7A28 /* OPTUserProfileService.swift */; };
		6E4DD85421E5250200B0C2C7 /* OPTNotificationCenter.swift in Sources */ = {isa = PBXBuildFile; fileRef = 0B61624221B6EDCC000D7A28 /* OPTNotificationCenter.swift */; };
		6E4DD85521E5250200B0C2C7 /* OPTLogger.swift in Sources */ = {isa = PBXBuildFile; fileRef = 0B61624421B6F1B6000D7A28 /* OPTLogger.swift */; };
		6E4DD85621E5250200B0C2C7 /* JSONParse.swift in Sources */ = {isa = PBXBuildFile; fileRef = 0B61625C21B8B82A000D7A28 /* JSONParse.swift */; };
		6E4DD85721E5250200B0C2C7 /* DataStoreQueueStack.swift in Sources */ = {isa = PBXBuildFile; fileRef = 0B5ADA2521CC62CD0049BC2C /* DataStoreQueueStack.swift */; };
		6E4DD85921E5250200B0C2C7 /* OPTBucketer.swift in Sources */ = {isa = PBXBuildFile; fileRef = 0B124BBB21B5BC45001BE0FA /* OPTBucketer.swift */; };
		6E4DD85A21E5250200B0C2C7 /* OPTDecisionService.swift in Sources */ = {isa = PBXBuildFile; fileRef = 0B124BC021B5D60B001BE0FA /* OPTDecisionService.swift */; };
		6E4DD85B21E5250200B0C2C7 /* OPTErrorHandler.swift in Sources */ = {isa = PBXBuildFile; fileRef = 0B124BC221B5D88D001BE0FA /* OPTErrorHandler.swift */; };
		6E4DD85C21E5250200B0C2C7 /* OPTEventDispatcher.swift in Sources */ = {isa = PBXBuildFile; fileRef = 0B124BC821B5DE16001BE0FA /* OPTEventDispatcher.swift */; };
		6E4DD85D21E5250200B0C2C7 /* OPTDatafileHandler.swift in Sources */ = {isa = PBXBuildFile; fileRef = 0B61623E21B6055F000D7A28 /* OPTDatafileHandler.swift */; };
		6E4DD85E21E5250200B0C2C7 /* OPTUserProfileService.swift in Sources */ = {isa = PBXBuildFile; fileRef = 0B61624021B6EC3F000D7A28 /* OPTUserProfileService.swift */; };
		6E4DD85F21E5250200B0C2C7 /* OPTNotificationCenter.swift in Sources */ = {isa = PBXBuildFile; fileRef = 0B61624221B6EDCC000D7A28 /* OPTNotificationCenter.swift */; };
		6E4DD86021E5250200B0C2C7 /* OPTLogger.swift in Sources */ = {isa = PBXBuildFile; fileRef = 0B61624421B6F1B6000D7A28 /* OPTLogger.swift */; };
		6E4DD86121E5250200B0C2C7 /* JSONParse.swift in Sources */ = {isa = PBXBuildFile; fileRef = 0B61625C21B8B82A000D7A28 /* JSONParse.swift */; };
		6E4DD86221E5250200B0C2C7 /* DataStoreQueueStack.swift in Sources */ = {isa = PBXBuildFile; fileRef = 0B5ADA2521CC62CD0049BC2C /* DataStoreQueueStack.swift */; };
		6E4DD86321E5250B00B0C2C7 /* EventForDispatch.swift in Sources */ = {isa = PBXBuildFile; fileRef = 0B124BC621B5DD44001BE0FA /* EventForDispatch.swift */; };
		6E4DD86421E5250B00B0C2C7 /* BatchEvent.swift in Sources */ = {isa = PBXBuildFile; fileRef = 0B61623A21B60167000D7A28 /* BatchEvent.swift */; };
		6E4DD86521E5250B00B0C2C7 /* EventForDispatch.swift in Sources */ = {isa = PBXBuildFile; fileRef = 0B124BC621B5DD44001BE0FA /* EventForDispatch.swift */; };
		6E4DD86621E5250B00B0C2C7 /* BatchEvent.swift in Sources */ = {isa = PBXBuildFile; fileRef = 0B61623A21B60167000D7A28 /* BatchEvent.swift */; };
		6E4DD86721E5251200B0C2C7 /* Audience.swift in Sources */ = {isa = PBXBuildFile; fileRef = 0B7CB10321AE053A007B77E5 /* Audience.swift */; };
		6E4DD86821E5251200B0C2C7 /* UserAttribute.swift in Sources */ = {isa = PBXBuildFile; fileRef = 0B7CB11821AF753D007B77E5 /* UserAttribute.swift */; };
		6E4DD86921E5251200B0C2C7 /* ConditionHolder.swift in Sources */ = {isa = PBXBuildFile; fileRef = 0B7CB11C21B0BBE1007B77E5 /* ConditionHolder.swift */; };
		6E4DD86A21E5251200B0C2C7 /* Audience.swift in Sources */ = {isa = PBXBuildFile; fileRef = 0B7CB10321AE053A007B77E5 /* Audience.swift */; };
		6E4DD86B21E5251200B0C2C7 /* UserAttribute.swift in Sources */ = {isa = PBXBuildFile; fileRef = 0B7CB11821AF753D007B77E5 /* UserAttribute.swift */; };
		6E4DD86C21E5251200B0C2C7 /* ConditionHolder.swift in Sources */ = {isa = PBXBuildFile; fileRef = 0B7CB11C21B0BBE1007B77E5 /* ConditionHolder.swift */; };
		6E4DD86D21E5251700B0C2C7 /* TrafficAllocation.swift in Sources */ = {isa = PBXBuildFile; fileRef = 0B7CB0EA21ADF4E6007B77E5 /* TrafficAllocation.swift */; };
		6E4DD86E21E5251700B0C2C7 /* Variable.swift in Sources */ = {isa = PBXBuildFile; fileRef = 0B7CB0EC21ADF6A2007B77E5 /* Variable.swift */; };
		6E4DD86F21E5251700B0C2C7 /* Variation.swift in Sources */ = {isa = PBXBuildFile; fileRef = 0B7CB0EE21ADF6C1007B77E5 /* Variation.swift */; };
		6E4DD87021E5251700B0C2C7 /* Experiment.swift in Sources */ = {isa = PBXBuildFile; fileRef = 0B7CB0F221ADF784007B77E5 /* Experiment.swift */; };
		6E4DD87121E5251700B0C2C7 /* Rollout.swift in Sources */ = {isa = PBXBuildFile; fileRef = 0B7CB0F421ADFE27007B77E5 /* Rollout.swift */; };
		6E4DD87221E5251700B0C2C7 /* FeatureVariable.swift in Sources */ = {isa = PBXBuildFile; fileRef = 0B7CB0F621ADFEBD007B77E5 /* FeatureVariable.swift */; };
		6E4DD87321E5251700B0C2C7 /* FeatureFlag.swift in Sources */ = {isa = PBXBuildFile; fileRef = 0B7CB0F821ADFF0F007B77E5 /* FeatureFlag.swift */; };
		6E4DD87421E5251700B0C2C7 /* Event.swift in Sources */ = {isa = PBXBuildFile; fileRef = 0B7CB0FA21ADFFFB007B77E5 /* Event.swift */; };
		6E4DD87521E5251700B0C2C7 /* ProjectConfig.swift in Sources */ = {isa = PBXBuildFile; fileRef = 0B7CB0FC21AE0058007B77E5 /* ProjectConfig.swift */; };
		6E4DD87621E5251700B0C2C7 /* Group.swift in Sources */ = {isa = PBXBuildFile; fileRef = 0B7CB0FE21AE03A0007B77E5 /* Group.swift */; };
		6E4DD87721E5251700B0C2C7 /* Attribute.swift in Sources */ = {isa = PBXBuildFile; fileRef = 0B7CB10021AE042E007B77E5 /* Attribute.swift */; };
		6E4DD87821E5251800B0C2C7 /* TrafficAllocation.swift in Sources */ = {isa = PBXBuildFile; fileRef = 0B7CB0EA21ADF4E6007B77E5 /* TrafficAllocation.swift */; };
		6E4DD87921E5251800B0C2C7 /* Variable.swift in Sources */ = {isa = PBXBuildFile; fileRef = 0B7CB0EC21ADF6A2007B77E5 /* Variable.swift */; };
		6E4DD87A21E5251800B0C2C7 /* Variation.swift in Sources */ = {isa = PBXBuildFile; fileRef = 0B7CB0EE21ADF6C1007B77E5 /* Variation.swift */; };
		6E4DD87B21E5251800B0C2C7 /* Experiment.swift in Sources */ = {isa = PBXBuildFile; fileRef = 0B7CB0F221ADF784007B77E5 /* Experiment.swift */; };
		6E4DD87C21E5251800B0C2C7 /* Rollout.swift in Sources */ = {isa = PBXBuildFile; fileRef = 0B7CB0F421ADFE27007B77E5 /* Rollout.swift */; };
		6E4DD87D21E5251800B0C2C7 /* FeatureVariable.swift in Sources */ = {isa = PBXBuildFile; fileRef = 0B7CB0F621ADFEBD007B77E5 /* FeatureVariable.swift */; };
		6E4DD87E21E5251800B0C2C7 /* FeatureFlag.swift in Sources */ = {isa = PBXBuildFile; fileRef = 0B7CB0F821ADFF0F007B77E5 /* FeatureFlag.swift */; };
		6E4DD87F21E5251800B0C2C7 /* Event.swift in Sources */ = {isa = PBXBuildFile; fileRef = 0B7CB0FA21ADFFFB007B77E5 /* Event.swift */; };
		6E4DD88021E5251800B0C2C7 /* ProjectConfig.swift in Sources */ = {isa = PBXBuildFile; fileRef = 0B7CB0FC21AE0058007B77E5 /* ProjectConfig.swift */; };
		6E4DD88121E5251800B0C2C7 /* Group.swift in Sources */ = {isa = PBXBuildFile; fileRef = 0B7CB0FE21AE03A0007B77E5 /* Group.swift */; };
		6E4DD88221E5251800B0C2C7 /* Attribute.swift in Sources */ = {isa = PBXBuildFile; fileRef = 0B7CB10021AE042E007B77E5 /* Attribute.swift */; };
		6E4DD88521E525F000B0C2C7 /* EventForDispatch+extension.swift in Sources */ = {isa = PBXBuildFile; fileRef = 0B5ADA2A21CC739E0049BC2C /* EventForDispatch+extension.swift */; };
		6E4DD88621E525F100B0C2C7 /* EventForDispatch+extension.swift in Sources */ = {isa = PBXBuildFile; fileRef = 0B5ADA2A21CC739E0049BC2C /* EventForDispatch+extension.swift */; };
		6E4DD88721E525F500B0C2C7 /* BatchEventBuilder.swift in Sources */ = {isa = PBXBuildFile; fileRef = 0B807B1021C2DD4E0090DDC8 /* BatchEventBuilder.swift */; };
		6E4DD88821E525F600B0C2C7 /* BatchEventBuilder.swift in Sources */ = {isa = PBXBuildFile; fileRef = 0B807B1021C2DD4E0090DDC8 /* BatchEventBuilder.swift */; };
		6E4DD88921E525FC00B0C2C7 /* DefaultBucketer.swift in Sources */ = {isa = PBXBuildFile; fileRef = 0B61624721B70D0F000D7A28 /* DefaultBucketer.swift */; };
		6E4DD88A21E525FC00B0C2C7 /* DefaultNotificationCenter.swift in Sources */ = {isa = PBXBuildFile; fileRef = 0B54908A21C9602900BE04C5 /* DefaultNotificationCenter.swift */; };
		6E4DD88B21E525FC00B0C2C7 /* DefaultDecisionService.swift in Sources */ = {isa = PBXBuildFile; fileRef = 0B61624F21B72DCB000D7A28 /* DefaultDecisionService.swift */; };
		6E4DD88C21E525FC00B0C2C7 /* DefaultUserProfileService.swift in Sources */ = {isa = PBXBuildFile; fileRef = 0B61625921B870C6000D7A28 /* DefaultUserProfileService.swift */; };
		6E4DD88D21E525FC00B0C2C7 /* DefaultLogger.swift in Sources */ = {isa = PBXBuildFile; fileRef = 0B61625E21B8C3A9000D7A28 /* DefaultLogger.swift */; };
		6E4DD88F21E525FC00B0C2C7 /* DefaultEventDispatcher.swift in Sources */ = {isa = PBXBuildFile; fileRef = 0B807B1521C312390090DDC8 /* DefaultEventDispatcher.swift */; };
		6E4DD89021E525FC00B0C2C7 /* DefaultDatafileHandler.swift in Sources */ = {isa = PBXBuildFile; fileRef = 0B807B1B21C44E000090DDC8 /* DefaultDatafileHandler.swift */; };
		6E4DD89221E525FD00B0C2C7 /* DefaultBucketer.swift in Sources */ = {isa = PBXBuildFile; fileRef = 0B61624721B70D0F000D7A28 /* DefaultBucketer.swift */; };
		6E4DD89321E525FD00B0C2C7 /* DefaultNotificationCenter.swift in Sources */ = {isa = PBXBuildFile; fileRef = 0B54908A21C9602900BE04C5 /* DefaultNotificationCenter.swift */; };
		6E4DD89421E525FD00B0C2C7 /* DefaultDecisionService.swift in Sources */ = {isa = PBXBuildFile; fileRef = 0B61624F21B72DCB000D7A28 /* DefaultDecisionService.swift */; };
		6E4DD89521E525FD00B0C2C7 /* DefaultUserProfileService.swift in Sources */ = {isa = PBXBuildFile; fileRef = 0B61625921B870C6000D7A28 /* DefaultUserProfileService.swift */; };
		6E4DD89621E525FD00B0C2C7 /* DefaultLogger.swift in Sources */ = {isa = PBXBuildFile; fileRef = 0B61625E21B8C3A9000D7A28 /* DefaultLogger.swift */; };
		6E4DD89821E525FD00B0C2C7 /* DefaultEventDispatcher.swift in Sources */ = {isa = PBXBuildFile; fileRef = 0B807B1521C312390090DDC8 /* DefaultEventDispatcher.swift */; };
		6E4DD89921E525FD00B0C2C7 /* DefaultDatafileHandler.swift in Sources */ = {isa = PBXBuildFile; fileRef = 0B807B1B21C44E000090DDC8 /* DefaultDatafileHandler.swift */; };
		6E4DD89B21E5260100B0C2C7 /* MurmurHash3.swift in Sources */ = {isa = PBXBuildFile; fileRef = 0B124BBE21B5C024001BE0FA /* MurmurHash3.swift */; };
		6E4DD89C21E5260100B0C2C7 /* Result.swift in Sources */ = {isa = PBXBuildFile; fileRef = 0B124BCA21B5DF39001BE0FA /* Result.swift */; };
		6E4DD89D21E5260100B0C2C7 /* Constants.swift in Sources */ = {isa = PBXBuildFile; fileRef = 0B61625121B731E8000D7A28 /* Constants.swift */; };
		6E4DD89E21E5260200B0C2C7 /* MurmurHash3.swift in Sources */ = {isa = PBXBuildFile; fileRef = 0B124BBE21B5C024001BE0FA /* MurmurHash3.swift */; };
		6E4DD89F21E5260200B0C2C7 /* Result.swift in Sources */ = {isa = PBXBuildFile; fileRef = 0B124BCA21B5DF39001BE0FA /* Result.swift */; };
		6E4DD8A021E5260200B0C2C7 /* Constants.swift in Sources */ = {isa = PBXBuildFile; fileRef = 0B61625121B731E8000D7A28 /* Constants.swift */; };
		6E4DD8A221E5260600B0C2C7 /* OPTBucketer.swift in Sources */ = {isa = PBXBuildFile; fileRef = 0B124BBB21B5BC45001BE0FA /* OPTBucketer.swift */; };
		6E4DD8A321E5260600B0C2C7 /* OPTDecisionService.swift in Sources */ = {isa = PBXBuildFile; fileRef = 0B124BC021B5D60B001BE0FA /* OPTDecisionService.swift */; };
		6E4DD8A421E5260600B0C2C7 /* OPTErrorHandler.swift in Sources */ = {isa = PBXBuildFile; fileRef = 0B124BC221B5D88D001BE0FA /* OPTErrorHandler.swift */; };
		6E4DD8A521E5260600B0C2C7 /* OPTEventDispatcher.swift in Sources */ = {isa = PBXBuildFile; fileRef = 0B124BC821B5DE16001BE0FA /* OPTEventDispatcher.swift */; };
		6E4DD8A621E5260600B0C2C7 /* OPTDatafileHandler.swift in Sources */ = {isa = PBXBuildFile; fileRef = 0B61623E21B6055F000D7A28 /* OPTDatafileHandler.swift */; };
		6E4DD8A721E5260600B0C2C7 /* OPTUserProfileService.swift in Sources */ = {isa = PBXBuildFile; fileRef = 0B61624021B6EC3F000D7A28 /* OPTUserProfileService.swift */; };
		6E4DD8A821E5260600B0C2C7 /* OPTNotificationCenter.swift in Sources */ = {isa = PBXBuildFile; fileRef = 0B61624221B6EDCC000D7A28 /* OPTNotificationCenter.swift */; };
		6E4DD8A921E5260600B0C2C7 /* OPTLogger.swift in Sources */ = {isa = PBXBuildFile; fileRef = 0B61624421B6F1B6000D7A28 /* OPTLogger.swift */; };
		6E4DD8AA21E5260600B0C2C7 /* JSONParse.swift in Sources */ = {isa = PBXBuildFile; fileRef = 0B61625C21B8B82A000D7A28 /* JSONParse.swift */; };
		6E4DD8AB21E5260600B0C2C7 /* DataStoreQueueStack.swift in Sources */ = {isa = PBXBuildFile; fileRef = 0B5ADA2521CC62CD0049BC2C /* DataStoreQueueStack.swift */; };
		6E4DD8AD21E5260700B0C2C7 /* OPTBucketer.swift in Sources */ = {isa = PBXBuildFile; fileRef = 0B124BBB21B5BC45001BE0FA /* OPTBucketer.swift */; };
		6E4DD8AE21E5260700B0C2C7 /* OPTDecisionService.swift in Sources */ = {isa = PBXBuildFile; fileRef = 0B124BC021B5D60B001BE0FA /* OPTDecisionService.swift */; };
		6E4DD8AF21E5260700B0C2C7 /* OPTErrorHandler.swift in Sources */ = {isa = PBXBuildFile; fileRef = 0B124BC221B5D88D001BE0FA /* OPTErrorHandler.swift */; };
		6E4DD8B021E5260700B0C2C7 /* OPTEventDispatcher.swift in Sources */ = {isa = PBXBuildFile; fileRef = 0B124BC821B5DE16001BE0FA /* OPTEventDispatcher.swift */; };
		6E4DD8B121E5260700B0C2C7 /* OPTDatafileHandler.swift in Sources */ = {isa = PBXBuildFile; fileRef = 0B61623E21B6055F000D7A28 /* OPTDatafileHandler.swift */; };
		6E4DD8B221E5260700B0C2C7 /* OPTUserProfileService.swift in Sources */ = {isa = PBXBuildFile; fileRef = 0B61624021B6EC3F000D7A28 /* OPTUserProfileService.swift */; };
		6E4DD8B321E5260700B0C2C7 /* OPTNotificationCenter.swift in Sources */ = {isa = PBXBuildFile; fileRef = 0B61624221B6EDCC000D7A28 /* OPTNotificationCenter.swift */; };
		6E4DD8B421E5260700B0C2C7 /* OPTLogger.swift in Sources */ = {isa = PBXBuildFile; fileRef = 0B61624421B6F1B6000D7A28 /* OPTLogger.swift */; };
		6E4DD8B521E5260700B0C2C7 /* JSONParse.swift in Sources */ = {isa = PBXBuildFile; fileRef = 0B61625C21B8B82A000D7A28 /* JSONParse.swift */; };
		6E4DD8B621E5260700B0C2C7 /* DataStoreQueueStack.swift in Sources */ = {isa = PBXBuildFile; fileRef = 0B5ADA2521CC62CD0049BC2C /* DataStoreQueueStack.swift */; };
		6E4DD8B721E5260A00B0C2C7 /* EventForDispatch.swift in Sources */ = {isa = PBXBuildFile; fileRef = 0B124BC621B5DD44001BE0FA /* EventForDispatch.swift */; };
		6E4DD8B821E5260A00B0C2C7 /* BatchEvent.swift in Sources */ = {isa = PBXBuildFile; fileRef = 0B61623A21B60167000D7A28 /* BatchEvent.swift */; };
		6E4DD8B921E5260B00B0C2C7 /* EventForDispatch.swift in Sources */ = {isa = PBXBuildFile; fileRef = 0B124BC621B5DD44001BE0FA /* EventForDispatch.swift */; };
		6E4DD8BA21E5260B00B0C2C7 /* BatchEvent.swift in Sources */ = {isa = PBXBuildFile; fileRef = 0B61623A21B60167000D7A28 /* BatchEvent.swift */; };
		6E4DD8BB21E5261100B0C2C7 /* Audience.swift in Sources */ = {isa = PBXBuildFile; fileRef = 0B7CB10321AE053A007B77E5 /* Audience.swift */; };
		6E4DD8BC21E5261100B0C2C7 /* Audience.swift in Sources */ = {isa = PBXBuildFile; fileRef = 0B7CB10321AE053A007B77E5 /* Audience.swift */; };
		6E4DD8BD21E5261500B0C2C7 /* TrafficAllocation.swift in Sources */ = {isa = PBXBuildFile; fileRef = 0B7CB0EA21ADF4E6007B77E5 /* TrafficAllocation.swift */; };
		6E4DD8BE21E5261500B0C2C7 /* Variable.swift in Sources */ = {isa = PBXBuildFile; fileRef = 0B7CB0EC21ADF6A2007B77E5 /* Variable.swift */; };
		6E4DD8BF21E5261500B0C2C7 /* Variation.swift in Sources */ = {isa = PBXBuildFile; fileRef = 0B7CB0EE21ADF6C1007B77E5 /* Variation.swift */; };
		6E4DD8C021E5261500B0C2C7 /* Experiment.swift in Sources */ = {isa = PBXBuildFile; fileRef = 0B7CB0F221ADF784007B77E5 /* Experiment.swift */; };
		6E4DD8C121E5261500B0C2C7 /* Rollout.swift in Sources */ = {isa = PBXBuildFile; fileRef = 0B7CB0F421ADFE27007B77E5 /* Rollout.swift */; };
		6E4DD8C221E5261500B0C2C7 /* FeatureVariable.swift in Sources */ = {isa = PBXBuildFile; fileRef = 0B7CB0F621ADFEBD007B77E5 /* FeatureVariable.swift */; };
		6E4DD8C321E5261500B0C2C7 /* FeatureFlag.swift in Sources */ = {isa = PBXBuildFile; fileRef = 0B7CB0F821ADFF0F007B77E5 /* FeatureFlag.swift */; };
		6E4DD8C421E5261500B0C2C7 /* Event.swift in Sources */ = {isa = PBXBuildFile; fileRef = 0B7CB0FA21ADFFFB007B77E5 /* Event.swift */; };
		6E4DD8C521E5261500B0C2C7 /* ProjectConfig.swift in Sources */ = {isa = PBXBuildFile; fileRef = 0B7CB0FC21AE0058007B77E5 /* ProjectConfig.swift */; };
		6E4DD8C621E5261500B0C2C7 /* Group.swift in Sources */ = {isa = PBXBuildFile; fileRef = 0B7CB0FE21AE03A0007B77E5 /* Group.swift */; };
		6E4DD8C721E5261500B0C2C7 /* Attribute.swift in Sources */ = {isa = PBXBuildFile; fileRef = 0B7CB10021AE042E007B77E5 /* Attribute.swift */; };
		6E4DD8C821E5261600B0C2C7 /* TrafficAllocation.swift in Sources */ = {isa = PBXBuildFile; fileRef = 0B7CB0EA21ADF4E6007B77E5 /* TrafficAllocation.swift */; };
		6E4DD8C921E5261600B0C2C7 /* Variable.swift in Sources */ = {isa = PBXBuildFile; fileRef = 0B7CB0EC21ADF6A2007B77E5 /* Variable.swift */; };
		6E4DD8CA21E5261600B0C2C7 /* Variation.swift in Sources */ = {isa = PBXBuildFile; fileRef = 0B7CB0EE21ADF6C1007B77E5 /* Variation.swift */; };
		6E4DD8CB21E5261600B0C2C7 /* Experiment.swift in Sources */ = {isa = PBXBuildFile; fileRef = 0B7CB0F221ADF784007B77E5 /* Experiment.swift */; };
		6E4DD8CC21E5261600B0C2C7 /* Rollout.swift in Sources */ = {isa = PBXBuildFile; fileRef = 0B7CB0F421ADFE27007B77E5 /* Rollout.swift */; };
		6E4DD8CD21E5261600B0C2C7 /* FeatureVariable.swift in Sources */ = {isa = PBXBuildFile; fileRef = 0B7CB0F621ADFEBD007B77E5 /* FeatureVariable.swift */; };
		6E4DD8CE21E5261600B0C2C7 /* FeatureFlag.swift in Sources */ = {isa = PBXBuildFile; fileRef = 0B7CB0F821ADFF0F007B77E5 /* FeatureFlag.swift */; };
		6E4DD8CF21E5261600B0C2C7 /* Event.swift in Sources */ = {isa = PBXBuildFile; fileRef = 0B7CB0FA21ADFFFB007B77E5 /* Event.swift */; };
		6E4DD8D021E5261600B0C2C7 /* ProjectConfig.swift in Sources */ = {isa = PBXBuildFile; fileRef = 0B7CB0FC21AE0058007B77E5 /* ProjectConfig.swift */; };
		6E4DD8D121E5261600B0C2C7 /* Group.swift in Sources */ = {isa = PBXBuildFile; fileRef = 0B7CB0FE21AE03A0007B77E5 /* Group.swift */; };
		6E4DD8D221E5261600B0C2C7 /* Attribute.swift in Sources */ = {isa = PBXBuildFile; fileRef = 0B7CB10021AE042E007B77E5 /* Attribute.swift */; };
		6E4DD8D421E5273F00B0C2C7 /* UserAttribute.swift in Sources */ = {isa = PBXBuildFile; fileRef = 0B7CB11821AF753D007B77E5 /* UserAttribute.swift */; };
		6E4DD8D621E5274300B0C2C7 /* UserAttribute.swift in Sources */ = {isa = PBXBuildFile; fileRef = 0B7CB11821AF753D007B77E5 /* UserAttribute.swift */; };
		6E4DD8D721E5274600B0C2C7 /* ConditionHolder.swift in Sources */ = {isa = PBXBuildFile; fileRef = 0B7CB11C21B0BBE1007B77E5 /* ConditionHolder.swift */; };
		6E4DD8D821E5274600B0C2C7 /* ConditionHolder.swift in Sources */ = {isa = PBXBuildFile; fileRef = 0B7CB11C21B0BBE1007B77E5 /* ConditionHolder.swift */; };
		6E4DD8F121E530A900B0C2C7 /* OptimizelyResult.swift in Sources */ = {isa = PBXBuildFile; fileRef = 6E4DD8EE21E530A900B0C2C7 /* OptimizelyResult.swift */; };
		6E4DD8F221E530A900B0C2C7 /* OptimizelyResult.swift in Sources */ = {isa = PBXBuildFile; fileRef = 6E4DD8EE21E530A900B0C2C7 /* OptimizelyResult.swift */; };
		6E4DD8F321E530A900B0C2C7 /* OptimizelyResult.swift in Sources */ = {isa = PBXBuildFile; fileRef = 6E4DD8EE21E530A900B0C2C7 /* OptimizelyResult.swift */; };
		6E4DD8F421E530A900B0C2C7 /* OptimizelyResult.swift in Sources */ = {isa = PBXBuildFile; fileRef = 6E4DD8EE21E530A900B0C2C7 /* OptimizelyResult.swift */; };
		6E4DD8F521E530A900B0C2C7 /* OptimizelyError.swift in Sources */ = {isa = PBXBuildFile; fileRef = 6E4DD8EF21E530A900B0C2C7 /* OptimizelyError.swift */; };
		6E4DD8F621E530A900B0C2C7 /* OptimizelyError.swift in Sources */ = {isa = PBXBuildFile; fileRef = 6E4DD8EF21E530A900B0C2C7 /* OptimizelyError.swift */; };
		6E4DD8F721E530A900B0C2C7 /* OptimizelyError.swift in Sources */ = {isa = PBXBuildFile; fileRef = 6E4DD8EF21E530A900B0C2C7 /* OptimizelyError.swift */; };
		6E4DD8F821E530A900B0C2C7 /* OptimizelyError.swift in Sources */ = {isa = PBXBuildFile; fileRef = 6E4DD8EF21E530A900B0C2C7 /* OptimizelyError.swift */; };
		6E4DD8F921E530A900B0C2C7 /* OptimizelyManager.swift in Sources */ = {isa = PBXBuildFile; fileRef = 6E4DD8F021E530A900B0C2C7 /* OptimizelyManager.swift */; };
		6E4DD8FA21E530A900B0C2C7 /* OptimizelyManager.swift in Sources */ = {isa = PBXBuildFile; fileRef = 6E4DD8F021E530A900B0C2C7 /* OptimizelyManager.swift */; };
		6E4DD8FB21E530A900B0C2C7 /* OptimizelyManager.swift in Sources */ = {isa = PBXBuildFile; fileRef = 6E4DD8F021E530A900B0C2C7 /* OptimizelyManager.swift */; };
		6E4DD8FC21E530A900B0C2C7 /* OptimizelyManager.swift in Sources */ = {isa = PBXBuildFile; fileRef = 6E4DD8F021E530A900B0C2C7 /* OptimizelyManager.swift */; };
		6E4DD99621E6BAA700B0C2C7 /* OptimizelySwiftSDKiOSTests.swift in Sources */ = {isa = PBXBuildFile; fileRef = 6E4DD99121E6BAA700B0C2C7 /* OptimizelySwiftSDKiOSTests.swift */; };
		6E4DD99721E6BAA700B0C2C7 /* DecisionServiceTest.swift in Sources */ = {isa = PBXBuildFile; fileRef = 6E4DD99221E6BAA700B0C2C7 /* DecisionServiceTest.swift */; };
		6E4DD99821E6BAA700B0C2C7 /* OptimizelyManagerTests.swift in Sources */ = {isa = PBXBuildFile; fileRef = 6E4DD99321E6BAA700B0C2C7 /* OptimizelyManagerTests.swift */; };
		6E4DD99921E6BAA700B0C2C7 /* BucketTests.swift in Sources */ = {isa = PBXBuildFile; fileRef = 6E4DD99421E6BAA700B0C2C7 /* BucketTests.swift */; };
		6E53A6692203872600EA3A61 /* Optimizely.h in Headers */ = {isa = PBXBuildFile; fileRef = 6EBAEB6E21E3FEF800D13AA9 /* Optimizely.h */; settings = {ATTRIBUTES = (Public, ); }; };
		6E614DD621E3F38A005982A1 /* Optimizely.framework in Frameworks */ = {isa = PBXBuildFile; fileRef = 6E614DCD21E3F389005982A1 /* Optimizely.framework */; };
		6E614DDB21E3F38A005982A1 /* OptimizelySwiftSDKtvOSTests.swift in Sources */ = {isa = PBXBuildFile; fileRef = 6E614DDA21E3F38A005982A1 /* OptimizelySwiftSDKtvOSTests.swift */; };
		6E65E55B220B8B0C0048081D /* DataModelAttributeTests.swift in Sources */ = {isa = PBXBuildFile; fileRef = 6E65E55A220B8B0C0048081D /* DataModelAttributeTests.swift */; };
		6E7C0B7421F1372100ECFF34 /* OptimizelyLogLevel.swift in Sources */ = {isa = PBXBuildFile; fileRef = 6E7C0B7321F1372100ECFF34 /* OptimizelyLogLevel.swift */; };
		6E7C0B7521F1372500ECFF34 /* OptimizelyLogLevel.swift in Sources */ = {isa = PBXBuildFile; fileRef = 6E7C0B7321F1372100ECFF34 /* OptimizelyLogLevel.swift */; };
		6E7C0B7621F1372600ECFF34 /* OptimizelyLogLevel.swift in Sources */ = {isa = PBXBuildFile; fileRef = 6E7C0B7321F1372100ECFF34 /* OptimizelyLogLevel.swift */; };
		6E7C0B7721F1372600ECFF34 /* OptimizelyLogLevel.swift in Sources */ = {isa = PBXBuildFile; fileRef = 6E7C0B7321F1372100ECFF34 /* OptimizelyLogLevel.swift */; };
		6E7D3EE7220BA39000410FDE /* DataModelVariableTests.swift in Sources */ = {isa = PBXBuildFile; fileRef = 6E7D3EE6220BA39000410FDE /* DataModelVariableTests.swift */; };
		6E7D3EE9220BAB0800410FDE /* DataModelFeatureVariableTests.swift in Sources */ = {isa = PBXBuildFile; fileRef = 6E7D3EE8220BAB0800410FDE /* DataModelFeatureVariableTests.swift */; };
		6E7D3EEB220CC50A00410FDE /* DataModelTrafficAllocation.swift in Sources */ = {isa = PBXBuildFile; fileRef = 6E7D3EEA220CC50A00410FDE /* DataModelTrafficAllocation.swift */; };
		6EBAEB7521E3FEF900D13AA9 /* Optimizely.framework in Frameworks */ = {isa = PBXBuildFile; fileRef = 6EBAEB6C21E3FEF800D13AA9 /* Optimizely.framework */; };
		6EBAEB7C21E3FEF900D13AA9 /* Optimizely.h in Headers */ = {isa = PBXBuildFile; fileRef = 6EBAEB6E21E3FEF800D13AA9 /* Optimizely.h */; settings = {ATTRIBUTES = (Public, ); }; };
/* End PBXBuildFile section */

/* Begin PBXContainerItemProxy section */
		6E614DD721E3F38A005982A1 /* PBXContainerItemProxy */ = {
			isa = PBXContainerItemProxy;
			containerPortal = 0B7CB0B921AC5FE2007B77E5 /* Project object */;
			proxyType = 1;
			remoteGlobalIDString = 6E614DCC21E3F389005982A1;
			remoteInfo = OptimizelySwiftSDKtvOS;
		};
		6EBAEB7621E3FEF900D13AA9 /* PBXContainerItemProxy */ = {
			isa = PBXContainerItemProxy;
			containerPortal = 0B7CB0B921AC5FE2007B77E5 /* Project object */;
			proxyType = 1;
			remoteGlobalIDString = 6EBAEB6B21E3FEF800D13AA9;
			remoteInfo = OptimizelySwiftSDKiOS;
		};
/* End PBXContainerItemProxy section */

/* Begin PBXFileReference section */
		0B0590172209DC180007F4A2 /* HandlerRegistryService.swift */ = {isa = PBXFileReference; lastKnownFileType = sourcecode.swift; path = HandlerRegistryService.swift; sourceTree = "<group>"; };
		0B124BBB21B5BC45001BE0FA /* OPTBucketer.swift */ = {isa = PBXFileReference; lastKnownFileType = sourcecode.swift; path = OPTBucketer.swift; sourceTree = "<group>"; };
		0B124BBE21B5C024001BE0FA /* MurmurHash3.swift */ = {isa = PBXFileReference; lastKnownFileType = sourcecode.swift; path = MurmurHash3.swift; sourceTree = "<group>"; };
		0B124BC021B5D60B001BE0FA /* OPTDecisionService.swift */ = {isa = PBXFileReference; lastKnownFileType = sourcecode.swift; path = OPTDecisionService.swift; sourceTree = "<group>"; };
		0B124BC221B5D88D001BE0FA /* OPTErrorHandler.swift */ = {isa = PBXFileReference; lastKnownFileType = sourcecode.swift; path = OPTErrorHandler.swift; sourceTree = "<group>"; };
		0B124BC621B5DD44001BE0FA /* EventForDispatch.swift */ = {isa = PBXFileReference; lastKnownFileType = sourcecode.swift; path = EventForDispatch.swift; sourceTree = "<group>"; };
		0B124BC821B5DE16001BE0FA /* OPTEventDispatcher.swift */ = {isa = PBXFileReference; lastKnownFileType = sourcecode.swift; path = OPTEventDispatcher.swift; sourceTree = "<group>"; };
		0B124BCA21B5DF39001BE0FA /* Result.swift */ = {isa = PBXFileReference; lastKnownFileType = sourcecode.swift; path = Result.swift; sourceTree = "<group>"; };
		0B4E11F821EE8FF400D5B370 /* OPTDataStore.swift */ = {isa = PBXFileReference; lastKnownFileType = sourcecode.swift; path = OPTDataStore.swift; sourceTree = "<group>"; };
		0B4E11FB21EE90F600D5B370 /* DataStoreUserDefaults.swift */ = {isa = PBXFileReference; lastKnownFileType = sourcecode.swift; path = DataStoreUserDefaults.swift; sourceTree = "<group>"; };
		0B54908A21C9602900BE04C5 /* DefaultNotificationCenter.swift */ = {isa = PBXFileReference; fileEncoding = 4; lastKnownFileType = sourcecode.swift; path = DefaultNotificationCenter.swift; sourceTree = "<group>"; };
		0B5ADA2521CC62CD0049BC2C /* DataStoreQueueStack.swift */ = {isa = PBXFileReference; lastKnownFileType = sourcecode.swift; path = DataStoreQueueStack.swift; sourceTree = "<group>"; };
		0B5ADA2A21CC739E0049BC2C /* EventForDispatch+extension.swift */ = {isa = PBXFileReference; lastKnownFileType = sourcecode.swift; path = "EventForDispatch+extension.swift"; sourceTree = "<group>"; };
		0B61623A21B60167000D7A28 /* BatchEvent.swift */ = {isa = PBXFileReference; lastKnownFileType = sourcecode.swift; path = BatchEvent.swift; sourceTree = "<group>"; };
		0B61623E21B6055F000D7A28 /* OPTDatafileHandler.swift */ = {isa = PBXFileReference; lastKnownFileType = sourcecode.swift; path = OPTDatafileHandler.swift; sourceTree = "<group>"; };
		0B61624021B6EC3F000D7A28 /* OPTUserProfileService.swift */ = {isa = PBXFileReference; lastKnownFileType = sourcecode.swift; path = OPTUserProfileService.swift; sourceTree = "<group>"; };
		0B61624221B6EDCC000D7A28 /* OPTNotificationCenter.swift */ = {isa = PBXFileReference; lastKnownFileType = sourcecode.swift; path = OPTNotificationCenter.swift; sourceTree = "<group>"; };
		0B61624421B6F1B6000D7A28 /* OPTLogger.swift */ = {isa = PBXFileReference; lastKnownFileType = sourcecode.swift; path = OPTLogger.swift; sourceTree = "<group>"; };
		0B61624721B70D0F000D7A28 /* DefaultBucketer.swift */ = {isa = PBXFileReference; lastKnownFileType = sourcecode.swift; path = DefaultBucketer.swift; sourceTree = "<group>"; };
		0B61624F21B72DCB000D7A28 /* DefaultDecisionService.swift */ = {isa = PBXFileReference; lastKnownFileType = sourcecode.swift; path = DefaultDecisionService.swift; sourceTree = "<group>"; };
		0B61625121B731E8000D7A28 /* Constants.swift */ = {isa = PBXFileReference; lastKnownFileType = sourcecode.swift; path = Constants.swift; sourceTree = "<group>"; };
		0B61625921B870C6000D7A28 /* DefaultUserProfileService.swift */ = {isa = PBXFileReference; lastKnownFileType = sourcecode.swift; path = DefaultUserProfileService.swift; sourceTree = "<group>"; };
		0B61625C21B8B82A000D7A28 /* JSONParse.swift */ = {isa = PBXFileReference; lastKnownFileType = sourcecode.swift; path = JSONParse.swift; sourceTree = "<group>"; };
		0B61625E21B8C3A9000D7A28 /* DefaultLogger.swift */ = {isa = PBXFileReference; lastKnownFileType = sourcecode.swift; path = DefaultLogger.swift; sourceTree = "<group>"; };
		0B7B9EB921F29E3400056589 /* DataStoreQueueStackImpl.swift */ = {isa = PBXFileReference; lastKnownFileType = sourcecode.swift; path = DataStoreQueueStackImpl.swift; sourceTree = "<group>"; };
		0B7B9EC221F2ACB100056589 /* DataStoreFile.swift */ = {isa = PBXFileReference; lastKnownFileType = sourcecode.swift; path = DataStoreFile.swift; sourceTree = "<group>"; };
		0B7CB0EA21ADF4E6007B77E5 /* TrafficAllocation.swift */ = {isa = PBXFileReference; lastKnownFileType = sourcecode.swift; path = TrafficAllocation.swift; sourceTree = "<group>"; };
		0B7CB0EC21ADF6A2007B77E5 /* Variable.swift */ = {isa = PBXFileReference; lastKnownFileType = sourcecode.swift; path = Variable.swift; sourceTree = "<group>"; };
		0B7CB0EE21ADF6C1007B77E5 /* Variation.swift */ = {isa = PBXFileReference; lastKnownFileType = sourcecode.swift; path = Variation.swift; sourceTree = "<group>"; };
		0B7CB0F221ADF784007B77E5 /* Experiment.swift */ = {isa = PBXFileReference; lastKnownFileType = sourcecode.swift; path = Experiment.swift; sourceTree = "<group>"; };
		0B7CB0F421ADFE27007B77E5 /* Rollout.swift */ = {isa = PBXFileReference; lastKnownFileType = sourcecode.swift; path = Rollout.swift; sourceTree = "<group>"; };
		0B7CB0F621ADFEBD007B77E5 /* FeatureVariable.swift */ = {isa = PBXFileReference; lastKnownFileType = sourcecode.swift; path = FeatureVariable.swift; sourceTree = "<group>"; };
		0B7CB0F821ADFF0F007B77E5 /* FeatureFlag.swift */ = {isa = PBXFileReference; lastKnownFileType = sourcecode.swift; path = FeatureFlag.swift; sourceTree = "<group>"; };
		0B7CB0FA21ADFFFB007B77E5 /* Event.swift */ = {isa = PBXFileReference; lastKnownFileType = sourcecode.swift; path = Event.swift; sourceTree = "<group>"; };
		0B7CB0FC21AE0058007B77E5 /* ProjectConfig.swift */ = {isa = PBXFileReference; lastKnownFileType = sourcecode.swift; path = ProjectConfig.swift; sourceTree = "<group>"; };
		0B7CB0FE21AE03A0007B77E5 /* Group.swift */ = {isa = PBXFileReference; lastKnownFileType = sourcecode.swift; path = Group.swift; sourceTree = "<group>"; };
		0B7CB10021AE042E007B77E5 /* Attribute.swift */ = {isa = PBXFileReference; lastKnownFileType = sourcecode.swift; path = Attribute.swift; sourceTree = "<group>"; };
		0B7CB10321AE053A007B77E5 /* Audience.swift */ = {isa = PBXFileReference; lastKnownFileType = sourcecode.swift; path = Audience.swift; sourceTree = "<group>"; };
		0B7CB11821AF753D007B77E5 /* UserAttribute.swift */ = {isa = PBXFileReference; lastKnownFileType = sourcecode.swift; path = UserAttribute.swift; sourceTree = "<group>"; };
		0B7CB11C21B0BBE1007B77E5 /* ConditionHolder.swift */ = {isa = PBXFileReference; lastKnownFileType = sourcecode.swift; path = ConditionHolder.swift; sourceTree = "<group>"; };
		0B807B1021C2DD4E0090DDC8 /* BatchEventBuilder.swift */ = {isa = PBXFileReference; lastKnownFileType = sourcecode.swift; path = BatchEventBuilder.swift; sourceTree = "<group>"; };
		0B807B1521C312390090DDC8 /* DefaultEventDispatcher.swift */ = {isa = PBXFileReference; lastKnownFileType = sourcecode.swift; path = DefaultEventDispatcher.swift; sourceTree = "<group>"; };
		0B807B1B21C44E000090DDC8 /* DefaultDatafileHandler.swift */ = {isa = PBXFileReference; lastKnownFileType = sourcecode.swift; path = DefaultDatafileHandler.swift; sourceTree = "<group>"; };
		0BC48EA22203764E003AFD71 /* DataStoreQueueStackImpl+extension.swift */ = {isa = PBXFileReference; lastKnownFileType = sourcecode.swift; path = "DataStoreQueueStackImpl+extension.swift"; sourceTree = "<group>"; };
		0BC48EA422038491003AFD71 /* ArrayEventForDispatch+extension.swift */ = {isa = PBXFileReference; lastKnownFileType = sourcecode.swift; path = "ArrayEventForDispatch+extension.swift"; sourceTree = "<group>"; };
		6E4DD8EE21E530A900B0C2C7 /* OptimizelyResult.swift */ = {isa = PBXFileReference; fileEncoding = 4; lastKnownFileType = sourcecode.swift; path = OptimizelyResult.swift; sourceTree = "<group>"; };
		6E4DD8EF21E530A900B0C2C7 /* OptimizelyError.swift */ = {isa = PBXFileReference; fileEncoding = 4; lastKnownFileType = sourcecode.swift; path = OptimizelyError.swift; sourceTree = "<group>"; };
		6E4DD8F021E530A900B0C2C7 /* OptimizelyManager.swift */ = {isa = PBXFileReference; fileEncoding = 4; lastKnownFileType = sourcecode.swift; path = OptimizelyManager.swift; sourceTree = "<group>"; };
		6E4DD99121E6BAA700B0C2C7 /* OptimizelySwiftSDKiOSTests.swift */ = {isa = PBXFileReference; fileEncoding = 4; lastKnownFileType = sourcecode.swift; path = OptimizelySwiftSDKiOSTests.swift; sourceTree = "<group>"; };
		6E4DD99221E6BAA700B0C2C7 /* DecisionServiceTest.swift */ = {isa = PBXFileReference; fileEncoding = 4; lastKnownFileType = sourcecode.swift; path = DecisionServiceTest.swift; sourceTree = "<group>"; };
		6E4DD99321E6BAA700B0C2C7 /* OptimizelyManagerTests.swift */ = {isa = PBXFileReference; fileEncoding = 4; lastKnownFileType = sourcecode.swift; path = OptimizelyManagerTests.swift; sourceTree = "<group>"; };
		6E4DD99421E6BAA700B0C2C7 /* BucketTests.swift */ = {isa = PBXFileReference; fileEncoding = 4; lastKnownFileType = sourcecode.swift; path = BucketTests.swift; sourceTree = "<group>"; };
		6E4DD99521E6BAA700B0C2C7 /* Info.plist */ = {isa = PBXFileReference; fileEncoding = 4; lastKnownFileType = text.plist.xml; path = Info.plist; sourceTree = "<group>"; };
		6E614DCD21E3F389005982A1 /* Optimizely.framework */ = {isa = PBXFileReference; explicitFileType = wrapper.framework; includeInIndex = 0; path = Optimizely.framework; sourceTree = BUILT_PRODUCTS_DIR; };
		6E614DD521E3F38A005982A1 /* OptimizelySwiftSDK-tvOSTests.xctest */ = {isa = PBXFileReference; explicitFileType = wrapper.cfbundle; includeInIndex = 0; path = "OptimizelySwiftSDK-tvOSTests.xctest"; sourceTree = BUILT_PRODUCTS_DIR; };
		6E614DDA21E3F38A005982A1 /* OptimizelySwiftSDKtvOSTests.swift */ = {isa = PBXFileReference; lastKnownFileType = sourcecode.swift; path = OptimizelySwiftSDKtvOSTests.swift; sourceTree = "<group>"; };
		6E614DDC21E3F38A005982A1 /* Info.plist */ = {isa = PBXFileReference; lastKnownFileType = text.plist.xml; path = Info.plist; sourceTree = "<group>"; };
		6E65E55A220B8B0C0048081D /* DataModelAttributeTests.swift */ = {isa = PBXFileReference; lastKnownFileType = sourcecode.swift; path = DataModelAttributeTests.swift; sourceTree = "<group>"; };
		6E7C0B7321F1372100ECFF34 /* OptimizelyLogLevel.swift */ = {isa = PBXFileReference; fileEncoding = 4; lastKnownFileType = sourcecode.swift; path = OptimizelyLogLevel.swift; sourceTree = "<group>"; };
		6E7D3EE6220BA39000410FDE /* DataModelVariableTests.swift */ = {isa = PBXFileReference; lastKnownFileType = sourcecode.swift; path = DataModelVariableTests.swift; sourceTree = "<group>"; };
		6E7D3EE8220BAB0800410FDE /* DataModelFeatureVariableTests.swift */ = {isa = PBXFileReference; lastKnownFileType = sourcecode.swift; path = DataModelFeatureVariableTests.swift; sourceTree = "<group>"; };
		6E7D3EEA220CC50A00410FDE /* DataModelTrafficAllocation.swift */ = {isa = PBXFileReference; lastKnownFileType = sourcecode.swift; path = DataModelTrafficAllocation.swift; sourceTree = "<group>"; };
		6EBAEB6C21E3FEF800D13AA9 /* Optimizely.framework */ = {isa = PBXFileReference; explicitFileType = wrapper.framework; includeInIndex = 0; path = Optimizely.framework; sourceTree = BUILT_PRODUCTS_DIR; };
		6EBAEB6E21E3FEF800D13AA9 /* Optimizely.h */ = {isa = PBXFileReference; lastKnownFileType = sourcecode.c.h; path = Optimizely.h; sourceTree = "<group>"; };
		6EBAEB6F21E3FEF800D13AA9 /* Info.plist */ = {isa = PBXFileReference; lastKnownFileType = text.plist.xml; path = Info.plist; sourceTree = "<group>"; };
		6EBAEB7421E3FEF900D13AA9 /* OptimizelySwiftSDK-iOSTests.xctest */ = {isa = PBXFileReference; explicitFileType = wrapper.cfbundle; includeInIndex = 0; path = "OptimizelySwiftSDK-iOSTests.xctest"; sourceTree = BUILT_PRODUCTS_DIR; };
/* End PBXFileReference section */

/* Begin PBXFrameworksBuildPhase section */
		6E614DCA21E3F389005982A1 /* Frameworks */ = {
			isa = PBXFrameworksBuildPhase;
			buildActionMask = 2147483647;
			files = (
			);
			runOnlyForDeploymentPostprocessing = 0;
		};
		6E614DD221E3F38A005982A1 /* Frameworks */ = {
			isa = PBXFrameworksBuildPhase;
			buildActionMask = 2147483647;
			files = (
				6E614DD621E3F38A005982A1 /* Optimizely.framework in Frameworks */,
			);
			runOnlyForDeploymentPostprocessing = 0;
		};
		6EBAEB6921E3FEF800D13AA9 /* Frameworks */ = {
			isa = PBXFrameworksBuildPhase;
			buildActionMask = 2147483647;
			files = (
			);
			runOnlyForDeploymentPostprocessing = 0;
		};
		6EBAEB7121E3FEF900D13AA9 /* Frameworks */ = {
			isa = PBXFrameworksBuildPhase;
			buildActionMask = 2147483647;
			files = (
				6EBAEB7521E3FEF900D13AA9 /* Optimizely.framework in Frameworks */,
			);
			runOnlyForDeploymentPostprocessing = 0;
		};
/* End PBXFrameworksBuildPhase section */

/* Begin PBXGroup section */
		0B124BB821B32973001BE0FA /* Protocols */ = {
			isa = PBXGroup;
			children = (
				0B124BBB21B5BC45001BE0FA /* OPTBucketer.swift */,
				0B124BC021B5D60B001BE0FA /* OPTDecisionService.swift */,
				0B124BC221B5D88D001BE0FA /* OPTErrorHandler.swift */,
				0B61623E21B6055F000D7A28 /* OPTDatafileHandler.swift */,
				0B61624221B6EDCC000D7A28 /* OPTNotificationCenter.swift */,
				0B61625C21B8B82A000D7A28 /* JSONParse.swift */,
				0B5ADA2521CC62CD0049BC2C /* DataStoreQueueStack.swift */,
				0B4E11F821EE8FF400D5B370 /* OPTDataStore.swift */,
			);
			path = Protocols;
			sourceTree = "<group>";
		};
		0B124BBD21B5C00A001BE0FA /* Utils */ = {
			isa = PBXGroup;
			children = (
				0B124BBE21B5C024001BE0FA /* MurmurHash3.swift */,
				0B124BCA21B5DF39001BE0FA /* Result.swift */,
				0B61625121B731E8000D7A28 /* Constants.swift */,
				0B0590172209DC180007F4A2 /* HandlerRegistryService.swift */,
			);
			path = Utils;
			sourceTree = "<group>";
		};
		0B124BC521B5DCD4001BE0FA /* DispatchEvents */ = {
			isa = PBXGroup;
			children = (
				0B124BC621B5DD44001BE0FA /* EventForDispatch.swift */,
				0B61623A21B60167000D7A28 /* BatchEvent.swift */,
			);
			path = DispatchEvents;
			sourceTree = "<group>";
		};
		0B5ADA2921CC73730049BC2C /* Extensions */ = {
			isa = PBXGroup;
			children = (
				0B5ADA2A21CC739E0049BC2C /* EventForDispatch+extension.swift */,
				0BC48EA22203764E003AFD71 /* DataStoreQueueStackImpl+extension.swift */,
				0BC48EA422038491003AFD71 /* ArrayEventForDispatch+extension.swift */,
			);
			path = Extensions;
			sourceTree = "<group>";
		};
		0B61624621B70CE7000D7A28 /* Implementation */ = {
			isa = PBXGroup;
			children = (
				0B7B9EBB21F2A64800056589 /* Datastore */,
				0B807B1321C2FB770090DDC8 /* Events */,
				0B61624721B70D0F000D7A28 /* DefaultBucketer.swift */,
				0B54908A21C9602900BE04C5 /* DefaultNotificationCenter.swift */,
				0B61624F21B72DCB000D7A28 /* DefaultDecisionService.swift */,
				0B807B1B21C44E000090DDC8 /* DefaultDatafileHandler.swift */,
			);
			path = Implementation;
			sourceTree = "<group>";
		};
		0B7B9EBB21F2A64800056589 /* Datastore */ = {
			isa = PBXGroup;
			children = (
				0B4E11FB21EE90F600D5B370 /* DataStoreUserDefaults.swift */,
				0B7B9EB921F29E3400056589 /* DataStoreQueueStackImpl.swift */,
				0B7B9EC221F2ACB100056589 /* DataStoreFile.swift */,
			);
			path = Datastore;
			sourceTree = "<group>";
		};
		0B7CB0B821AC5FE2007B77E5 = {
			isa = PBXGroup;
			children = (
				6E4DD8ED21E530A900B0C2C7 /* Optimizely */,
				6E53A67C2204CC6C00EA3A61 /* Customization */,
				0B61624621B70CE7000D7A28 /* Implementation */,
				0B124BB821B32973001BE0FA /* Protocols */,
				0B7CB0E921ADF261007B77E5 /* Data Model */,
				0B5ADA2921CC73730049BC2C /* Extensions */,
				0B124BBD21B5C00A001BE0FA /* Utils */,
				6E53A668220386BB00EA3A61 /* Supporting Files */,
				6E4DD99021E6BAA700B0C2C7 /* OptimizelySwiftSDKiOSTests */,
				6E614DD921E3F38A005982A1 /* OptimizelySwiftSDKtvOSTests */,
				0B7CB0C321AC5FE2007B77E5 /* Products */,
			);
			sourceTree = "<group>";
		};
		0B7CB0C321AC5FE2007B77E5 /* Products */ = {
			isa = PBXGroup;
			children = (
				6E614DCD21E3F389005982A1 /* Optimizely.framework */,
				6E614DD521E3F38A005982A1 /* OptimizelySwiftSDK-tvOSTests.xctest */,
				6EBAEB6C21E3FEF800D13AA9 /* Optimizely.framework */,
				6EBAEB7421E3FEF900D13AA9 /* OptimizelySwiftSDK-iOSTests.xctest */,
			);
			name = Products;
			sourceTree = "<group>";
		};
		0B7CB0E921ADF261007B77E5 /* Data Model */ = {
			isa = PBXGroup;
			children = (
				0B124BC521B5DCD4001BE0FA /* DispatchEvents */,
				0B7CB10221AE04C1007B77E5 /* Audience */,
				0B7CB0FC21AE0058007B77E5 /* ProjectConfig.swift */,
				0B7CB10021AE042E007B77E5 /* Attribute.swift */,
				0B7CB0EC21ADF6A2007B77E5 /* Variable.swift */,
				0B7CB0F621ADFEBD007B77E5 /* FeatureVariable.swift */,
				0B7CB0EA21ADF4E6007B77E5 /* TrafficAllocation.swift */,
				0B7CB0FA21ADFFFB007B77E5 /* Event.swift */,
				0B7CB0EE21ADF6C1007B77E5 /* Variation.swift */,
				0B7CB0F221ADF784007B77E5 /* Experiment.swift */,
				0B7CB0F421ADFE27007B77E5 /* Rollout.swift */,
				0B7CB0F821ADFF0F007B77E5 /* FeatureFlag.swift */,
				0B7CB0FE21AE03A0007B77E5 /* Group.swift */,
			);
			path = "Data Model";
			sourceTree = "<group>";
		};
		0B7CB10221AE04C1007B77E5 /* Audience */ = {
			isa = PBXGroup;
			children = (
				0B7CB10321AE053A007B77E5 /* Audience.swift */,
				0B7CB11821AF753D007B77E5 /* UserAttribute.swift */,
				0B7CB11C21B0BBE1007B77E5 /* ConditionHolder.swift */,
			);
			path = Audience;
			sourceTree = "<group>";
		};
		0B807B1321C2FB770090DDC8 /* Events */ = {
			isa = PBXGroup;
			children = (
				0B807B1021C2DD4E0090DDC8 /* BatchEventBuilder.swift */,
			);
			path = Events;
			sourceTree = "<group>";
		};
		6E4DD8ED21E530A900B0C2C7 /* Optimizely */ = {
			isa = PBXGroup;
			children = (
				6E4DD8F021E530A900B0C2C7 /* OptimizelyManager.swift */,
				6E4DD8EE21E530A900B0C2C7 /* OptimizelyResult.swift */,
				6E4DD8EF21E530A900B0C2C7 /* OptimizelyError.swift */,
				6E7C0B7321F1372100ECFF34 /* OptimizelyLogLevel.swift */,
			);
			path = Optimizely;
			sourceTree = "<group>";
		};
		6E4DD99021E6BAA700B0C2C7 /* OptimizelySwiftSDKiOSTests */ = {
			isa = PBXGroup;
			children = (
				6E7D3EEA220CC50A00410FDE /* DataModelTrafficAllocation.swift */,
				6E7D3EE8220BAB0800410FDE /* DataModelFeatureVariableTests.swift */,
				6E7D3EE6220BA39000410FDE /* DataModelVariableTests.swift */,
				6E65E55A220B8B0C0048081D /* DataModelAttributeTests.swift */,
				6E4DD99121E6BAA700B0C2C7 /* OptimizelySwiftSDKiOSTests.swift */,
				6E4DD99221E6BAA700B0C2C7 /* DecisionServiceTest.swift */,
				6E4DD99321E6BAA700B0C2C7 /* OptimizelyManagerTests.swift */,
				6E4DD99421E6BAA700B0C2C7 /* BucketTests.swift */,
				6E4DD99521E6BAA700B0C2C7 /* Info.plist */,
			);
			path = OptimizelySwiftSDKiOSTests;
			sourceTree = "<group>";
		};
		6E53A668220386BB00EA3A61 /* Supporting Files */ = {
			isa = PBXGroup;
			children = (
				6EBAEB6E21E3FEF800D13AA9 /* Optimizely.h */,
				6EBAEB6F21E3FEF800D13AA9 /* Info.plist */,
			);
			path = "Supporting Files";
			sourceTree = "<group>";
		};
		6E53A67C2204CC6C00EA3A61 /* Customization */ = {
			isa = PBXGroup;
			children = (
				0B61625E21B8C3A9000D7A28 /* DefaultLogger.swift */,
				0B807B1521C312390090DDC8 /* DefaultEventDispatcher.swift */,
				0B61625921B870C6000D7A28 /* DefaultUserProfileService.swift */,
				6E53A67D2204CC9900EA3A61 /* Protocols */,
			);
			path = Customization;
			sourceTree = "<group>";
		};
		6E53A67D2204CC9900EA3A61 /* Protocols */ = {
			isa = PBXGroup;
			children = (
				0B61624421B6F1B6000D7A28 /* OPTLogger.swift */,
				0B124BC821B5DE16001BE0FA /* OPTEventDispatcher.swift */,
				0B61624021B6EC3F000D7A28 /* OPTUserProfileService.swift */,
			);
			path = Protocols;
			sourceTree = "<group>";
		};
		6E614DD921E3F38A005982A1 /* OptimizelySwiftSDKtvOSTests */ = {
			isa = PBXGroup;
			children = (
				6E614DDA21E3F38A005982A1 /* OptimizelySwiftSDKtvOSTests.swift */,
				6E614DDC21E3F38A005982A1 /* Info.plist */,
			);
			path = OptimizelySwiftSDKtvOSTests;
			sourceTree = "<group>";
		};
/* End PBXGroup section */

/* Begin PBXHeadersBuildPhase section */
		6E614DC821E3F389005982A1 /* Headers */ = {
			isa = PBXHeadersBuildPhase;
			buildActionMask = 2147483647;
			files = (
				6E53A6692203872600EA3A61 /* Optimizely.h in Headers */,
			);
			runOnlyForDeploymentPostprocessing = 0;
		};
		6EBAEB6721E3FEF800D13AA9 /* Headers */ = {
			isa = PBXHeadersBuildPhase;
			buildActionMask = 2147483647;
			files = (
				6EBAEB7C21E3FEF900D13AA9 /* Optimizely.h in Headers */,
			);
			runOnlyForDeploymentPostprocessing = 0;
		};
/* End PBXHeadersBuildPhase section */

/* Begin PBXNativeTarget section */
		6E614DCC21E3F389005982A1 /* OptimizelySwiftSDK-tvOS */ = {
			isa = PBXNativeTarget;
			buildConfigurationList = 6E614DE221E3F38A005982A1 /* Build configuration list for PBXNativeTarget "OptimizelySwiftSDK-tvOS" */;
			buildPhases = (
				6E614DC821E3F389005982A1 /* Headers */,
				6E614DC921E3F389005982A1 /* Sources */,
				6E614DCA21E3F389005982A1 /* Frameworks */,
				6E614DCB21E3F389005982A1 /* Resources */,
			);
			buildRules = (
			);
			dependencies = (
			);
			name = "OptimizelySwiftSDK-tvOS";
			productName = OptimizelySwiftSDKtvOS;
			productReference = 6E614DCD21E3F389005982A1 /* Optimizely.framework */;
			productType = "com.apple.product-type.framework";
		};
		6E614DD421E3F38A005982A1 /* OptimizelySwiftSDK-tvOSTests */ = {
			isa = PBXNativeTarget;
			buildConfigurationList = 6E614DE321E3F38A005982A1 /* Build configuration list for PBXNativeTarget "OptimizelySwiftSDK-tvOSTests" */;
			buildPhases = (
				6E614DD121E3F38A005982A1 /* Sources */,
				6E614DD221E3F38A005982A1 /* Frameworks */,
				6E614DD321E3F38A005982A1 /* Resources */,
			);
			buildRules = (
			);
			dependencies = (
				6E614DD821E3F38A005982A1 /* PBXTargetDependency */,
			);
			name = "OptimizelySwiftSDK-tvOSTests";
			productName = OptimizelySwiftSDKtvOSTests;
			productReference = 6E614DD521E3F38A005982A1 /* OptimizelySwiftSDK-tvOSTests.xctest */;
			productType = "com.apple.product-type.bundle.unit-test";
		};
		6EBAEB6B21E3FEF800D13AA9 /* OptimizelySwiftSDK-iOS */ = {
			isa = PBXNativeTarget;
			buildConfigurationList = 6EBAEB8121E3FEF900D13AA9 /* Build configuration list for PBXNativeTarget "OptimizelySwiftSDK-iOS" */;
			buildPhases = (
				6EBAEB6721E3FEF800D13AA9 /* Headers */,
				6EBAEB6821E3FEF800D13AA9 /* Sources */,
				6EBAEB6921E3FEF800D13AA9 /* Frameworks */,
				6EBAEB6A21E3FEF800D13AA9 /* Resources */,
			);
			buildRules = (
			);
			dependencies = (
			);
			name = "OptimizelySwiftSDK-iOS";
			productName = OptimizelySwiftSDKiOS;
			productReference = 6EBAEB6C21E3FEF800D13AA9 /* Optimizely.framework */;
			productType = "com.apple.product-type.framework";
		};
		6EBAEB7321E3FEF900D13AA9 /* OptimizelySwiftSDK-iOSTests */ = {
			isa = PBXNativeTarget;
			buildConfigurationList = 6EBAEB8221E3FEF900D13AA9 /* Build configuration list for PBXNativeTarget "OptimizelySwiftSDK-iOSTests" */;
			buildPhases = (
				6EBAEB7021E3FEF900D13AA9 /* Sources */,
				6EBAEB7121E3FEF900D13AA9 /* Frameworks */,
				6EBAEB7221E3FEF900D13AA9 /* Resources */,
			);
			buildRules = (
			);
			dependencies = (
				6EBAEB7721E3FEF900D13AA9 /* PBXTargetDependency */,
			);
			name = "OptimizelySwiftSDK-iOSTests";
			productName = OptimizelySwiftSDKiOSTests;
			productReference = 6EBAEB7421E3FEF900D13AA9 /* OptimizelySwiftSDK-iOSTests.xctest */;
			productType = "com.apple.product-type.bundle.unit-test";
		};
/* End PBXNativeTarget section */

/* Begin PBXProject section */
		0B7CB0B921AC5FE2007B77E5 /* Project object */ = {
			isa = PBXProject;
			attributes = {
				LastSwiftUpdateCheck = 1010;
				LastUpgradeCheck = 1000;
				ORGANIZATIONNAME = Optimizely;
				TargetAttributes = {
					6E614DCC21E3F389005982A1 = {
						CreatedOnToolsVersion = 10.1;
					};
					6E614DD421E3F38A005982A1 = {
						CreatedOnToolsVersion = 10.1;
					};
					6EBAEB6B21E3FEF800D13AA9 = {
						CreatedOnToolsVersion = 10.1;
					};
					6EBAEB7321E3FEF900D13AA9 = {
						CreatedOnToolsVersion = 10.1;
					};
				};
			};
			buildConfigurationList = 0B7CB0BC21AC5FE2007B77E5 /* Build configuration list for PBXProject "OptimizelySwiftSDK" */;
			compatibilityVersion = "Xcode 9.3";
			developmentRegion = en;
			hasScannedForEncodings = 0;
			knownRegions = (
				en,
			);
			mainGroup = 0B7CB0B821AC5FE2007B77E5;
			productRefGroup = 0B7CB0C321AC5FE2007B77E5 /* Products */;
			projectDirPath = "";
			projectRoot = "";
			targets = (
				6EBAEB6B21E3FEF800D13AA9 /* OptimizelySwiftSDK-iOS */,
				6E614DCC21E3F389005982A1 /* OptimizelySwiftSDK-tvOS */,
				6EBAEB7321E3FEF900D13AA9 /* OptimizelySwiftSDK-iOSTests */,
				6E614DD421E3F38A005982A1 /* OptimizelySwiftSDK-tvOSTests */,
			);
		};
/* End PBXProject section */

/* Begin PBXResourcesBuildPhase section */
		6E614DCB21E3F389005982A1 /* Resources */ = {
			isa = PBXResourcesBuildPhase;
			buildActionMask = 2147483647;
			files = (
			);
			runOnlyForDeploymentPostprocessing = 0;
		};
		6E614DD321E3F38A005982A1 /* Resources */ = {
			isa = PBXResourcesBuildPhase;
			buildActionMask = 2147483647;
			files = (
			);
			runOnlyForDeploymentPostprocessing = 0;
		};
		6EBAEB6A21E3FEF800D13AA9 /* Resources */ = {
			isa = PBXResourcesBuildPhase;
			buildActionMask = 2147483647;
			files = (
			);
			runOnlyForDeploymentPostprocessing = 0;
		};
		6EBAEB7221E3FEF900D13AA9 /* Resources */ = {
			isa = PBXResourcesBuildPhase;
			buildActionMask = 2147483647;
			files = (
			);
			runOnlyForDeploymentPostprocessing = 0;
		};
/* End PBXResourcesBuildPhase section */

/* Begin PBXSourcesBuildPhase section */
		6E614DC921E3F389005982A1 /* Sources */ = {
			isa = PBXSourcesBuildPhase;
			buildActionMask = 2147483647;
			files = (
				0B0590142209D8780007F4A2 /* ArrayEventForDispatch+extension.swift in Sources */,
				6E4DD84121E524F000B0C2C7 /* DefaultUserProfileService.swift in Sources */,
				6E4DD87E21E5251800B0C2C7 /* FeatureFlag.swift in Sources */,
				6E4DD85C21E5250200B0C2C7 /* OPTEventDispatcher.swift in Sources */,
				6E4DD88121E5251800B0C2C7 /* Group.swift in Sources */,
				0B4E11FD21EE90F600D5B370 /* DataStoreUserDefaults.swift in Sources */,
				0B7B9EC421F2ACB100056589 /* DataStoreFile.swift in Sources */,
				6E4DD84B21E524FC00B0C2C7 /* Result.swift in Sources */,
				6E4DD83221E524E400B0C2C7 /* EventForDispatch+extension.swift in Sources */,
				0B4E11FA21EE8FF400D5B370 /* OPTDataStore.swift in Sources */,
				6E4DD8F221E530A900B0C2C7 /* OptimizelyResult.swift in Sources */,
				6E4DD88221E5251800B0C2C7 /* Attribute.swift in Sources */,
				6E4DD8F621E530A900B0C2C7 /* OptimizelyError.swift in Sources */,
				6E4DD83E21E524F000B0C2C7 /* DefaultBucketer.swift in Sources */,
				6E4DD87F21E5251800B0C2C7 /* Event.swift in Sources */,
				6E4DD84521E524F000B0C2C7 /* DefaultDatafileHandler.swift in Sources */,
				6E4DD86B21E5251200B0C2C7 /* UserAttribute.swift in Sources */,
				6E4DD84221E524F000B0C2C7 /* DefaultLogger.swift in Sources */,
				6E4DD83421E524E900B0C2C7 /* BatchEventBuilder.swift in Sources */,
				0B7B9EBC21F2A65800056589 /* DataStoreQueueStackImpl.swift in Sources */,
				6E4DD86021E5250200B0C2C7 /* OPTLogger.swift in Sources */,
				6E4DD84021E524F000B0C2C7 /* DefaultDecisionService.swift in Sources */,
				6E4DD87B21E5251800B0C2C7 /* Experiment.swift in Sources */,
				6E4DD83F21E524F000B0C2C7 /* DefaultNotificationCenter.swift in Sources */,
				6E4DD85E21E5250200B0C2C7 /* OPTUserProfileService.swift in Sources */,
				6E4DD86221E5250200B0C2C7 /* DataStoreQueueStack.swift in Sources */,
				6E4DD87921E5251800B0C2C7 /* Variable.swift in Sources */,
				6E4DD88021E5251800B0C2C7 /* ProjectConfig.swift in Sources */,
				6E4DD86C21E5251200B0C2C7 /* ConditionHolder.swift in Sources */,
				6E4DD85A21E5250200B0C2C7 /* OPTDecisionService.swift in Sources */,
				6E4DD85F21E5250200B0C2C7 /* OPTNotificationCenter.swift in Sources */,
				6E4DD87821E5251800B0C2C7 /* TrafficAllocation.swift in Sources */,
				6E4DD87C21E5251800B0C2C7 /* Rollout.swift in Sources */,
				6E7C0B7521F1372500ECFF34 /* OptimizelyLogLevel.swift in Sources */,
				6E4DD86121E5250200B0C2C7 /* JSONParse.swift in Sources */,
				6E4DD85D21E5250200B0C2C7 /* OPTDatafileHandler.swift in Sources */,
				6E4DD84421E524F000B0C2C7 /* DefaultEventDispatcher.swift in Sources */,
<<<<<<< HEAD
                0B0590192209DC180007F4A2 /* HandlerRegistryService.swift in Sources */,
=======
				0B0590192209DC180007F4A2 /* HandlerRegistryService.swift in Sources */,
>>>>>>> e3f03f26
				6E4DD86A21E5251200B0C2C7 /* Audience.swift in Sources */,
				6E4DD84C21E524FC00B0C2C7 /* Constants.swift in Sources */,
				6E4DD86621E5250B00B0C2C7 /* BatchEvent.swift in Sources */,
				6E4DD8FA21E530A900B0C2C7 /* OptimizelyManager.swift in Sources */,
				6E4DD87D21E5251800B0C2C7 /* FeatureVariable.swift in Sources */,
				6E4DD87A21E5251800B0C2C7 /* Variation.swift in Sources */,
				6E4DD85B21E5250200B0C2C7 /* OPTErrorHandler.swift in Sources */,
				6E4DD85921E5250200B0C2C7 /* OPTBucketer.swift in Sources */,
				6E4DD86521E5250B00B0C2C7 /* EventForDispatch.swift in Sources */,
				6E4DD84A21E524FC00B0C2C7 /* MurmurHash3.swift in Sources */,
			);
			runOnlyForDeploymentPostprocessing = 0;
		};
		6E614DD121E3F38A005982A1 /* Sources */ = {
			isa = PBXSourcesBuildPhase;
			buildActionMask = 2147483647;
			files = (
				6E4DD88621E525F100B0C2C7 /* EventForDispatch+extension.swift in Sources */,
				6E4DD8B521E5260700B0C2C7 /* JSONParse.swift in Sources */,
				6E4DD8D021E5261600B0C2C7 /* ProjectConfig.swift in Sources */,
				6E4DD8C921E5261600B0C2C7 /* Variable.swift in Sources */,
				6E4DD8AF21E5260700B0C2C7 /* OPTErrorHandler.swift in Sources */,
				6E4DD8D121E5261600B0C2C7 /* Group.swift in Sources */,
				6E4DD89E21E5260200B0C2C7 /* MurmurHash3.swift in Sources */,
				6E4DD8BC21E5261100B0C2C7 /* Audience.swift in Sources */,
				0B7B9EBD21F2A65800056589 /* DataStoreQueueStackImpl.swift in Sources */,
				6E4DD89921E525FD00B0C2C7 /* DefaultDatafileHandler.swift in Sources */,
				6E4DD89421E525FD00B0C2C7 /* DefaultDecisionService.swift in Sources */,
				6E4DD89F21E5260200B0C2C7 /* Result.swift in Sources */,
				6E4DD8FC21E530A900B0C2C7 /* OptimizelyManager.swift in Sources */,
				6E4DD8C821E5261600B0C2C7 /* TrafficAllocation.swift in Sources */,
				6E4DD8B421E5260700B0C2C7 /* OPTLogger.swift in Sources */,
				6E4DD8B121E5260700B0C2C7 /* OPTDatafileHandler.swift in Sources */,
				6E4DD8A021E5260200B0C2C7 /* Constants.swift in Sources */,
				6E4DD89321E525FD00B0C2C7 /* DefaultNotificationCenter.swift in Sources */,
				6E4DD8B221E5260700B0C2C7 /* OPTUserProfileService.swift in Sources */,
				6E4DD8F821E530A900B0C2C7 /* OptimizelyError.swift in Sources */,
				6E4DD8CF21E5261600B0C2C7 /* Event.swift in Sources */,
				6E4DD8CD21E5261600B0C2C7 /* FeatureVariable.swift in Sources */,
				6E4DD8B621E5260700B0C2C7 /* DataStoreQueueStack.swift in Sources */,
				6E4DD89621E525FD00B0C2C7 /* DefaultLogger.swift in Sources */,
<<<<<<< HEAD
                0B05901B2209DC180007F4A2 /* HandlerRegistryService.swift in Sources */,
=======
				0B05901B2209DC180007F4A2 /* HandlerRegistryService.swift in Sources */,
>>>>>>> e3f03f26
				6E4DD8CB21E5261600B0C2C7 /* Experiment.swift in Sources */,
				0B7B9EA621F2821C00056589 /* DataStoreUserDefaults.swift in Sources */,
				6E614DDB21E3F38A005982A1 /* OptimizelySwiftSDKtvOSTests.swift in Sources */,
				6E4DD8B921E5260B00B0C2C7 /* EventForDispatch.swift in Sources */,
				6E4DD8CE21E5261600B0C2C7 /* FeatureFlag.swift in Sources */,
				6E4DD8AD21E5260700B0C2C7 /* OPTBucketer.swift in Sources */,
				6E4DD8F421E530A900B0C2C7 /* OptimizelyResult.swift in Sources */,
				6E4DD8BA21E5260B00B0C2C7 /* BatchEvent.swift in Sources */,
				6E4DD8CA21E5261600B0C2C7 /* Variation.swift in Sources */,
				0B0590162209D87A0007F4A2 /* ArrayEventForDispatch+extension.swift in Sources */,
				6E4DD8D221E5261600B0C2C7 /* Attribute.swift in Sources */,
				6E4DD89221E525FD00B0C2C7 /* DefaultBucketer.swift in Sources */,
				6E4DD89821E525FD00B0C2C7 /* DefaultEventDispatcher.swift in Sources */,
				6E4DD8AE21E5260700B0C2C7 /* OPTDecisionService.swift in Sources */,
				0B7B9EA821F2823600056589 /* OPTDataStore.swift in Sources */,
				6E4DD8CC21E5261600B0C2C7 /* Rollout.swift in Sources */,
				6E4DD8B021E5260700B0C2C7 /* OPTEventDispatcher.swift in Sources */,
				0B7B9EC621F51AF700056589 /* DataStoreFile.swift in Sources */,
				6E4DD8B321E5260700B0C2C7 /* OPTNotificationCenter.swift in Sources */,
				6E7C0B7721F1372600ECFF34 /* OptimizelyLogLevel.swift in Sources */,
				6E4DD8D621E5274300B0C2C7 /* UserAttribute.swift in Sources */,
				6E4DD8D821E5274600B0C2C7 /* ConditionHolder.swift in Sources */,
				6E4DD88821E525F600B0C2C7 /* BatchEventBuilder.swift in Sources */,
				6E4DD89521E525FD00B0C2C7 /* DefaultUserProfileService.swift in Sources */,
			);
			runOnlyForDeploymentPostprocessing = 0;
		};
		6EBAEB6821E3FEF800D13AA9 /* Sources */ = {
			isa = PBXSourcesBuildPhase;
			buildActionMask = 2147483647;
			files = (
				6E4DD83821E524EF00B0C2C7 /* DefaultUserProfileService.swift in Sources */,
				6E4DD87321E5251700B0C2C7 /* FeatureFlag.swift in Sources */,
				6E4DD85121E5250200B0C2C7 /* OPTEventDispatcher.swift in Sources */,
				6E4DD87621E5251700B0C2C7 /* Group.swift in Sources */,
				0B4E11FC21EE90F600D5B370 /* DataStoreUserDefaults.swift in Sources */,
				0B7B9EC321F2ACB100056589 /* DataStoreFile.swift in Sources */,
				6E4DD84821E524FB00B0C2C7 /* Result.swift in Sources */,
				6E4DD83121E524E300B0C2C7 /* EventForDispatch+extension.swift in Sources */,
				0B4E11F921EE8FF400D5B370 /* OPTDataStore.swift in Sources */,
				6E4DD8F121E530A900B0C2C7 /* OptimizelyResult.swift in Sources */,
				0B7B9EBA21F29E3400056589 /* DataStoreQueueStackImpl.swift in Sources */,
				6E4DD87721E5251700B0C2C7 /* Attribute.swift in Sources */,
				6E4DD8F521E530A900B0C2C7 /* OptimizelyError.swift in Sources */,
				6E4DD83521E524EF00B0C2C7 /* DefaultBucketer.swift in Sources */,
				6E4DD87421E5251700B0C2C7 /* Event.swift in Sources */,
				6E4DD83C21E524EF00B0C2C7 /* DefaultDatafileHandler.swift in Sources */,
				6E4DD86821E5251200B0C2C7 /* UserAttribute.swift in Sources */,
				6E4DD83921E524EF00B0C2C7 /* DefaultLogger.swift in Sources */,
				6E4DD83321E524E900B0C2C7 /* BatchEventBuilder.swift in Sources */,
				6E4DD85521E5250200B0C2C7 /* OPTLogger.swift in Sources */,
				6E4DD83721E524EF00B0C2C7 /* DefaultDecisionService.swift in Sources */,
				6E4DD87021E5251700B0C2C7 /* Experiment.swift in Sources */,
				6E4DD83621E524EF00B0C2C7 /* DefaultNotificationCenter.swift in Sources */,
				6E4DD85321E5250200B0C2C7 /* OPTUserProfileService.swift in Sources */,
				6E4DD85721E5250200B0C2C7 /* DataStoreQueueStack.swift in Sources */,
<<<<<<< HEAD
                0B0590182209DC180007F4A2 /* HandlerRegistryService.swift in Sources */,
=======
				0B0590182209DC180007F4A2 /* HandlerRegistryService.swift in Sources */,
>>>>>>> e3f03f26
				6E4DD86E21E5251700B0C2C7 /* Variable.swift in Sources */,
				6E4DD87521E5251700B0C2C7 /* ProjectConfig.swift in Sources */,
				6E4DD86921E5251200B0C2C7 /* ConditionHolder.swift in Sources */,
				6E4DD84F21E5250200B0C2C7 /* OPTDecisionService.swift in Sources */,
				6E4DD85421E5250200B0C2C7 /* OPTNotificationCenter.swift in Sources */,
				6E4DD86D21E5251700B0C2C7 /* TrafficAllocation.swift in Sources */,
				6E4DD87121E5251700B0C2C7 /* Rollout.swift in Sources */,
				6E7C0B7421F1372100ECFF34 /* OptimizelyLogLevel.swift in Sources */,
				6E4DD85621E5250200B0C2C7 /* JSONParse.swift in Sources */,
				0BC48EA522038491003AFD71 /* ArrayEventForDispatch+extension.swift in Sources */,
				6E4DD85221E5250200B0C2C7 /* OPTDatafileHandler.swift in Sources */,
				6E4DD83B21E524EF00B0C2C7 /* DefaultEventDispatcher.swift in Sources */,
				6E4DD86721E5251200B0C2C7 /* Audience.swift in Sources */,
				6E4DD84921E524FB00B0C2C7 /* Constants.swift in Sources */,
				6E4DD86421E5250B00B0C2C7 /* BatchEvent.swift in Sources */,
				6E4DD8F921E530A900B0C2C7 /* OptimizelyManager.swift in Sources */,
				6E4DD87221E5251700B0C2C7 /* FeatureVariable.swift in Sources */,
				6E4DD86F21E5251700B0C2C7 /* Variation.swift in Sources */,
				6E4DD85021E5250200B0C2C7 /* OPTErrorHandler.swift in Sources */,
				6E4DD84E21E5250200B0C2C7 /* OPTBucketer.swift in Sources */,
				6E4DD86321E5250B00B0C2C7 /* EventForDispatch.swift in Sources */,
				0BC48EA32203764E003AFD71 /* DataStoreQueueStackImpl+extension.swift in Sources */,
				6E4DD84721E524FB00B0C2C7 /* MurmurHash3.swift in Sources */,
			);
			runOnlyForDeploymentPostprocessing = 0;
		};
		6EBAEB7021E3FEF900D13AA9 /* Sources */ = {
			isa = PBXSourcesBuildPhase;
			buildActionMask = 2147483647;
			files = (
				6E4DD8F321E530A900B0C2C7 /* OptimizelyResult.swift in Sources */,
				6E4DD8A721E5260600B0C2C7 /* OPTUserProfileService.swift in Sources */,
				6E4DD8A521E5260600B0C2C7 /* OPTEventDispatcher.swift in Sources */,
				6E4DD8BD21E5261500B0C2C7 /* TrafficAllocation.swift in Sources */,
				6E4DD99821E6BAA700B0C2C7 /* OptimizelyManagerTests.swift in Sources */,
				6E4DD8B821E5260A00B0C2C7 /* BatchEvent.swift in Sources */,
				6E4DD8BE21E5261500B0C2C7 /* Variable.swift in Sources */,
				6E4DD8C121E5261500B0C2C7 /* Rollout.swift in Sources */,
				6E4DD88521E525F000B0C2C7 /* EventForDispatch+extension.swift in Sources */,
				6E4DD8FB21E530A900B0C2C7 /* OptimizelyManager.swift in Sources */,
				0B7B9EA521F2821A00056589 /* DataStoreUserDefaults.swift in Sources */,
				6E65E55B220B8B0C0048081D /* DataModelAttributeTests.swift in Sources */,
				6E4DD8A921E5260600B0C2C7 /* OPTLogger.swift in Sources */,
				6E4DD88D21E525FC00B0C2C7 /* DefaultLogger.swift in Sources */,
				0B7B9EC521F51AF600056589 /* DataStoreFile.swift in Sources */,
				6E4DD8C321E5261500B0C2C7 /* FeatureFlag.swift in Sources */,
				6E4DD8BB21E5261100B0C2C7 /* Audience.swift in Sources */,
				6E4DD8AB21E5260600B0C2C7 /* DataStoreQueueStack.swift in Sources */,
				6E4DD8D421E5273F00B0C2C7 /* UserAttribute.swift in Sources */,
				6E4DD8C721E5261500B0C2C7 /* Attribute.swift in Sources */,
				6E4DD8D721E5274600B0C2C7 /* ConditionHolder.swift in Sources */,
				0B0590152209D8790007F4A2 /* ArrayEventForDispatch+extension.swift in Sources */,
				6E7D3EE9220BAB0800410FDE /* DataModelFeatureVariableTests.swift in Sources */,
				6E4DD8F721E530A900B0C2C7 /* OptimizelyError.swift in Sources */,
				6E4DD88C21E525FC00B0C2C7 /* DefaultUserProfileService.swift in Sources */,
				6E4DD8C021E5261500B0C2C7 /* Experiment.swift in Sources */,
				6E4DD88F21E525FC00B0C2C7 /* DefaultEventDispatcher.swift in Sources */,
				6E4DD88921E525FC00B0C2C7 /* DefaultBucketer.swift in Sources */,
				6E4DD8B721E5260A00B0C2C7 /* EventForDispatch.swift in Sources */,
				6E4DD99721E6BAA700B0C2C7 /* DecisionServiceTest.swift in Sources */,
				6E4DD8C221E5261500B0C2C7 /* FeatureVariable.swift in Sources */,
				6E4DD8A821E5260600B0C2C7 /* OPTNotificationCenter.swift in Sources */,
				6E4DD8C621E5261500B0C2C7 /* Group.swift in Sources */,
				0B7B9EBE21F2A65800056589 /* DataStoreQueueStackImpl.swift in Sources */,
				6E4DD99921E6BAA700B0C2C7 /* BucketTests.swift in Sources */,
				6E7D3EE7220BA39000410FDE /* DataModelVariableTests.swift in Sources */,
				6E4DD8C421E5261500B0C2C7 /* Event.swift in Sources */,
				6E4DD8A221E5260600B0C2C7 /* OPTBucketer.swift in Sources */,
				6E4DD88721E525F500B0C2C7 /* BatchEventBuilder.swift in Sources */,
				6E4DD99621E6BAA700B0C2C7 /* OptimizelySwiftSDKiOSTests.swift in Sources */,
				6E4DD89B21E5260100B0C2C7 /* MurmurHash3.swift in Sources */,
				6E7C0B7621F1372600ECFF34 /* OptimizelyLogLevel.swift in Sources */,
				6E4DD88B21E525FC00B0C2C7 /* DefaultDecisionService.swift in Sources */,
				6E4DD8A621E5260600B0C2C7 /* OPTDatafileHandler.swift in Sources */,
				6E4DD8A421E5260600B0C2C7 /* OPTErrorHandler.swift in Sources */,
				6E4DD8BF21E5261500B0C2C7 /* Variation.swift in Sources */,
				6E7D3EEB220CC50A00410FDE /* DataModelTrafficAllocation.swift in Sources */,
				6E4DD8C521E5261500B0C2C7 /* ProjectConfig.swift in Sources */,
				6E4DD8A321E5260600B0C2C7 /* OPTDecisionService.swift in Sources */,
				6E4DD88A21E525FC00B0C2C7 /* DefaultNotificationCenter.swift in Sources */,
				6E4DD8AA21E5260600B0C2C7 /* JSONParse.swift in Sources */,
				6E4DD89C21E5260100B0C2C7 /* Result.swift in Sources */,
				6E4DD89021E525FC00B0C2C7 /* DefaultDatafileHandler.swift in Sources */,
				0B05901A2209DC180007F4A2 /* HandlerRegistryService.swift in Sources */,
				0B7B9EA721F2823500056589 /* OPTDataStore.swift in Sources */,
				6E4DD89D21E5260100B0C2C7 /* Constants.swift in Sources */,
			);
			runOnlyForDeploymentPostprocessing = 0;
		};
/* End PBXSourcesBuildPhase section */

/* Begin PBXTargetDependency section */
		6E614DD821E3F38A005982A1 /* PBXTargetDependency */ = {
			isa = PBXTargetDependency;
			target = 6E614DCC21E3F389005982A1 /* OptimizelySwiftSDK-tvOS */;
			targetProxy = 6E614DD721E3F38A005982A1 /* PBXContainerItemProxy */;
		};
		6EBAEB7721E3FEF900D13AA9 /* PBXTargetDependency */ = {
			isa = PBXTargetDependency;
			target = 6EBAEB6B21E3FEF800D13AA9 /* OptimizelySwiftSDK-iOS */;
			targetProxy = 6EBAEB7621E3FEF900D13AA9 /* PBXContainerItemProxy */;
		};
/* End PBXTargetDependency section */

/* Begin XCBuildConfiguration section */
		0B7CB0D421AC5FE2007B77E5 /* Debug */ = {
			isa = XCBuildConfiguration;
			buildSettings = {
				ALWAYS_SEARCH_USER_PATHS = NO;
				CLANG_ANALYZER_NONNULL = YES;
				CLANG_ANALYZER_NUMBER_OBJECT_CONVERSION = YES_AGGRESSIVE;
				CLANG_CXX_LANGUAGE_STANDARD = "gnu++14";
				CLANG_CXX_LIBRARY = "libc++";
				CLANG_ENABLE_MODULES = YES;
				CLANG_ENABLE_OBJC_ARC = YES;
				CLANG_ENABLE_OBJC_WEAK = YES;
				CLANG_WARN_BLOCK_CAPTURE_AUTORELEASING = YES;
				CLANG_WARN_BOOL_CONVERSION = YES;
				CLANG_WARN_COMMA = YES;
				CLANG_WARN_CONSTANT_CONVERSION = YES;
				CLANG_WARN_DEPRECATED_OBJC_IMPLEMENTATIONS = YES;
				CLANG_WARN_DIRECT_OBJC_ISA_USAGE = YES_ERROR;
				CLANG_WARN_DOCUMENTATION_COMMENTS = YES;
				CLANG_WARN_EMPTY_BODY = YES;
				CLANG_WARN_ENUM_CONVERSION = YES;
				CLANG_WARN_INFINITE_RECURSION = YES;
				CLANG_WARN_INT_CONVERSION = YES;
				CLANG_WARN_NON_LITERAL_NULL_CONVERSION = YES;
				CLANG_WARN_OBJC_IMPLICIT_RETAIN_SELF = YES;
				CLANG_WARN_OBJC_LITERAL_CONVERSION = YES;
				CLANG_WARN_OBJC_ROOT_CLASS = YES_ERROR;
				CLANG_WARN_RANGE_LOOP_ANALYSIS = YES;
				CLANG_WARN_STRICT_PROTOTYPES = YES;
				CLANG_WARN_SUSPICIOUS_MOVE = YES;
				CLANG_WARN_UNGUARDED_AVAILABILITY = YES_AGGRESSIVE;
				CLANG_WARN_UNREACHABLE_CODE = YES;
				CLANG_WARN__DUPLICATE_METHOD_MATCH = YES;
				CODE_SIGN_IDENTITY = "iPhone Developer";
				COPY_PHASE_STRIP = NO;
				CURRENT_PROJECT_VERSION = 1;
				DEBUG_INFORMATION_FORMAT = dwarf;
				ENABLE_STRICT_OBJC_MSGSEND = YES;
				ENABLE_TESTABILITY = YES;
				GCC_C_LANGUAGE_STANDARD = gnu11;
				GCC_DYNAMIC_NO_PIC = NO;
				GCC_NO_COMMON_BLOCKS = YES;
				GCC_OPTIMIZATION_LEVEL = 0;
				GCC_PREPROCESSOR_DEFINITIONS = (
					"DEBUG=1",
					"$(inherited)",
				);
				GCC_WARN_64_TO_32_BIT_CONVERSION = YES;
				GCC_WARN_ABOUT_RETURN_TYPE = YES_ERROR;
				GCC_WARN_UNDECLARED_SELECTOR = YES;
				GCC_WARN_UNINITIALIZED_AUTOS = YES_AGGRESSIVE;
				GCC_WARN_UNUSED_FUNCTION = YES;
				GCC_WARN_UNUSED_VARIABLE = YES;
				IPHONEOS_DEPLOYMENT_TARGET = 9.0;
				MTL_ENABLE_DEBUG_INFO = INCLUDE_SOURCE;
				MTL_FAST_MATH = YES;
				ONLY_ACTIVE_ARCH = YES;
				SDKROOT = iphoneos;
				SWIFT_ACTIVE_COMPILATION_CONDITIONS = DEBUG;
				SWIFT_OPTIMIZATION_LEVEL = "-Onone";
				VERSIONING_SYSTEM = "apple-generic";
				VERSION_INFO_PREFIX = "";
			};
			name = Debug;
		};
		0B7CB0D521AC5FE2007B77E5 /* Release */ = {
			isa = XCBuildConfiguration;
			buildSettings = {
				ALWAYS_SEARCH_USER_PATHS = NO;
				CLANG_ANALYZER_NONNULL = YES;
				CLANG_ANALYZER_NUMBER_OBJECT_CONVERSION = YES_AGGRESSIVE;
				CLANG_CXX_LANGUAGE_STANDARD = "gnu++14";
				CLANG_CXX_LIBRARY = "libc++";
				CLANG_ENABLE_MODULES = YES;
				CLANG_ENABLE_OBJC_ARC = YES;
				CLANG_ENABLE_OBJC_WEAK = YES;
				CLANG_WARN_BLOCK_CAPTURE_AUTORELEASING = YES;
				CLANG_WARN_BOOL_CONVERSION = YES;
				CLANG_WARN_COMMA = YES;
				CLANG_WARN_CONSTANT_CONVERSION = YES;
				CLANG_WARN_DEPRECATED_OBJC_IMPLEMENTATIONS = YES;
				CLANG_WARN_DIRECT_OBJC_ISA_USAGE = YES_ERROR;
				CLANG_WARN_DOCUMENTATION_COMMENTS = YES;
				CLANG_WARN_EMPTY_BODY = YES;
				CLANG_WARN_ENUM_CONVERSION = YES;
				CLANG_WARN_INFINITE_RECURSION = YES;
				CLANG_WARN_INT_CONVERSION = YES;
				CLANG_WARN_NON_LITERAL_NULL_CONVERSION = YES;
				CLANG_WARN_OBJC_IMPLICIT_RETAIN_SELF = YES;
				CLANG_WARN_OBJC_LITERAL_CONVERSION = YES;
				CLANG_WARN_OBJC_ROOT_CLASS = YES_ERROR;
				CLANG_WARN_RANGE_LOOP_ANALYSIS = YES;
				CLANG_WARN_STRICT_PROTOTYPES = YES;
				CLANG_WARN_SUSPICIOUS_MOVE = YES;
				CLANG_WARN_UNGUARDED_AVAILABILITY = YES_AGGRESSIVE;
				CLANG_WARN_UNREACHABLE_CODE = YES;
				CLANG_WARN__DUPLICATE_METHOD_MATCH = YES;
				CODE_SIGN_IDENTITY = "iPhone Developer";
				COPY_PHASE_STRIP = NO;
				CURRENT_PROJECT_VERSION = 1;
				DEBUG_INFORMATION_FORMAT = "dwarf-with-dsym";
				ENABLE_NS_ASSERTIONS = NO;
				ENABLE_STRICT_OBJC_MSGSEND = YES;
				GCC_C_LANGUAGE_STANDARD = gnu11;
				GCC_NO_COMMON_BLOCKS = YES;
				GCC_WARN_64_TO_32_BIT_CONVERSION = YES;
				GCC_WARN_ABOUT_RETURN_TYPE = YES_ERROR;
				GCC_WARN_UNDECLARED_SELECTOR = YES;
				GCC_WARN_UNINITIALIZED_AUTOS = YES_AGGRESSIVE;
				GCC_WARN_UNUSED_FUNCTION = YES;
				GCC_WARN_UNUSED_VARIABLE = YES;
				IPHONEOS_DEPLOYMENT_TARGET = 9.0;
				MTL_ENABLE_DEBUG_INFO = NO;
				MTL_FAST_MATH = YES;
				SDKROOT = iphoneos;
				SWIFT_COMPILATION_MODE = wholemodule;
				SWIFT_OPTIMIZATION_LEVEL = "-O";
				VALIDATE_PRODUCT = YES;
				VERSIONING_SYSTEM = "apple-generic";
				VERSION_INFO_PREFIX = "";
			};
			name = Release;
		};
		6E614DDE21E3F38A005982A1 /* Debug */ = {
			isa = XCBuildConfiguration;
			buildSettings = {
				CODE_SIGN_IDENTITY = "";
				CODE_SIGN_STYLE = Automatic;
				DEFINES_MODULE = YES;
				DYLIB_COMPATIBILITY_VERSION = 1;
				DYLIB_CURRENT_VERSION = 1;
				DYLIB_INSTALL_NAME_BASE = "@rpath";
				INFOPLIST_FILE = "Supporting Files/Info.plist";
				INSTALL_PATH = "$(LOCAL_LIBRARY_DIR)/Frameworks";
				LD_RUNPATH_SEARCH_PATHS = (
					"$(inherited)",
					"@executable_path/Frameworks",
					"@loader_path/Frameworks",
				);
				PRODUCT_BUNDLE_IDENTIFIER = com.optimizely.OptimizelySwiftSDK;
				PRODUCT_NAME = Optimizely;
				SDKROOT = appletvos;
				SKIP_INSTALL = YES;
				SWIFT_VERSION = 4.2;
				TARGETED_DEVICE_FAMILY = 3;
				TVOS_DEPLOYMENT_TARGET = 9.0;
			};
			name = Debug;
		};
		6E614DDF21E3F38A005982A1 /* Release */ = {
			isa = XCBuildConfiguration;
			buildSettings = {
				CODE_SIGN_IDENTITY = "";
				CODE_SIGN_STYLE = Automatic;
				DEFINES_MODULE = YES;
				DYLIB_COMPATIBILITY_VERSION = 1;
				DYLIB_CURRENT_VERSION = 1;
				DYLIB_INSTALL_NAME_BASE = "@rpath";
				INFOPLIST_FILE = "Supporting Files/Info.plist";
				INSTALL_PATH = "$(LOCAL_LIBRARY_DIR)/Frameworks";
				LD_RUNPATH_SEARCH_PATHS = (
					"$(inherited)",
					"@executable_path/Frameworks",
					"@loader_path/Frameworks",
				);
				PRODUCT_BUNDLE_IDENTIFIER = com.optimizely.OptimizelySwiftSDK;
				PRODUCT_NAME = Optimizely;
				SDKROOT = appletvos;
				SKIP_INSTALL = YES;
				SWIFT_VERSION = 4.2;
				TARGETED_DEVICE_FAMILY = 3;
				TVOS_DEPLOYMENT_TARGET = 9.0;
			};
			name = Release;
		};
		6E614DE021E3F38A005982A1 /* Debug */ = {
			isa = XCBuildConfiguration;
			buildSettings = {
				ALWAYS_EMBED_SWIFT_STANDARD_LIBRARIES = YES;
				CODE_SIGN_STYLE = Automatic;
				INFOPLIST_FILE = OptimizelySwiftSDKtvOSTests/Info.plist;
				LD_RUNPATH_SEARCH_PATHS = (
					"$(inherited)",
					"@executable_path/Frameworks",
					"@loader_path/Frameworks",
				);
				PRODUCT_BUNDLE_IDENTIFIER = com.optimizely.OptimizelySwiftSDKtvOSTests;
				PRODUCT_NAME = "$(TARGET_NAME)";
				SDKROOT = appletvos;
				SWIFT_VERSION = 4.2;
				TARGETED_DEVICE_FAMILY = 3;
				TVOS_DEPLOYMENT_TARGET = 12.1;
			};
			name = Debug;
		};
		6E614DE121E3F38A005982A1 /* Release */ = {
			isa = XCBuildConfiguration;
			buildSettings = {
				ALWAYS_EMBED_SWIFT_STANDARD_LIBRARIES = YES;
				CODE_SIGN_STYLE = Automatic;
				INFOPLIST_FILE = OptimizelySwiftSDKtvOSTests/Info.plist;
				LD_RUNPATH_SEARCH_PATHS = (
					"$(inherited)",
					"@executable_path/Frameworks",
					"@loader_path/Frameworks",
				);
				PRODUCT_BUNDLE_IDENTIFIER = com.optimizely.OptimizelySwiftSDKtvOSTests;
				PRODUCT_NAME = "$(TARGET_NAME)";
				SDKROOT = appletvos;
				SWIFT_VERSION = 4.2;
				TARGETED_DEVICE_FAMILY = 3;
				TVOS_DEPLOYMENT_TARGET = 12.1;
			};
			name = Release;
		};
		6EBAEB7D21E3FEF900D13AA9 /* Debug */ = {
			isa = XCBuildConfiguration;
			buildSettings = {
				CODE_SIGN_IDENTITY = "";
				CODE_SIGN_STYLE = Automatic;
				DEFINES_MODULE = YES;
				DYLIB_COMPATIBILITY_VERSION = 1;
				DYLIB_CURRENT_VERSION = 1;
				DYLIB_INSTALL_NAME_BASE = "@rpath";
				INFOPLIST_FILE = "Supporting Files/Info.plist";
				INSTALL_PATH = "$(LOCAL_LIBRARY_DIR)/Frameworks";
				IPHONEOS_DEPLOYMENT_TARGET = 9.0;
				LD_RUNPATH_SEARCH_PATHS = (
					"$(inherited)",
					"@executable_path/Frameworks",
					"@loader_path/Frameworks",
				);
				PRODUCT_BUNDLE_IDENTIFIER = com.optimizely.OptimizelySwiftSDK;
				PRODUCT_NAME = Optimizely;
				SKIP_INSTALL = YES;
				SWIFT_VERSION = 4.2;
				TARGETED_DEVICE_FAMILY = "1,2";
			};
			name = Debug;
		};
		6EBAEB7E21E3FEF900D13AA9 /* Release */ = {
			isa = XCBuildConfiguration;
			buildSettings = {
				CODE_SIGN_IDENTITY = "";
				CODE_SIGN_STYLE = Automatic;
				DEFINES_MODULE = YES;
				DYLIB_COMPATIBILITY_VERSION = 1;
				DYLIB_CURRENT_VERSION = 1;
				DYLIB_INSTALL_NAME_BASE = "@rpath";
				INFOPLIST_FILE = "Supporting Files/Info.plist";
				INSTALL_PATH = "$(LOCAL_LIBRARY_DIR)/Frameworks";
				IPHONEOS_DEPLOYMENT_TARGET = 9.0;
				LD_RUNPATH_SEARCH_PATHS = (
					"$(inherited)",
					"@executable_path/Frameworks",
					"@loader_path/Frameworks",
				);
				PRODUCT_BUNDLE_IDENTIFIER = com.optimizely.OptimizelySwiftSDK;
				PRODUCT_NAME = Optimizely;
				SKIP_INSTALL = YES;
				SWIFT_VERSION = 4.2;
				TARGETED_DEVICE_FAMILY = "1,2";
			};
			name = Release;
		};
		6EBAEB7F21E3FEF900D13AA9 /* Debug */ = {
			isa = XCBuildConfiguration;
			buildSettings = {
				ALWAYS_EMBED_SWIFT_STANDARD_LIBRARIES = YES;
				CODE_SIGN_STYLE = Automatic;
				INFOPLIST_FILE = OptimizelySwiftSDKiOSTests/Info.plist;
				IPHONEOS_DEPLOYMENT_TARGET = 12.1;
				LD_RUNPATH_SEARCH_PATHS = (
					"$(inherited)",
					"@executable_path/Frameworks",
					"@loader_path/Frameworks",
				);
				PRODUCT_BUNDLE_IDENTIFIER = com.optimizely.OptimizelySwiftSDKiOSTests;
				PRODUCT_NAME = "$(TARGET_NAME)";
				SWIFT_VERSION = 4.2;
				TARGETED_DEVICE_FAMILY = "1,2";
			};
			name = Debug;
		};
		6EBAEB8021E3FEF900D13AA9 /* Release */ = {
			isa = XCBuildConfiguration;
			buildSettings = {
				ALWAYS_EMBED_SWIFT_STANDARD_LIBRARIES = YES;
				CODE_SIGN_STYLE = Automatic;
				INFOPLIST_FILE = OptimizelySwiftSDKiOSTests/Info.plist;
				IPHONEOS_DEPLOYMENT_TARGET = 12.1;
				LD_RUNPATH_SEARCH_PATHS = (
					"$(inherited)",
					"@executable_path/Frameworks",
					"@loader_path/Frameworks",
				);
				PRODUCT_BUNDLE_IDENTIFIER = com.optimizely.OptimizelySwiftSDKiOSTests;
				PRODUCT_NAME = "$(TARGET_NAME)";
				SWIFT_VERSION = 4.2;
				TARGETED_DEVICE_FAMILY = "1,2";
			};
			name = Release;
		};
/* End XCBuildConfiguration section */

/* Begin XCConfigurationList section */
		0B7CB0BC21AC5FE2007B77E5 /* Build configuration list for PBXProject "OptimizelySwiftSDK" */ = {
			isa = XCConfigurationList;
			buildConfigurations = (
				0B7CB0D421AC5FE2007B77E5 /* Debug */,
				0B7CB0D521AC5FE2007B77E5 /* Release */,
			);
			defaultConfigurationIsVisible = 0;
			defaultConfigurationName = Release;
		};
		6E614DE221E3F38A005982A1 /* Build configuration list for PBXNativeTarget "OptimizelySwiftSDK-tvOS" */ = {
			isa = XCConfigurationList;
			buildConfigurations = (
				6E614DDE21E3F38A005982A1 /* Debug */,
				6E614DDF21E3F38A005982A1 /* Release */,
			);
			defaultConfigurationIsVisible = 0;
			defaultConfigurationName = Release;
		};
		6E614DE321E3F38A005982A1 /* Build configuration list for PBXNativeTarget "OptimizelySwiftSDK-tvOSTests" */ = {
			isa = XCConfigurationList;
			buildConfigurations = (
				6E614DE021E3F38A005982A1 /* Debug */,
				6E614DE121E3F38A005982A1 /* Release */,
			);
			defaultConfigurationIsVisible = 0;
			defaultConfigurationName = Release;
		};
		6EBAEB8121E3FEF900D13AA9 /* Build configuration list for PBXNativeTarget "OptimizelySwiftSDK-iOS" */ = {
			isa = XCConfigurationList;
			buildConfigurations = (
				6EBAEB7D21E3FEF900D13AA9 /* Debug */,
				6EBAEB7E21E3FEF900D13AA9 /* Release */,
			);
			defaultConfigurationIsVisible = 0;
			defaultConfigurationName = Release;
		};
		6EBAEB8221E3FEF900D13AA9 /* Build configuration list for PBXNativeTarget "OptimizelySwiftSDK-iOSTests" */ = {
			isa = XCConfigurationList;
			buildConfigurations = (
				6EBAEB7F21E3FEF900D13AA9 /* Debug */,
				6EBAEB8021E3FEF900D13AA9 /* Release */,
			);
			defaultConfigurationIsVisible = 0;
			defaultConfigurationName = Release;
		};
/* End XCConfigurationList section */
	};
	rootObject = 0B7CB0B921AC5FE2007B77E5 /* Project object */;
}<|MERGE_RESOLUTION|>--- conflicted
+++ resolved
@@ -746,11 +746,7 @@
 				6E4DD86121E5250200B0C2C7 /* JSONParse.swift in Sources */,
 				6E4DD85D21E5250200B0C2C7 /* OPTDatafileHandler.swift in Sources */,
 				6E4DD84421E524F000B0C2C7 /* DefaultEventDispatcher.swift in Sources */,
-<<<<<<< HEAD
-                0B0590192209DC180007F4A2 /* HandlerRegistryService.swift in Sources */,
-=======
 				0B0590192209DC180007F4A2 /* HandlerRegistryService.swift in Sources */,
->>>>>>> e3f03f26
 				6E4DD86A21E5251200B0C2C7 /* Audience.swift in Sources */,
 				6E4DD84C21E524FC00B0C2C7 /* Constants.swift in Sources */,
 				6E4DD86621E5250B00B0C2C7 /* BatchEvent.swift in Sources */,
@@ -792,11 +788,7 @@
 				6E4DD8CD21E5261600B0C2C7 /* FeatureVariable.swift in Sources */,
 				6E4DD8B621E5260700B0C2C7 /* DataStoreQueueStack.swift in Sources */,
 				6E4DD89621E525FD00B0C2C7 /* DefaultLogger.swift in Sources */,
-<<<<<<< HEAD
-                0B05901B2209DC180007F4A2 /* HandlerRegistryService.swift in Sources */,
-=======
 				0B05901B2209DC180007F4A2 /* HandlerRegistryService.swift in Sources */,
->>>>>>> e3f03f26
 				6E4DD8CB21E5261600B0C2C7 /* Experiment.swift in Sources */,
 				0B7B9EA621F2821C00056589 /* DataStoreUserDefaults.swift in Sources */,
 				6E614DDB21E3F38A005982A1 /* OptimizelySwiftSDKtvOSTests.swift in Sources */,
@@ -853,11 +845,7 @@
 				6E4DD83621E524EF00B0C2C7 /* DefaultNotificationCenter.swift in Sources */,
 				6E4DD85321E5250200B0C2C7 /* OPTUserProfileService.swift in Sources */,
 				6E4DD85721E5250200B0C2C7 /* DataStoreQueueStack.swift in Sources */,
-<<<<<<< HEAD
-                0B0590182209DC180007F4A2 /* HandlerRegistryService.swift in Sources */,
-=======
 				0B0590182209DC180007F4A2 /* HandlerRegistryService.swift in Sources */,
->>>>>>> e3f03f26
 				6E4DD86E21E5251700B0C2C7 /* Variable.swift in Sources */,
 				6E4DD87521E5251700B0C2C7 /* ProjectConfig.swift in Sources */,
 				6E4DD86921E5251200B0C2C7 /* ConditionHolder.swift in Sources */,
