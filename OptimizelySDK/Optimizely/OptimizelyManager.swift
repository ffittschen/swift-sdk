--- conflicted
+++ resolved
@@ -709,318 +709,3 @@
     }
     
 }
-<<<<<<< HEAD
-=======
-
-extension OptimizelyManager {
-    @available(swift, obsoleted: 1.0)
-    @objc public convenience init(sdkKey: String) {
-        self.init(sdkKey: sdkKey,
-                  logger: nil,
-                  eventDispatcher: nil,
-                  userProfileService: nil,
-                  periodicDownloadInterval: nil as NSNumber?)
-    }
-    
-    @objc public convenience init(sdkKey: String,
-                                  logger: OPTLogger?,
-                                  eventDispatcher: _ObjcOPTEventDispatcher?,
-                                  userProfileService: OPTUserProfileService?,
-                                  periodicDownloadInterval: NSNumber?) {
-        self.init(sdkKey: sdkKey,
-                  logger: logger,
-                  eventDispatcher: SwiftEventDispatcher(eventDispatcher),
-                  userProfileService: userProfileService,
-                  periodicDownloadInterval: periodicDownloadInterval?.intValue)
-        
-    }
-    
-    @available(swift, obsoleted: 1.0)
-    @objc(initializeSDKWithCompletion:)
-    public func _objcInitializeSDK(completion: ((Data?, NSError?) -> Void)?) {
-        initializeSDK { result in
-            switch result {
-            case .failure(let error):
-                completion?(nil, self.convertErrorForObjc(error))
-            case .success(let data):
-                completion?(data, nil)
-            }
-        }
-    }
-
-    @available(swift, obsoleted: 1.0)
-    @objc(notificationCenter) public var objc_notificationCenter: _ObjcOPTNotificationCenter {
-        class ObjcCenter : _ObjcOPTNotificationCenter {
-            var notifications:OPTNotificationCenter
-            
-            init(notificationCenter:OPTNotificationCenter) {
-                notifications = notificationCenter
-            }
-            
-            internal func convertAttribues(attributes:OptimizelyAttributes?) -> [String:Any]? {
-                return attributes?.mapValues({ (val) -> Any in
-                    if let val = val {
-                        return val
-                    }
-                    else {
-                        return NSNull()
-                    }
-                })
-            }
-            
-            internal func returnVal(num:Int?) -> NSNumber? {
-                if let num = num {
-                    return NSNumber(value: num)
-                }
-                
-                return nil
-            }
-            
-            func addActivateNotificationListener(activateListener: @escaping ([String : Any], String, [String : Any]?, [String : Any], Dictionary<String, Any>) -> Void) -> NSNumber? {
-                
-                let num = notifications.addActivateNotificationListener { (experiment, userId, attributes, variation, event) in
-                    
-                    activateListener(experiment, userId, self.convertAttribues(attributes: attributes), variation, event)
-                }
-                
-                return returnVal(num: num)
-            }
-            
-            func addTrackNotificationListener(trackListener: @escaping (String, String, [String : Any]?, Dictionary<String, Any>?, Dictionary<String, Any>) -> Void) -> NSNumber? {
-                let num = notifications.addTrackNotificationListener { (eventKey, userId, attributes, eventTags, event) in
-                    
-                    trackListener(eventKey, userId, self.convertAttribues(attributes: attributes), eventTags, event)
-                }
-                
-                return returnVal(num: num)
-            }
-            
-            func addDecisionNotificationListener(decisionListener: @escaping (String, String, [String : Any]?, Dictionary<String, Any>) -> Void) -> NSNumber? {
-                
-                let num = notifications.addDecisionNotificationListener { (type, userId, attributes, decisionInfo) in
-                    decisionListener(type, userId, self.convertAttribues(attributes: attributes), decisionInfo)
-                }
-                return returnVal(num: num)
-            }
-            
-            func addDatafileChangeNotificationListener(datafileListener: @escaping (Data) -> Void) -> NSNumber? {
-                let num = notifications.addDatafileChangeNotificationListener { (data) in
-                    datafileListener(data)
-                }
-                
-                return returnVal(num: num)
-            }
-            
-            func removeNotificationListener(notificationId: Int) {
-                notifications.removeNotificationListener(notificationId: notificationId)
-            }
-            
-            func clearNotificationListeners(type: NotificationType) {
-                notifications.clearNotificationListeners(type: type)
-            }
-            
-            func clearAllNotificationListeners() {
-                notifications.clearAllNotificationListeners()
-            }
-            
-            
-        }
-        
-        return ObjcCenter(notificationCenter: self.notificationCenter)
-    }
-    
-
-    @available(swift, obsoleted: 1.0)
-    @objc(initializeSDKWithDatafile:error:)
-    public func _objcInitializeSDKWith(datafile:String) throws {
-        try self.initializeSDK(datafile: datafile)
-    }
-    
-    @available(swift, obsoleted: 1.0)
-    @objc(initializeSDKWithDatafile:doFetchDatafileBackground:error:)
-    public func _objcInitializeSDK(datafile: Data, doFetchDatafileBackground: Bool = true) throws {
-        try self.initializeSDK(datafile: datafile, doFetchDatafileBackground: doFetchDatafileBackground)
-    }
-
-    @available(swift, obsoleted: 1.0)
-    @objc(activateWithExperimentKey:userId:attributes:error:)
-    public func _objcActivate(experimentKey: String,
-                              userId: String,
-                              attributes: [String:Any]?) throws -> String {
-        return try self.activate(experimentKey: experimentKey, userId: userId, attributes: attributes as OptimizelyAttributes?)
-    }
-    
-    @available(swift, obsoleted: 1.0)
-    @objc(getVariationKeyWithExperimentKey:userId:attributes:error:)
-    public func _objcGetVariationKey(experimentKey: String,
-                                     userId: String,
-                                     attributes: [String:Any]?) throws -> String {
-        return try getVariationKey(experimentKey: experimentKey,
-                                   userId: userId,
-                                   attributes: attributes)
-    }
-    
-    @available(swift, obsoleted: 1.0)
-    @objc(getForcedVariationWithExperimentKey:userId:)
-    public func _objcGetForcedVariation(experimentKey: String, userId: String) -> String? {
-        return getForcedVariation(experimentKey: experimentKey,
-                                  userId: userId)
-    }
-    
-    @available(swift, obsoleted: 1.0)
-    @objc(setForcedVariationWithExperimentKey:userId:variationKey:)
-    public func _objcSetForcedVariation(experimentKey: String,
-                                        userId: String,
-                                        variationKey: String?) -> Bool {
-        return setForcedVariation(experimentKey: experimentKey,
-                                  userId: userId,
-                                  variationKey: variationKey)
-    }
-    
-    @available(swift, obsoleted: 1.0)
-    @objc(isFeatureEnabledWithFeatureKey:userId:attributes:error:)
-    public func _objcIsFeatureEnabled(featureKey: String,
-                                      userId: String,
-                                      attributes: [String:Any]?) throws -> NSNumber {
-        let enabled = try self.isFeatureEnabled(featureKey: featureKey,
-                                                userId: userId,
-                                                attributes: attributes)
-        return NSNumber(booleanLiteral: enabled)
-    }
-    
-
-    @available(swift, obsoleted: 1.0)
-    @objc(getFeatureVariableBooleanWithFeatureKey:variableKey:userId:attributes:error:)
-    public func _objcGetFeatureVariableBoolean(featureKey: String,
-                                               variableKey: String,
-                                               userId: String,
-                                               attributes: [String: Any]?) throws -> NSNumber {
-        let value = try self.getFeatureVariableBoolean(featureKey: featureKey,
-                                                       variableKey: variableKey,
-                                                       userId: userId,
-                                                       attributes: attributes)
-        return NSNumber(booleanLiteral: value)
-    }
-    
-    @available(swift, obsoleted: 1.0)
-    @objc(getFeatureVariableDoubleWithFeatureKey:variableKey:userId:attributes:error:)
-    public func _objcGetFeatureVariableDouble(featureKey: String,
-                                              variableKey: String,
-                                              userId: String,
-                                              attributes: [String: Any]?) throws -> NSNumber {
-        let value = try self.getFeatureVariableDouble(featureKey: featureKey,
-                                                      variableKey: variableKey,
-                                                      userId: userId,
-                                                      attributes: attributes)
-        return NSNumber(value: value)
-    }
-    
-    @available(swift, obsoleted: 1.0)
-    @objc(getFeatureVariableIntegerWithFeatureKey:variableKey:userId:attributes:error:)
-    public func _objcGetFeatureVariableInteger(featureKey: String,
-                                               variableKey: String,
-                                               userId: String,
-                                               attributes: [String: Any]?) throws -> NSNumber {
-        let value = try self.getFeatureVariableInteger(featureKey: featureKey,
-                                                       variableKey: variableKey,
-                                                       userId: userId,
-                                                       attributes: attributes)
-        return NSNumber(integerLiteral: value)
-    }
-    
-    @available(swift, obsoleted: 1.0)
-    @objc(getFeatureVariableStringWithFeatureKey:variableKey:userId:attributes:error:)
-    public func _objcGetFeatureVariableString(featureKey: String,
-                                              variableKey: String,
-                                              userId: String,
-                                              attributes: [String: Any]?) throws -> String {
-        return try self.getFeatureVariableString(featureKey: featureKey,
-                                                 variableKey: variableKey,
-                                                 userId: userId,
-                                                 attributes: attributes)
-    }
-    
-    @available(swift, obsoleted: 1.0)
-    @objc(getEnabledFeaturesWithUserId:attributes:error:)
-    public func _objcGetEnabledFeatures(userId: String,
-                                        attributes: [String: Any]?) throws -> [String] {
-        return try self.getEnabledFeatures(userId:userId, attributes: attributes)
-    }
-    
-    @available(swift, obsoleted: 1.0)
-    @objc(trackWithEventKey:userId:attributes:eventTags:error:)
-    public func _objcTrack(eventKey:String,
-                           userId: String,
-                           attributes: [String:Any]?,
-                           eventTags: [String:Any]?) throws {
-        try self.track(eventKey: eventKey, userId: userId, attributes: attributes, eventTags: eventTags)
-    }
-    
-}
-
-// MARK: - ObjC Conversions
-
-extension OptimizelyManager {
-    
-    // MARK: - OPTEventDispatcher protocol wrapper
-
-    class SwiftEventDispatcher: OPTEventDispatcher {
-        let objcEventDispatcher: _ObjcOPTEventDispatcher
-        
-        init?(_ objcEventDispatcher: _ObjcOPTEventDispatcher?) {
-            guard let objcDispatcher = objcEventDispatcher else { return nil }
-            
-            self.objcEventDispatcher = objcDispatcher
-        }
-        
-        func dispatchEvent(event: EventForDispatch, completionHandler: DispatchCompletionHandler?) {
-            var objcHandler: ((Data?, NSError?) -> Void)? = nil
-            
-            if let completionHandler = completionHandler {
-                objcHandler = { (data, error) in
-                    var result: Result<Data, OptimizelyError>
-                    
-                    if let error = error {
-                        result = .failure(.eventDispatchFailed(error.localizedDescription))
-                    } else {
-                        result = .success(data ?? Data())
-                    }
-                    
-                    completionHandler(result)
-                }
-            }
-            
-            objcEventDispatcher.dispatchEvent(event: event, completionHandler: objcHandler)
-        }
-        
-        func flushEvents() {
-            objcEventDispatcher.flushEvents()
-        }
-    }
-    
-    // MAKR: - ObjC Errors
-    
-    func convertErrorForObjc(_ error: Error) -> NSError {
-        var errorInObjc: NSError
-        
-        // add more details for error types
-        
-        switch error {
-        default:
-            errorInObjc = NSError(domain: "com.optimizely.OptimizelySwiftSDK",
-                                  code: 1000,
-                                  userInfo: [NSLocalizedDescriptionKey: error.localizedDescription])
-        }
-        
-        return errorInObjc
-    }
-}
-
-// MARK: - ObjC protocols
-@objc(OPTEventDispatcher) public protocol _ObjcOPTEventDispatcher {
-    func dispatchEvent(event:EventForDispatch, completionHandler:((Data?, NSError?) -> Void)?)
-    
-    /// Attempts to flush the event queue if there are any events to process.
-    func flushEvents()
-}
->>>>>>> eccabb5c
