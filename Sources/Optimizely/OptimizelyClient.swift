/****************************************************************************
* Copyright 2019, Optimizely, Inc. and contributors                        *
*                                                                          *
* Licensed under the Apache License, Version 2.0 (the "License");          *
* you may not use this file except in compliance with the License.         *
* You may obtain a copy of the License at                                  *
*                                                                          *
*    http://www.apache.org/licenses/LICENSE-2.0                            *
*                                                                          *
* Unless required by applicable law or agreed to in writing, software      *
* distributed under the License is distributed on an "AS IS" BASIS,        *
* WITHOUT WARRANTIES OR CONDITIONS OF ANY KIND, either express or implied. *
* See the License for the specific language governing permissions and      *
* limitations under the License.                                           *
***************************************************************************/

import Foundation

public typealias OptimizelyAttributes = [String: Any?]
public typealias OptimizelyEventTags = [String: Any]

open class OptimizelyClient: NSObject {
    
    // MARK: - Properties
    
    var sdkKey: String
    private var atomicConfig: AtomicProperty<ProjectConfig> = AtomicProperty<ProjectConfig>()
    var config: ProjectConfig? {
        get {
            return atomicConfig.property
        }
        set {
            atomicConfig.property = newValue
        }
    }

    public var version: String {
        return Utils.sdkVersion
    }
    
    let eventLock = DispatchQueue(label: "com.optimizely.client")

    // MARK: - Customizable Services
    
    lazy var logger = OPTLoggerFactory.getLogger()
    
    var eventProcessor: OPTEventsProcessor? {
        return HandlerRegistryService.shared.injectEventProcessor()
    }
    
    // deprecated
    var eventDispatcher: OPTEventDispatcher? {
        return HandlerRegistryService.shared.injectEventDispatcher()
    }
    
    // MARK: - Default Services
    
    var decisionService: OPTDecisionService {
        return HandlerRegistryService.shared.injectDecisionService(sdkKey: self.sdkKey)!
    }
    
    public var datafileHandler: OPTDatafileHandler {
        return HandlerRegistryService.shared.injectDatafileHandler(sdkKey: self.sdkKey)!
    }
    
    public var notificationCenter: OPTNotificationCenter? {
        return HandlerRegistryService.shared.injectNotificationCenter(sdkKey: self.sdkKey)
    }

    // MARK: - Public interfaces
    
    /// Optimizely Manager
    ///
    /// - Parameters:
    ///   - sdkKey: sdk key
    ///   - logger: custom Logger
    ///   - eventProcessor: custom EventProcessor (optional)
    ///   - eventDispatcher: custom EventDispatcher (optional)
    ///   - userProfileService: custom UserProfileService (optional)
    ///   - periodicDownloadInterval: custom interval for periodic background datafile download (optional. default = 10 * 60 secs)
    ///   - defaultLogLevel: default log level (optional. default = .info)
    public init(sdkKey: String,
                logger: OPTLogger? = nil,
                eventProcessor: OPTEventsProcessor? = nil,
                eventDispatcher: OPTEventsDispatcher? = nil,
                userProfileService: OPTUserProfileService? = nil,
                defaultLogLevel: OptimizelyLogLevel? = nil) {
        
        self.sdkKey = sdkKey
        
        super.init()
        
        let userProfileService = userProfileService ?? DefaultUserProfileService()
        let logger = logger ?? DefaultLogger()
        type(of: logger).logLevel = defaultLogLevel ?? .info
        
        let eventDispatcher = eventDispatcher ?? HTTPEventDispatcher()
        let eventProcessor = eventProcessor ?? BatchEventProcessor(eventDispatcher: eventDispatcher)

        self.registerServices(sdkKey: sdkKey,
                              logger: logger,
                              eventProcessor: eventProcessor,
                              datafileHandler: DefaultDatafileHandler(),
                              decisionService: DefaultDecisionService(userProfileService: userProfileService),
                              notificationCenter: DefaultNotificationCenter())
        
        logger.d("SDK Version: \(version)")
    }
    
    @available(*, deprecated, message: "Use init with EventProcessor + EventsDispatcher instead")
    public init(sdkKey: String,
                logger: OPTLogger? = nil,
                eventDispatcher: OPTEventDispatcher?,  // only when custom eventDispather is provided
                userProfileService: OPTUserProfileService? = nil,
                defaultLogLevel: OptimizelyLogLevel? = nil) {
        
        self.sdkKey = sdkKey
        
        super.init()
        
        let userProfileService = userProfileService ?? DefaultUserProfileService()
        let logger = logger ?? DefaultLogger()
        type(of: logger).logLevel = defaultLogLevel ?? .info
        
        self.registerServices(sdkKey: sdkKey,
                              logger: logger,
                              eventDispatcher: eventDispatcher ?? DefaultEventDispatcher.sharedInstance,
                              datafileHandler: DefaultDatafileHandler(),
                              decisionService: DefaultDecisionService(userProfileService: userProfileService),
                              notificationCenter: DefaultNotificationCenter())
        
        logger.d("SDK Version: \(version)")
    }
    
    /// Start Optimizely SDK (Asynchronous)
    ///
    /// If an updated datafile is available in the server, it's downloaded and the SDK is configured with
    /// the updated datafile.
    ///
    /// - Parameters:
    ///   - resourceTimeout: timeout for datafile download (optional)
    ///   - completion: callback when initialization is completed
    public func start(resourceTimeout: Double? = nil, completion: ((OptimizelyResult<Data>) -> Void)? = nil) {
        fetchDatafileBackground(resourceTimeout: resourceTimeout) { result in
            switch result {
            case .failure:
                completion?(result)
            case .success(let datafile):
                do {
                    try self.configSDK(datafile: datafile)
                    
                    completion?(result)
                } catch {
                    completion?(.failure(error as! OptimizelyError))
                }
            }
        }
    }
    
    /// Start Optimizely SDK (Synchronous)
    ///
    /// - Parameters:
    ///   - datafile: This datafile will be used when cached copy is not available (fresh start).
    ///             A cached copy from previous download is used if it's available.
    ///             The datafile will be updated from the server in the background thread.
    public func start(datafile: String) throws {
        let datafileData = Data(datafile.utf8)
        try start(datafile: datafileData)
    }
    
    /// Start Optimizely SDK (Synchronous)
    ///
    /// - Parameters:
    ///   - datafile: This datafile will be used when cached copy is not available (fresh start)
    ///             A cached copy from previous download is used if it's available.
    ///             The datafile will be updated from the server in the background thread.
    ///   - doFetchDatafileBackground: This is for debugging purposes when
    ///             you don't want to download the datafile.  In practice, you should allow the
    ///             background thread to update the cache copy (optional)
    public func start(datafile: Data, doFetchDatafileBackground: Bool = true) throws {
        let cachedDatafile = self.datafileHandler.loadSavedDatafile(sdkKey: self.sdkKey)
        let selectedDatafile = cachedDatafile ?? datafile
        
        try configSDK(datafile: selectedDatafile)
        
        // continue to fetch updated datafile from the server in background and cache it for next sessions
        if doFetchDatafileBackground { fetchDatafileBackground() }
    }
    
    func configSDK(datafile: Data) throws {
        do {
            self.config = try ProjectConfig(datafile: datafile, sdkKey: sdkKey)
                        
            datafileHandler.startUpdates(sdkKey: self.sdkKey) { data in
                // new datafile came in...
                if let config = try? ProjectConfig(datafile: data, sdkKey: self.sdkKey) {
                    do {
                        if let users = self.config?.whitelistUsers {
                            config.whitelistUsers = users
                        }
                        
                        self.config = config
                        
                        // call reinit on the services we know we are reinitializing.
                        
                        for component in HandlerRegistryService.shared.lookupComponents(sdkKey: self.sdkKey) ?? [] {
                            HandlerRegistryService.shared.reInitializeComponent(service: component, sdkKey: self.sdkKey)
                        }
                        
                    }
                    
                    self.sendDatafileChangeNotification(data: data)
                }
            }
        } catch {
            // .datafileInvalid
            // .datafaileVersionInvalid
            // .datafaileLoadingFailed
            throw error
        }
    }
    
    func fetchDatafileBackground(resourceTimeout: Double? = nil, completion: ((OptimizelyResult<Data>) -> Void)? = nil) {
        
        datafileHandler.downloadDatafile(sdkKey: self.sdkKey, resourceTimeoutInterval: resourceTimeout) { result in
            var fetchResult: OptimizelyResult<Data>
            
            switch result {
            case .failure(let error):
                fetchResult = .failure(error)
            case .success(let datafile):
                // we got a new datafile.
                if let datafile = datafile {
                    fetchResult = .success(datafile)
                }
                // we got a success but no datafile 304. So, load the saved datafile.
                else if let data = self.datafileHandler.loadSavedDatafile(sdkKey: self.sdkKey) {
                    fetchResult = .success(data)
                }
                // if that fails, we have a problem.
                else {
                    fetchResult = .failure(.datafileLoadingFailed(self.sdkKey))
                }
                
            }
            
            completion?(fetchResult)
        }
    }
    
    /**
     * Use the activate method to start an experiment.
     *
     * The activate call will conditionally activate an experiment for a user based on the provided experiment key and a randomized hash of the provided user ID.
     * If the user satisfies audience conditions for the experiment and the experiment is valid and running, the function returns the variation the user is bucketed into.
     * Otherwise, activate returns nil. Make sure that your code adequately deals with the case when the experiment is not activated (e.g. execute the default variation).
     */
    
    /// Try to activate an experiment based on the experiment key and user ID with user attributes.
    ///
    /// - Parameters:
    ///   - experimentKey: The key for the experiment.
    ///   - userId: The user ID to be used for bucketing.
    ///   - attributes: A map of attribute names to current user attribute values.
    /// - Returns: The variation key the user was bucketed into
    /// - Throws: `OptimizelyError` if error is detected
    public func activate(experimentKey: String,
                         userId: String,
                         attributes: OptimizelyAttributes? = nil) throws -> String {
        
        guard let config = self.config else { throw OptimizelyError.sdkNotReady }
        
        guard let experiment = config.getExperiment(key: experimentKey) else {
            throw OptimizelyError.experimentKeyInvalid(experimentKey)
        }
        
        let variation = try getVariation(experimentKey: experimentKey, userId: userId, attributes: attributes)
        
        sendImpressionEvent(experiment: experiment,
                            variation: variation,
                            userId: userId,
                            attributes: attributes)
        
        return variation.key
    }
    
    /// Get variation for experiment and user ID with user attributes.
    ///
    /// - Parameters:
    ///   - experimentKey: The key for the experiment.
    ///   - userId: The user ID to be used for bucketing.
    ///   - attributes: A map of attribute names to current user attribute values.
    /// - Returns: The variation key the user was bucketed into
    /// - Throws: `OptimizelyError` if error is detected
    public func getVariationKey(experimentKey: String,
                                userId: String,
                                attributes: OptimizelyAttributes? = nil) throws -> String {
        
        let variation = try getVariation(experimentKey: experimentKey, userId: userId, attributes: attributes)
        return variation.key
    }
    
    func getVariation(experimentKey: String,
                      userId: String,
                      attributes: OptimizelyAttributes? = nil) throws -> Variation {
        
        guard let config = self.config else { throw OptimizelyError.sdkNotReady }
        
        guard let experiment = config.getExperiment(key: experimentKey) else {
            throw OptimizelyError.experimentKeyInvalid(experimentKey)
        }
        
        let variation = decisionService.getVariation(config: config,
                                                     userId: userId,
                                                     experiment: experiment,
                                                     attributes: attributes ?? OptimizelyAttributes())
        
        let decisionType: Constants.DecisionType = config.isFeatureExperiment(id: experiment.id) ? .featureTest : .abTest
        sendDecisionNotification(decisionType: decisionType,
                                 userId: userId,
                                 attributes: attributes,
                                 experiment: experiment,
                                 variation: variation)
        
        if let variation = variation {
            return variation
        } else {
            throw OptimizelyError.variationUnknown(userId, experimentKey)
        }
    }
    
    /**
     * Use the setForcedVariation method to force an experimentKey-userId
     * pair into a specific variation for QA purposes.
     * The forced bucketing feature allows customers to force users into
     * variations in real time for QA purposes without requiring datafile
     * downloads from the network. Methods activate and track are called
     * as usual after the variation is set, but the user will be bucketed
     * into the forced variation overriding any variation which would be
     * computed via the network datafile.
     */
    
    /// Get forced variation for experiment and user ID.
    ///
    /// - Parameters:
    ///   - experimentKey: The key for the experiment.
    ///   - userId: The user ID to be used for bucketing.
    /// - Returns: forced variation key if it exists, otherwise return nil.
    public func getForcedVariation(experimentKey: String, userId: String) -> String? {
        guard let config = self.config else { return nil }
        
        let variaion = config.getForcedVariation(experimentKey: experimentKey, userId: userId)
        return variaion?.key
    }
    
    /// Set forced variation for experiment and user ID to variationKey.
    ///
    /// - Parameters:
    ///   - experimentKey: The key for the experiment.
    ///   - userId: The user ID to be used for bucketing.
    ///   - variationKey: The variation the user should be forced into.
    ///                  This value can be nil, in which case, the forced variation is cleared.
    /// - Returns: true if forced variation set successfully
    public func setForcedVariation(experimentKey: String,
                                   userId: String,
                                   variationKey: String?) -> Bool {
        
        guard let config = self.config else { return false }
        
        return config.setForcedVariation(experimentKey: experimentKey,
                                         userId: userId,
                                         variationKey: variationKey)
    }
    
    /// Determine whether a feature is enabled.
    ///
    /// - Parameters:
    ///   - featureKey: The key for the feature flag.
    ///   - userId: The user ID to be used for bucketing.
    ///   - attributes: The user's attributes.
    /// - Returns: true if feature is enabled, false otherwise.
    /// - Throws: `OptimizelyError` if feature parameter is not valid
    public func isFeatureEnabled(featureKey: String,
                                 userId: String,
                                 attributes: OptimizelyAttributes? = nil) -> Bool {
        
        guard let config = self.config else {
            logger.e(.sdkNotReady)
            return false
        }
        
        guard let featureFlag = config.getFeatureFlag(key: featureKey) else {
            logger.e(.featureKeyInvalid(featureKey))
            return false
        }
        
        let pair = decisionService.getVariationForFeature(config: config,
                                                          featureFlag: featureFlag,
                                                          userId: userId,
                                                          attributes: attributes ?? OptimizelyAttributes())
        
        guard let variation = pair?.variation else {
            logger.i(.variationUnknown(userId, featureKey))
            sendDecisionNotification(decisionType: .feature,
                                     userId: userId,
                                     attributes: attributes,
                                     feature: featureFlag,
                                     featureEnabled: false)
            return false
        }

        let featureEnabled = variation.featureEnabled ?? false
        if featureEnabled {
            logger.i(.featureEnabledForUser(featureKey, userId))
        } else {
            logger.i(.featureNotEnabledForUser(featureKey, userId))
        }

        let experiment = pair?.experiment
        if let eventExperiment = experiment {
            sendImpressionEvent(experiment: eventExperiment, variation: variation, userId: userId, attributes: attributes)
        }

        sendDecisionNotification(decisionType: .feature,
                                 userId: userId,
                                 attributes: attributes,
                                 experiment: experiment,
                                 variation: variation,
                                 feature: featureFlag,
                                 featureEnabled: featureEnabled)
        
        return featureEnabled
    }
    
    /// Gets boolean feature variable value.
    ///
    /// - Parameters:
    ///   - featureKey: The key for the feature flag.
    ///   - variableKey: The key for the variable.
    ///   - userId: The user ID to be used for bucketing.
    ///   - attributes: The user's attributes.
    /// - Returns: feature variable value of type boolean.
    /// - Throws: `OptimizelyError` if feature parameter is not valid
    public func getFeatureVariableBoolean(featureKey: String,
                                          variableKey: String,
                                          userId: String,
                                          attributes: OptimizelyAttributes? = nil) throws -> Bool {
        
        return try getFeatureVariable(featureKey: featureKey,
                                      variableKey: variableKey,
                                      userId: userId,
                                      attributes: attributes)
    }
    
    /// Gets double feature variable value.
    ///
    /// - Parameters:
    ///   - featureKey: The key for the feature flag.
    ///   - variableKey: The key for the variable.
    ///   - userId: The user ID to be used for bucketing.
    ///   - attributes: The user's attributes.
    /// - Returns: feature variable value of type double.
    /// - Throws: `OptimizelyError` if feature parameter is not valid
    public func getFeatureVariableDouble(featureKey: String,
                                         variableKey: String,
                                         userId: String,
                                         attributes: OptimizelyAttributes? = nil) throws -> Double {
        
        return try getFeatureVariable(featureKey: featureKey,
                                      variableKey: variableKey,
                                      userId: userId,
                                      attributes: attributes)
    }
    
    /// Gets integer feature variable value.
    ///
    /// - Parameters:
    ///   - featureKey: The key for the feature flag.
    ///   - variableKey: The key for the variable.
    ///   - userId: The user ID to be used for bucketing.
    ///   - attributes: The user's attributes.
    /// - Returns: feature variable value of type integer.
    /// - Throws: `OptimizelyError` if feature parameter is not valid
    public func getFeatureVariableInteger(featureKey: String,
                                          variableKey: String,
                                          userId: String,
                                          attributes: OptimizelyAttributes? = nil) throws -> Int {
        
        return try getFeatureVariable(featureKey: featureKey,
                                      variableKey: variableKey,
                                      userId: userId,
                                      attributes: attributes)
    }
    
    /// Gets string feature variable value.
    ///
    /// - Parameters:
    ///   - featureKey: The key for the feature flag.
    ///   - variableKey: The key for the variable.
    ///   - userId: The user ID to be used for bucketing.
    ///   - attributes: The user's attributes.
    /// - Returns: feature variable value of type string.
    /// - Throws: `OptimizelyError` if feature parameter is not valid
    public func getFeatureVariableString(featureKey: String,
                                         variableKey: String,
                                         userId: String,
                                         attributes: OptimizelyAttributes? = nil) throws -> String {

        return try getFeatureVariable(featureKey: featureKey,
                                      variableKey: variableKey,
                                      userId: userId,
                                      attributes: attributes)
    }
    
    func getFeatureVariable<T>(featureKey: String,
                               variableKey: String,
                               userId: String,
                               attributes: OptimizelyAttributes? = nil) throws -> T {
        
        guard let config = self.config else { throw OptimizelyError.sdkNotReady }
        
        guard let featureFlag = config.getFeatureFlag(key: featureKey) else {
            throw OptimizelyError.featureKeyInvalid(featureKey)
        }
        
        guard let variable = featureFlag.getVariable(key: variableKey) else {
            throw OptimizelyError.variableKeyInvalid(variableKey, featureKey)
        }
        
        var featureValue = variable.defaultValue ?? ""
        
        let decision = self.decisionService.getVariationForFeature(config: config,
                                                                   featureFlag: featureFlag,
                                                                   userId: userId,
                                                                   attributes: attributes ?? OptimizelyAttributes())
        if let decision = decision {
            if let featureVariable = decision.variation?.variables?.filter({$0.id == variable.id}).first {
                if let featureEnabled = decision.variation?.featureEnabled, featureEnabled {
                    featureValue = featureVariable.value
                    
                    logger.i(.userReceivedVariableValue(userId, featureKey, variableKey, featureValue))
                } else {
                    logger.i(.featureNotEnabledReturnDefaultVariableValue(userId, featureKey, variableKey))
                }
            } else {
                logger.i(.variableNotUsedReturnDefaultVariableValue(variableKey))
            }
        } else {
            logger.i(.userReceivedDefaultVariableValue(userId, featureKey, variableKey))
        }
        
        var typeName: String?
        var valueParsed: T?
        
        switch T.self {
        case is String.Type:
            typeName = "string"
            valueParsed = featureValue as? T
        case is Int.Type:
            typeName = "integer"
            valueParsed = Int(featureValue) as? T
        case is Double.Type:
            typeName = "double"
            valueParsed = Double(featureValue) as? T
        case is Bool.Type:
            typeName = "boolean"
            valueParsed = Bool(featureValue) as? T
        default:
            break
        }
        
        guard let value = valueParsed,
            variable.type == typeName else {
            throw OptimizelyError.variableValueInvalid(variableKey)
        }
        
        // Decision Notification
        
        let experiment = decision?.experiment
        let variation = decision?.variation
        let featureEnabled = variation?.featureEnabled ?? false
        
        sendDecisionNotification(decisionType: .featureVariable,
                                 userId: userId,
                                 attributes: attributes,
                                 experiment: experiment,
                                 variation: variation,
                                 feature: featureFlag,
                                 featureEnabled: featureEnabled,
                                 variableKey: variableKey,
                                 variableType: typeName,
                                 variableValue: value)

        return value
    }
    
    /// Get array of features that are enabled for the user.
    ///
    /// - Parameters:
    ///   - userId: The user ID to be used for bucketing.
    ///   - attributes: The user's attributes.
    /// - Returns: Array of feature keys that are enabled for the user.
    /// - Throws: `OptimizelyError` if feature parameter is not valid
    public func getEnabledFeatures(userId: String,
                                   attributes: OptimizelyAttributes? = nil) -> [String] {
        
        var enabledFeatures = [String]()
        
        guard let config = self.config else {
            logger.e(.sdkNotReady)
            return enabledFeatures
        }
        
        enabledFeatures = config.getFeatureFlags().filter {
            isFeatureEnabled(featureKey: $0.key, userId: userId, attributes: attributes)
        }.map { $0.key }
        
        return enabledFeatures
    }
    
    /// Track an event
    ///
    /// - Parameters:
    ///   - eventKey: The event name
    ///   - userId: The user ID associated with the event to track
    ///   - eventTags: A map of event tag names to event tag values (NSString or NSNumber containing float, double, integer, or boolean)
    /// - Throws: `OptimizelyError` if event parameter is not valid
    public func track(eventKey: String,
                      userId: String,
                      attributes: OptimizelyAttributes? = nil,
                      eventTags: OptimizelyEventTags? = nil) throws {
        
        guard let config = self.config else { throw OptimizelyError.sdkNotReady }
        
        if config.getEvent(key: eventKey) == nil {
            throw OptimizelyError.eventKeyInvalid(eventKey)
        }
        
        sendConversionEvent(eventKey: eventKey, userId: userId, attributes: attributes, eventTags: eventTags)
    }
    
}

// MARK: - Send Events

extension OptimizelyClient {
    
    func sendImpressionEvent(experiment: Experiment,
                             variation: Variation,
                             userId: String,
                             attributes: OptimizelyAttributes? = nil) {
        
        // non-blocking (event data serialization takes time)
        guard let config = self.config else { return }
        
        let userEvent = ImpressionEvent(userContext: UserContext(config: config, userId: userId, attributes: attributes),
                                        layerId: experiment.layerId,
                                        experimentKey: experiment.key,
                                        experimentId: experiment.id,
                                        variationKey: variation.key,
                                        variationId: variation.id)
        
        self.sendEventToDispatcher(event: userEvent) { result in
            if case .success(let body) = result {
                // send notification in sync mode (functionally same as async here since it's already in background thread),
                // but this will make testing simpler (timing control)
                
                self.sendActivateNotification(experiment: experiment,
                                              variation: variation,
                                              userId: userId,
                                              attributes: attributes,
                                              event: EventForDispatch(sdkKey: self.sdkKey, body: body),
                                              async: false)
            }
        }
    }
    
    func sendConversionEvent(eventKey: String,
                             userId: String,
                             attributes: OptimizelyAttributes? = nil,
                             eventTags: OptimizelyEventTags? = nil) {
        
        // non-blocking (event data serialization takes time)
        guard let config = self.config else { return }
        
        guard let userEvent = ConversionEvent(userContext: UserContext(config: config, userId: userId, attributes: attributes),
                                              eventKey: eventKey,
                                              tags: eventTags) else {
                                                self.logger.e(OptimizelyError.eventBuildFailure(eventKey))
                                                return
        }
        
        self.sendEventToDispatcher(event: userEvent) { result in
            if case .success(let body) = result {
                // send notification in sync mode (functionally same as async here since it's already in background thread),
                // but this will make testing simpler (timing control)
                
                self.sendTrackNotification(eventKey: eventKey,
                                           userId: userId,
                                           attributes: attributes,
                                           eventTags: eventTags,
                                           event: EventForDispatch(sdkKey: self.sdkKey, body: body),
                                           async: false)
            }
        }
    }
    
<<<<<<< HEAD
    func sendEventToDispatcher(event: UserEvent, completionHandler: DispatchCompletionHandler?) {
=======
    func sendEventToDispatcher(event: UserEvent, completionHandler: ProcessCompletionHandler?) {
>>>>>>> 1b5deaa5
        // deprecated
        if let eventDispatcher = self.eventDispatcher {
            if let body = try? JSONEncoder().encode(event.batchEvent) {
                let dataEvent = EventForDispatch(sdkKey: self.sdkKey, body: body)
                eventDispatcher.dispatchEvent(event: dataEvent, completionHandler: completionHandler)
            }
            return
        }
        
        // The event is queued in the dispatcher, batched, and sent out later.
        // non-blocking (event data serialization takes time)
        
        // make sure that eventDispatcher is not-nil (still registered when async dispatchEvent is called)
        self.eventProcessor?.process(event: event, completionHandler: completionHandler)
    }
}

// MARK: - Notifications

extension OptimizelyClient {
    
    func sendActivateNotification(experiment: Experiment,
                                  variation: Variation,
                                  userId: String,
                                  attributes: OptimizelyAttributes?,
                                  event: EventForDispatch,
                                  async: Bool = true) {
        
        self.sendNotification(type: .activate,
                              args: [experiment,
                                     userId,
                                     attributes,
                                     variation,
                                     ["url": event.url as Any, "body": event.body as Any]],
                              async: async)
    }
    
    func sendTrackNotification(eventKey: String,
                               userId: String,
                               attributes: OptimizelyAttributes?,
                               eventTags: OptimizelyEventTags?,
                               event: EventForDispatch,
                               async: Bool = true) {
        self.sendNotification(type: .track,
                              args: [eventKey,
                                     userId,
                                     attributes,
                                     eventTags,
                                     ["url": event.url as Any, "body": event.body as Any]],
                              async: async)
    }
    
    func sendDecisionNotification(decisionType: Constants.DecisionType,
                                  userId: String,
                                  attributes: OptimizelyAttributes?,
                                  experiment: Experiment? = nil,
                                  variation: Variation? = nil,
                                  feature: FeatureFlag? = nil,
                                  featureEnabled: Bool? = nil,
                                  variableKey: String? = nil,
                                  variableType: String? = nil,
                                  variableValue: Any? = nil,
                                  async: Bool = true) {
        self.sendNotification(type: .decision,
                              args: [decisionType.rawValue,
                                     userId,
                                     attributes ?? OptimizelyAttributes(),
                                     self.makeDecisionInfo(decisionType: decisionType,
                                                           experiment: experiment,
                                                           variation: variation,
                                                           feature: feature,
                                                           featureEnabled: featureEnabled,
                                                           variableKey: variableKey,
                                                           variableType: variableType,
                                                           variableValue: variableValue)],
                              async: async)
    }
    
    func sendDatafileChangeNotification(data: Data, async: Bool = true) {
        self.sendNotification(type: .datafileChange, args: [data], async: async)
    }
    
    func makeDecisionInfo(decisionType: Constants.DecisionType,
                          experiment: Experiment? = nil,
                          variation: Variation? = nil,
                          feature: FeatureFlag? = nil,
                          featureEnabled: Bool? = nil,
                          variableKey: String? = nil,
                          variableType: String? = nil,
                          variableValue: Any? = nil) -> [String: Any] {
        
        var decisionInfo = [String: Any]()
        
        switch decisionType {
        case .featureTest, .abTest:
            guard let experiment = experiment else { return decisionInfo }
            
            decisionInfo[Constants.ExperimentDecisionInfoKeys.experiment] = experiment.key
            decisionInfo[Constants.ExperimentDecisionInfoKeys.variation] = variation?.key ?? NSNull()
            
        case .feature, .featureVariable:
            guard let feature = feature, let featureEnabled = featureEnabled else { return decisionInfo }
            
            decisionInfo[Constants.DecisionInfoKeys.feature] = feature.key
            decisionInfo[Constants.DecisionInfoKeys.featureEnabled] = featureEnabled
            
            let decisionSource: Constants.DecisionSource = experiment != nil ? .featureTest : .rollout
            decisionInfo[Constants.DecisionInfoKeys.source] = decisionSource.rawValue
            
            var sourceInfo = [String: Any]()
            if let experiment = experiment, let variation = variation {
                sourceInfo[Constants.ExperimentDecisionInfoKeys.experiment] = experiment.key
                sourceInfo[Constants.ExperimentDecisionInfoKeys.variation] = variation.key
            }
            decisionInfo[Constants.DecisionInfoKeys.sourceInfo] = sourceInfo
            
            // featureVariable
            
            if decisionType == .featureVariable {
                guard let variableKey = variableKey, let variableType = variableType, let variableValue = variableValue else {
                        return decisionInfo
                }
                
                decisionInfo[Constants.DecisionInfoKeys.variable] = variableKey
                decisionInfo[Constants.DecisionInfoKeys.variableType] = variableType
                decisionInfo[Constants.DecisionInfoKeys.variableValue] = variableValue
            }
        }

        return decisionInfo
    }
    
    func sendNotification(type: NotificationType, args: [Any?], async: Bool = true) {
        let notify = {
            // make sure that notificationCenter is not-nil (still registered when async notification is called)
            self.notificationCenter?.sendNotifications(type: type.rawValue, args: args)
        }
        
        if async {
            eventLock.async {
                notify()
            }
        } else {
            notify()
        }
    }

}

// MARK: - For test support

extension OptimizelyClient {
    public func close() {
        datafileHandler.stopUpdates(sdkKey: sdkKey)
        
        sync()
        
        // deprecated
        if let eventDispatcher = self.eventDispatcher {
            eventDispatcher.clear()
            return
        }
        
        eventProcessor?.clear()
<<<<<<< HEAD
    }
    
    public func sync() {
        eventLock.sync {}
    }
    
#if FSC_TEST
    public static func clearRegistryService() {
        HandlerRegistryService.shared.removeAll()
    }
#endif
    
}
=======
    }
    
    public func sync() {
        eventLock.sync {}
    }
}

#if FSC_TEST
extension OptimizelyClient {
    public static func clearRegistryService() {
        HandlerRegistryService.shared.removeAll()
    }
}
#endif
>>>>>>> 1b5deaa5
<|MERGE_RESOLUTION|>--- conflicted
+++ resolved
@@ -705,11 +705,7 @@
         }
     }
     
-<<<<<<< HEAD
-    func sendEventToDispatcher(event: UserEvent, completionHandler: DispatchCompletionHandler?) {
-=======
     func sendEventToDispatcher(event: UserEvent, completionHandler: ProcessCompletionHandler?) {
->>>>>>> 1b5deaa5
         // deprecated
         if let eventDispatcher = self.eventDispatcher {
             if let body = try? JSONEncoder().encode(event.batchEvent) {
@@ -874,21 +870,6 @@
         }
         
         eventProcessor?.clear()
-<<<<<<< HEAD
-    }
-    
-    public func sync() {
-        eventLock.sync {}
-    }
-    
-#if FSC_TEST
-    public static func clearRegistryService() {
-        HandlerRegistryService.shared.removeAll()
-    }
-#endif
-    
-}
-=======
     }
     
     public func sync() {
@@ -902,5 +883,4 @@
         HandlerRegistryService.shared.removeAll()
     }
 }
-#endif
->>>>>>> 1b5deaa5
+#endif