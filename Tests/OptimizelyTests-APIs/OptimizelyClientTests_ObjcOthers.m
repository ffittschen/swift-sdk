--- conflicted
+++ resolved
@@ -16,11 +16,7 @@
 
 
 #import <XCTest/XCTest.h>
-<<<<<<< HEAD
 #import "OptimizelyTests_APIs_iOS-Swift.h"
-=======
-@import Optimizely;
->>>>>>> 1b5deaa5
 
 static NSString * const kExperimentKey = @"exp_with_audience";
 static NSString * const kVariationKey = @"a";
@@ -62,8 +58,6 @@
 @implementation OptimizelyClientTests_ObjcOthers
 
 - (void)setUp {
-<<<<<<< HEAD
-    
     [OTUtils clearRegistryService];
 
     NSString *filePath = [[NSBundle bundleForClass:self.class] pathForResource:@"api_datafile" ofType:@"json"];
@@ -79,21 +73,6 @@
 
 // MARK: - Test notification listners
 
-=======
-    NSString *filePath = [[NSBundle bundleForClass:self.class] pathForResource:@"api_datafile" ofType:@"json"];
-    self.datafile = [NSString stringWithContentsOfFile:filePath encoding:NSUTF8StringEncoding error:nil];
-    
-    [OptimizelyClient clearRegistryService];
-    self.optimizely = [[OptimizelyClient alloc] initWithSdkKey:@"any-key"];
-}
-
-- (void)tearDown {
-    [OptimizelyClient clearRegistryService];
-}
-
-// MARK: - Test notification listners
-
->>>>>>> 1b5deaa5
 - (void)testNotificationCenter_Activate {
     XCTestExpectation *exp = [self expectationWithDescription:@"x"];
     
@@ -236,7 +215,6 @@
 // MARK: - Test custom EventDispatcher
 
 - (void)testCustomEventDispatcher_DefaultEventDispatcher {
-<<<<<<< HEAD
     MockOPTEventDispatcher *customEventDispatcher = [[MockOPTEventDispatcher alloc] init];
     BatchEventProcessor *customEventProcessor = [[BatchEventProcessor alloc] initWithEventDispatcher:customEventDispatcher
                                                                                            batchSize:1
@@ -246,49 +224,6 @@
     customEventDispatcher.eventCount = 0;
     [OptimizelyClient clearRegistryService];
     
-    self.optimizely = [[OptimizelyClient alloc] initWithSdkKey:@"any-key"
-                                                        logger:nil
-                                                eventProcessor:customEventProcessor
-                                               eventDispatcher:nil
-=======
-    // check event init and members avialable to ObjC
-    EventForDispatch *event = [[EventForDispatch alloc] initWithUrl:nil sdkKey:@"a" body:[NSData new]];
-    XCTAssertNotNil(event.url);
-    XCTAssert(event.body.length==0);
-    
-    // check DefaultEventDispatcher work OK with ObjC clients
-    DefaultEventDispatcher *eventDispatcher = [[DefaultEventDispatcher alloc] initWithBatchSize:10 timerInterval:1 maxQueueSize:1000];
-    
-    self.optimizely = [[OptimizelyClient alloc] initWithSdkKey:@"any-key"
-                                                        logger:nil
-                                               eventDispatcher:eventDispatcher
->>>>>>> 1b5deaa5
-                                            userProfileService:nil
-                                      periodicDownloadInterval:@(0)
-                                               defaultLogLevel:OptimizelyLogLevelInfo];
-    
-    [self.optimizely startWithDatafile:self.datafile error:nil];
-<<<<<<< HEAD
-
-    NSString *variationKey = [self.optimizely activateWithExperimentKey:kExperimentKey
-                                                                    userId:kUserId
-                                                                attributes:@{@"key_1": @"value_1"}
-                                                                    error:nil];
-    [customEventProcessor clear];
-    XCTAssertEqual(customEventDispatcher.eventCount, 1);
-}
-
-- (void)testCustomEventDispatcher {
-    MockOPTEventDispatcher *customEventDispatcher = [[MockOPTEventDispatcher alloc] init];
-    BatchEventProcessor *customEventProcessor = [[BatchEventProcessor alloc] initWithEventDispatcher:customEventDispatcher
-                                                                                           batchSize:1
-                                                                                       timerInterval:10
-                                                                                        maxQueueSize:100];
-
-    [customEventProcessor clear];
-    customEventDispatcher.eventCount = 0;
-    [OTUtils clearRegistryService];
-
     self.optimizely = [[OptimizelyClient alloc] initWithSdkKey:@"any-key"
                                                         logger:nil
                                                 eventProcessor:customEventProcessor
@@ -296,55 +231,42 @@
                                             userProfileService:nil
                                       periodicDownloadInterval:@(0)
                                                defaultLogLevel:OptimizelyLogLevelInfo];
-    [self.optimizely startWithDatafile:self.datafile error:nil];
-
-    XCTAssertEqual(customEventDispatcher.eventCount, 0);
-    [self.optimizely trackWithEventKey:kEventKey userId:kUserId attributes:nil eventTags:nil error:nil];
-
+    
+    [self.optimizely startWithDatafile:self.datafile error:nil];
+
+    NSString *variationKey = [self.optimizely activateWithExperimentKey:kExperimentKey
+                                                                    userId:kUserId
+                                                                attributes:@{@"key_1": @"value_1"}
+                                                                    error:nil];
     [customEventProcessor clear];
     XCTAssertEqual(customEventDispatcher.eventCount, 1);
 }
 
-=======
-    
-    XCTestExpectation *expectation = [self expectationWithDescription:@"event"];
-    
-    __block BOOL status = false;
-    [eventDispatcher dispatchEventWithEvent:event completionHandler:^(NSData * data, NSError * error) {
-        status = (data != nil);
-        
-        [expectation fulfill];
-    }];
-    
-    [self waitForExpectationsWithTimeout:30 handler:nil];
-    XCTAssert(true);
-    
-    [eventDispatcher flushEvents];
-    
-    // empty completion handler
-    [eventDispatcher dispatchEventWithEvent:event completionHandler:nil];
-    XCTAssert(true);
-}
-
 - (void)testCustomEventDispatcher {
-    // check DefaultEventDispatcher work OK with ObjC clients
     MockOPTEventDispatcher *customEventDispatcher = [[MockOPTEventDispatcher alloc] init];
-    [customEventDispatcher flushEvents];
-    
+    BatchEventProcessor *customEventProcessor = [[BatchEventProcessor alloc] initWithEventDispatcher:customEventDispatcher
+                                                                                           batchSize:1
+                                                                                       timerInterval:10
+                                                                                        maxQueueSize:100];
+
+    [customEventProcessor clear];
+    customEventDispatcher.eventCount = 0;
+    [OTUtils clearRegistryService];
+
     self.optimizely = [[OptimizelyClient alloc] initWithSdkKey:@"any-key"
                                                         logger:nil
-                                               eventDispatcher:customEventDispatcher
+                                                eventProcessor:customEventProcessor
+                                               eventDispatcher:nil
                                             userProfileService:nil
                                       periodicDownloadInterval:@(0)
                                                defaultLogLevel:OptimizelyLogLevelInfo];
-    
-    [self.optimizely startWithDatafile:self.datafile error:nil];
-    
+    [self.optimizely startWithDatafile:self.datafile error:nil];
+
     XCTAssertEqual(customEventDispatcher.eventCount, 0);
     [self.optimizely trackWithEventKey:kEventKey userId:kUserId attributes:nil eventTags:nil error:nil];
-    sleep(1);
+
+    [customEventProcessor clear];
     XCTAssertEqual(customEventDispatcher.eventCount, 1);
 }
 
->>>>>>> 1b5deaa5
-@end
+@end
