// !$*UTF8*$!
{
	archiveVersion = 1;
	classes = {
	};
	objectVersion = 50;
	objects = {

/* Begin PBXBuildFile section */
		0B11272E2242D817002A9C20 /* Optimizely.framework in Frameworks */ = {isa = PBXBuildFile; fileRef = 6EBAEB6C21E3FEF800D13AA9 /* Optimizely.framework */; };
		0BAB9B0122567E34000DC388 /* (null) in Sources */ = {isa = PBXBuildFile; };
		6E12B1CA22C55A250005E9E6 /* optimizely_6372300739_v4.json in Resources */ = {isa = PBXBuildFile; fileRef = 6E75196222C5211100B2B157 /* optimizely_6372300739_v4.json */; };
		6E12B1CB22C55A250005E9E6 /* feature_rollout_toggle_on.json in Resources */ = {isa = PBXBuildFile; fileRef = 6E75196722C5211100B2B157 /* feature_rollout_toggle_on.json */; };
		6E12B1CC22C55A250005E9E6 /* feature_rollout_toggle_off.json in Resources */ = {isa = PBXBuildFile; fileRef = 6E75196822C5211100B2B157 /* feature_rollout_toggle_off.json */; };
		6E12B1CD22C55A250005E9E6 /* feature_experiments.json in Resources */ = {isa = PBXBuildFile; fileRef = 6E75196922C5211100B2B157 /* feature_experiments.json */; };
		6E12B1CE22C55A250005E9E6 /* forced_variation.json in Resources */ = {isa = PBXBuildFile; fileRef = 6E75196A22C5211100B2B157 /* forced_variation.json */; };
		6E12B1CF22C55A250005E9E6 /* unsupported_datafile.json in Resources */ = {isa = PBXBuildFile; fileRef = 6E75196B22C5211100B2B157 /* unsupported_datafile.json */; };
		6E12B1D022C55A250005E9E6 /* rollout_bucketing.json in Resources */ = {isa = PBXBuildFile; fileRef = 6E75196C22C5211100B2B157 /* rollout_bucketing.json */; };
		6E12B1D122C55A250005E9E6 /* feature_management_experiment_bucketing.json in Resources */ = {isa = PBXBuildFile; fileRef = 6E75196D22C5211100B2B157 /* feature_management_experiment_bucketing.json */; };
		6E12B1D222C55A250005E9E6 /* bucketing_id.json in Resources */ = {isa = PBXBuildFile; fileRef = 6E75196E22C5211100B2B157 /* bucketing_id.json */; };
		6E12B1D322C55A250005E9E6 /* feature_variables.json in Resources */ = {isa = PBXBuildFile; fileRef = 6E75196F22C5211100B2B157 /* feature_variables.json */; };
		6E12B1D422C55A250005E9E6 /* api_datafile.json in Resources */ = {isa = PBXBuildFile; fileRef = 6E75197022C5211100B2B157 /* api_datafile.json */; };
		6E12B1D522C55A250005E9E6 /* feature_flag.json in Resources */ = {isa = PBXBuildFile; fileRef = 6E75197122C5211100B2B157 /* feature_flag.json */; };
		6E12B1D622C55A250005E9E6 /* grouped_experiments.json in Resources */ = {isa = PBXBuildFile; fileRef = 6E75197222C5211100B2B157 /* grouped_experiments.json */; };
		6E12B1D722C55A250005E9E6 /* feature_rollouts.json in Resources */ = {isa = PBXBuildFile; fileRef = 6E75197322C5211100B2B157 /* feature_rollouts.json */; };
		6E12B1D822C55A250005E9E6 /* audience_targeting.json in Resources */ = {isa = PBXBuildFile; fileRef = 6E75197422C5211100B2B157 /* audience_targeting.json */; };
		6E12B1D922C55A250005E9E6 /* typed_audience_datafile.json in Resources */ = {isa = PBXBuildFile; fileRef = 6E75197522C5211100B2B157 /* typed_audience_datafile.json */; };
		6E12B1DA22C55A250005E9E6 /* feature_exp.json in Resources */ = {isa = PBXBuildFile; fileRef = 6E75197622C5211100B2B157 /* feature_exp.json */; };
		6E12B1DB22C55A250005E9E6 /* empty_datafile.json in Resources */ = {isa = PBXBuildFile; fileRef = 6E75197722C5211100B2B157 /* empty_datafile.json */; };
		6E12B1DC22C55A250005E9E6 /* BucketerTestsDatafile.json in Resources */ = {isa = PBXBuildFile; fileRef = 6E75197822C5211100B2B157 /* BucketerTestsDatafile.json */; };
		6E12B1DD22C55A250005E9E6 /* BucketerTestsDatafile2.json in Resources */ = {isa = PBXBuildFile; fileRef = 6E75197922C5211100B2B157 /* BucketerTestsDatafile2.json */; };
		6E12B1DE22C55A250005E9E6 /* ab_experiments.json in Resources */ = {isa = PBXBuildFile; fileRef = 6E75197A22C5211100B2B157 /* ab_experiments.json */; };
		6E12B1DF22C55A250005E9E6 /* bot_filtering_enabled.json in Resources */ = {isa = PBXBuildFile; fileRef = 6E75197B22C5211100B2B157 /* bot_filtering_enabled.json */; };
		6E12B1E022C55A250005E9E6 /* simple_datafile.json in Resources */ = {isa = PBXBuildFile; fileRef = 6E75197C22C5211100B2B157 /* simple_datafile.json */; };
		6E12B1E122C55A250005E9E6 /* UnsupportedVersionDatafile.json in Resources */ = {isa = PBXBuildFile; fileRef = 6E75197D22C5211100B2B157 /* UnsupportedVersionDatafile.json */; };
		6E12B1E222C55A260005E9E6 /* optimizely_6372300739_v4.json in Resources */ = {isa = PBXBuildFile; fileRef = 6E75196222C5211100B2B157 /* optimizely_6372300739_v4.json */; };
		6E12B1E322C55A260005E9E6 /* feature_rollout_toggle_on.json in Resources */ = {isa = PBXBuildFile; fileRef = 6E75196722C5211100B2B157 /* feature_rollout_toggle_on.json */; };
		6E12B1E422C55A260005E9E6 /* feature_rollout_toggle_off.json in Resources */ = {isa = PBXBuildFile; fileRef = 6E75196822C5211100B2B157 /* feature_rollout_toggle_off.json */; };
		6E12B1E522C55A260005E9E6 /* feature_experiments.json in Resources */ = {isa = PBXBuildFile; fileRef = 6E75196922C5211100B2B157 /* feature_experiments.json */; };
		6E12B1E622C55A260005E9E6 /* forced_variation.json in Resources */ = {isa = PBXBuildFile; fileRef = 6E75196A22C5211100B2B157 /* forced_variation.json */; };
		6E12B1E722C55A260005E9E6 /* unsupported_datafile.json in Resources */ = {isa = PBXBuildFile; fileRef = 6E75196B22C5211100B2B157 /* unsupported_datafile.json */; };
		6E12B1E822C55A260005E9E6 /* rollout_bucketing.json in Resources */ = {isa = PBXBuildFile; fileRef = 6E75196C22C5211100B2B157 /* rollout_bucketing.json */; };
		6E12B1E922C55A260005E9E6 /* feature_management_experiment_bucketing.json in Resources */ = {isa = PBXBuildFile; fileRef = 6E75196D22C5211100B2B157 /* feature_management_experiment_bucketing.json */; };
		6E12B1EA22C55A260005E9E6 /* bucketing_id.json in Resources */ = {isa = PBXBuildFile; fileRef = 6E75196E22C5211100B2B157 /* bucketing_id.json */; };
		6E12B1EB22C55A260005E9E6 /* feature_variables.json in Resources */ = {isa = PBXBuildFile; fileRef = 6E75196F22C5211100B2B157 /* feature_variables.json */; };
		6E12B1EC22C55A260005E9E6 /* api_datafile.json in Resources */ = {isa = PBXBuildFile; fileRef = 6E75197022C5211100B2B157 /* api_datafile.json */; };
		6E12B1ED22C55A260005E9E6 /* feature_flag.json in Resources */ = {isa = PBXBuildFile; fileRef = 6E75197122C5211100B2B157 /* feature_flag.json */; };
		6E12B1EE22C55A260005E9E6 /* grouped_experiments.json in Resources */ = {isa = PBXBuildFile; fileRef = 6E75197222C5211100B2B157 /* grouped_experiments.json */; };
		6E12B1EF22C55A260005E9E6 /* feature_rollouts.json in Resources */ = {isa = PBXBuildFile; fileRef = 6E75197322C5211100B2B157 /* feature_rollouts.json */; };
		6E12B1F022C55A260005E9E6 /* audience_targeting.json in Resources */ = {isa = PBXBuildFile; fileRef = 6E75197422C5211100B2B157 /* audience_targeting.json */; };
		6E12B1F122C55A260005E9E6 /* typed_audience_datafile.json in Resources */ = {isa = PBXBuildFile; fileRef = 6E75197522C5211100B2B157 /* typed_audience_datafile.json */; };
		6E12B1F222C55A260005E9E6 /* feature_exp.json in Resources */ = {isa = PBXBuildFile; fileRef = 6E75197622C5211100B2B157 /* feature_exp.json */; };
		6E12B1F322C55A260005E9E6 /* empty_datafile.json in Resources */ = {isa = PBXBuildFile; fileRef = 6E75197722C5211100B2B157 /* empty_datafile.json */; };
		6E12B1F422C55A260005E9E6 /* BucketerTestsDatafile.json in Resources */ = {isa = PBXBuildFile; fileRef = 6E75197822C5211100B2B157 /* BucketerTestsDatafile.json */; };
		6E12B1F522C55A260005E9E6 /* BucketerTestsDatafile2.json in Resources */ = {isa = PBXBuildFile; fileRef = 6E75197922C5211100B2B157 /* BucketerTestsDatafile2.json */; };
		6E12B1F622C55A260005E9E6 /* ab_experiments.json in Resources */ = {isa = PBXBuildFile; fileRef = 6E75197A22C5211100B2B157 /* ab_experiments.json */; };
		6E12B1F722C55A260005E9E6 /* bot_filtering_enabled.json in Resources */ = {isa = PBXBuildFile; fileRef = 6E75197B22C5211100B2B157 /* bot_filtering_enabled.json */; };
		6E12B1F822C55A260005E9E6 /* simple_datafile.json in Resources */ = {isa = PBXBuildFile; fileRef = 6E75197C22C5211100B2B157 /* simple_datafile.json */; };
		6E12B1F922C55A260005E9E6 /* UnsupportedVersionDatafile.json in Resources */ = {isa = PBXBuildFile; fileRef = 6E75197D22C5211100B2B157 /* UnsupportedVersionDatafile.json */; };
		6E12B1FA22C55A270005E9E6 /* optimizely_6372300739_v4.json in Resources */ = {isa = PBXBuildFile; fileRef = 6E75196222C5211100B2B157 /* optimizely_6372300739_v4.json */; };
		6E12B1FB22C55A270005E9E6 /* feature_rollout_toggle_on.json in Resources */ = {isa = PBXBuildFile; fileRef = 6E75196722C5211100B2B157 /* feature_rollout_toggle_on.json */; };
		6E12B1FC22C55A270005E9E6 /* feature_rollout_toggle_off.json in Resources */ = {isa = PBXBuildFile; fileRef = 6E75196822C5211100B2B157 /* feature_rollout_toggle_off.json */; };
		6E12B1FD22C55A270005E9E6 /* feature_experiments.json in Resources */ = {isa = PBXBuildFile; fileRef = 6E75196922C5211100B2B157 /* feature_experiments.json */; };
		6E12B1FE22C55A270005E9E6 /* forced_variation.json in Resources */ = {isa = PBXBuildFile; fileRef = 6E75196A22C5211100B2B157 /* forced_variation.json */; };
		6E12B1FF22C55A270005E9E6 /* unsupported_datafile.json in Resources */ = {isa = PBXBuildFile; fileRef = 6E75196B22C5211100B2B157 /* unsupported_datafile.json */; };
		6E12B20022C55A270005E9E6 /* rollout_bucketing.json in Resources */ = {isa = PBXBuildFile; fileRef = 6E75196C22C5211100B2B157 /* rollout_bucketing.json */; };
		6E12B20122C55A270005E9E6 /* feature_management_experiment_bucketing.json in Resources */ = {isa = PBXBuildFile; fileRef = 6E75196D22C5211100B2B157 /* feature_management_experiment_bucketing.json */; };
		6E12B20222C55A270005E9E6 /* bucketing_id.json in Resources */ = {isa = PBXBuildFile; fileRef = 6E75196E22C5211100B2B157 /* bucketing_id.json */; };
		6E12B20322C55A270005E9E6 /* feature_variables.json in Resources */ = {isa = PBXBuildFile; fileRef = 6E75196F22C5211100B2B157 /* feature_variables.json */; };
		6E12B20422C55A270005E9E6 /* api_datafile.json in Resources */ = {isa = PBXBuildFile; fileRef = 6E75197022C5211100B2B157 /* api_datafile.json */; };
		6E12B20522C55A270005E9E6 /* feature_flag.json in Resources */ = {isa = PBXBuildFile; fileRef = 6E75197122C5211100B2B157 /* feature_flag.json */; };
		6E12B20622C55A270005E9E6 /* grouped_experiments.json in Resources */ = {isa = PBXBuildFile; fileRef = 6E75197222C5211100B2B157 /* grouped_experiments.json */; };
		6E12B20722C55A270005E9E6 /* feature_rollouts.json in Resources */ = {isa = PBXBuildFile; fileRef = 6E75197322C5211100B2B157 /* feature_rollouts.json */; };
		6E12B20822C55A270005E9E6 /* audience_targeting.json in Resources */ = {isa = PBXBuildFile; fileRef = 6E75197422C5211100B2B157 /* audience_targeting.json */; };
		6E12B20922C55A270005E9E6 /* typed_audience_datafile.json in Resources */ = {isa = PBXBuildFile; fileRef = 6E75197522C5211100B2B157 /* typed_audience_datafile.json */; };
		6E12B20A22C55A270005E9E6 /* feature_exp.json in Resources */ = {isa = PBXBuildFile; fileRef = 6E75197622C5211100B2B157 /* feature_exp.json */; };
		6E12B20B22C55A270005E9E6 /* empty_datafile.json in Resources */ = {isa = PBXBuildFile; fileRef = 6E75197722C5211100B2B157 /* empty_datafile.json */; };
		6E12B20C22C55A270005E9E6 /* BucketerTestsDatafile.json in Resources */ = {isa = PBXBuildFile; fileRef = 6E75197822C5211100B2B157 /* BucketerTestsDatafile.json */; };
		6E12B20D22C55A270005E9E6 /* BucketerTestsDatafile2.json in Resources */ = {isa = PBXBuildFile; fileRef = 6E75197922C5211100B2B157 /* BucketerTestsDatafile2.json */; };
		6E12B20E22C55A270005E9E6 /* ab_experiments.json in Resources */ = {isa = PBXBuildFile; fileRef = 6E75197A22C5211100B2B157 /* ab_experiments.json */; };
		6E12B20F22C55A270005E9E6 /* bot_filtering_enabled.json in Resources */ = {isa = PBXBuildFile; fileRef = 6E75197B22C5211100B2B157 /* bot_filtering_enabled.json */; };
		6E12B21022C55A270005E9E6 /* simple_datafile.json in Resources */ = {isa = PBXBuildFile; fileRef = 6E75197C22C5211100B2B157 /* simple_datafile.json */; };
		6E12B21122C55A270005E9E6 /* UnsupportedVersionDatafile.json in Resources */ = {isa = PBXBuildFile; fileRef = 6E75197D22C5211100B2B157 /* UnsupportedVersionDatafile.json */; };
		6E12B21222C55A270005E9E6 /* optimizely_6372300739_v4.json in Resources */ = {isa = PBXBuildFile; fileRef = 6E75196222C5211100B2B157 /* optimizely_6372300739_v4.json */; };
		6E12B21322C55A270005E9E6 /* feature_rollout_toggle_on.json in Resources */ = {isa = PBXBuildFile; fileRef = 6E75196722C5211100B2B157 /* feature_rollout_toggle_on.json */; };
		6E12B21422C55A270005E9E6 /* feature_rollout_toggle_off.json in Resources */ = {isa = PBXBuildFile; fileRef = 6E75196822C5211100B2B157 /* feature_rollout_toggle_off.json */; };
		6E12B21522C55A270005E9E6 /* feature_experiments.json in Resources */ = {isa = PBXBuildFile; fileRef = 6E75196922C5211100B2B157 /* feature_experiments.json */; };
		6E12B21622C55A270005E9E6 /* forced_variation.json in Resources */ = {isa = PBXBuildFile; fileRef = 6E75196A22C5211100B2B157 /* forced_variation.json */; };
		6E12B21722C55A270005E9E6 /* unsupported_datafile.json in Resources */ = {isa = PBXBuildFile; fileRef = 6E75196B22C5211100B2B157 /* unsupported_datafile.json */; };
		6E12B21822C55A270005E9E6 /* rollout_bucketing.json in Resources */ = {isa = PBXBuildFile; fileRef = 6E75196C22C5211100B2B157 /* rollout_bucketing.json */; };
		6E12B21922C55A270005E9E6 /* feature_management_experiment_bucketing.json in Resources */ = {isa = PBXBuildFile; fileRef = 6E75196D22C5211100B2B157 /* feature_management_experiment_bucketing.json */; };
		6E12B21A22C55A270005E9E6 /* bucketing_id.json in Resources */ = {isa = PBXBuildFile; fileRef = 6E75196E22C5211100B2B157 /* bucketing_id.json */; };
		6E12B21B22C55A270005E9E6 /* feature_variables.json in Resources */ = {isa = PBXBuildFile; fileRef = 6E75196F22C5211100B2B157 /* feature_variables.json */; };
		6E12B21C22C55A270005E9E6 /* api_datafile.json in Resources */ = {isa = PBXBuildFile; fileRef = 6E75197022C5211100B2B157 /* api_datafile.json */; };
		6E12B21D22C55A270005E9E6 /* feature_flag.json in Resources */ = {isa = PBXBuildFile; fileRef = 6E75197122C5211100B2B157 /* feature_flag.json */; };
		6E12B21E22C55A270005E9E6 /* grouped_experiments.json in Resources */ = {isa = PBXBuildFile; fileRef = 6E75197222C5211100B2B157 /* grouped_experiments.json */; };
		6E12B21F22C55A270005E9E6 /* feature_rollouts.json in Resources */ = {isa = PBXBuildFile; fileRef = 6E75197322C5211100B2B157 /* feature_rollouts.json */; };
		6E12B22022C55A270005E9E6 /* audience_targeting.json in Resources */ = {isa = PBXBuildFile; fileRef = 6E75197422C5211100B2B157 /* audience_targeting.json */; };
		6E12B22122C55A270005E9E6 /* typed_audience_datafile.json in Resources */ = {isa = PBXBuildFile; fileRef = 6E75197522C5211100B2B157 /* typed_audience_datafile.json */; };
		6E12B22222C55A270005E9E6 /* feature_exp.json in Resources */ = {isa = PBXBuildFile; fileRef = 6E75197622C5211100B2B157 /* feature_exp.json */; };
		6E12B22322C55A270005E9E6 /* empty_datafile.json in Resources */ = {isa = PBXBuildFile; fileRef = 6E75197722C5211100B2B157 /* empty_datafile.json */; };
		6E12B22422C55A270005E9E6 /* BucketerTestsDatafile.json in Resources */ = {isa = PBXBuildFile; fileRef = 6E75197822C5211100B2B157 /* BucketerTestsDatafile.json */; };
		6E12B22522C55A270005E9E6 /* BucketerTestsDatafile2.json in Resources */ = {isa = PBXBuildFile; fileRef = 6E75197922C5211100B2B157 /* BucketerTestsDatafile2.json */; };
		6E12B22622C55A270005E9E6 /* ab_experiments.json in Resources */ = {isa = PBXBuildFile; fileRef = 6E75197A22C5211100B2B157 /* ab_experiments.json */; };
		6E12B22722C55A270005E9E6 /* bot_filtering_enabled.json in Resources */ = {isa = PBXBuildFile; fileRef = 6E75197B22C5211100B2B157 /* bot_filtering_enabled.json */; };
		6E12B22822C55A270005E9E6 /* simple_datafile.json in Resources */ = {isa = PBXBuildFile; fileRef = 6E75197C22C5211100B2B157 /* simple_datafile.json */; };
		6E12B22922C55A270005E9E6 /* UnsupportedVersionDatafile.json in Resources */ = {isa = PBXBuildFile; fileRef = 6E75197D22C5211100B2B157 /* UnsupportedVersionDatafile.json */; };
		6E12B22A22C55A280005E9E6 /* optimizely_6372300739_v4.json in Resources */ = {isa = PBXBuildFile; fileRef = 6E75196222C5211100B2B157 /* optimizely_6372300739_v4.json */; };
		6E12B22B22C55A280005E9E6 /* feature_rollout_toggle_on.json in Resources */ = {isa = PBXBuildFile; fileRef = 6E75196722C5211100B2B157 /* feature_rollout_toggle_on.json */; };
		6E12B22C22C55A280005E9E6 /* feature_rollout_toggle_off.json in Resources */ = {isa = PBXBuildFile; fileRef = 6E75196822C5211100B2B157 /* feature_rollout_toggle_off.json */; };
		6E12B22D22C55A280005E9E6 /* feature_experiments.json in Resources */ = {isa = PBXBuildFile; fileRef = 6E75196922C5211100B2B157 /* feature_experiments.json */; };
		6E12B22E22C55A280005E9E6 /* forced_variation.json in Resources */ = {isa = PBXBuildFile; fileRef = 6E75196A22C5211100B2B157 /* forced_variation.json */; };
		6E12B22F22C55A280005E9E6 /* unsupported_datafile.json in Resources */ = {isa = PBXBuildFile; fileRef = 6E75196B22C5211100B2B157 /* unsupported_datafile.json */; };
		6E12B23022C55A280005E9E6 /* rollout_bucketing.json in Resources */ = {isa = PBXBuildFile; fileRef = 6E75196C22C5211100B2B157 /* rollout_bucketing.json */; };
		6E12B23122C55A280005E9E6 /* feature_management_experiment_bucketing.json in Resources */ = {isa = PBXBuildFile; fileRef = 6E75196D22C5211100B2B157 /* feature_management_experiment_bucketing.json */; };
		6E12B23222C55A280005E9E6 /* bucketing_id.json in Resources */ = {isa = PBXBuildFile; fileRef = 6E75196E22C5211100B2B157 /* bucketing_id.json */; };
		6E12B23322C55A280005E9E6 /* feature_variables.json in Resources */ = {isa = PBXBuildFile; fileRef = 6E75196F22C5211100B2B157 /* feature_variables.json */; };
		6E12B23422C55A280005E9E6 /* api_datafile.json in Resources */ = {isa = PBXBuildFile; fileRef = 6E75197022C5211100B2B157 /* api_datafile.json */; };
		6E12B23522C55A280005E9E6 /* feature_flag.json in Resources */ = {isa = PBXBuildFile; fileRef = 6E75197122C5211100B2B157 /* feature_flag.json */; };
		6E12B23622C55A280005E9E6 /* grouped_experiments.json in Resources */ = {isa = PBXBuildFile; fileRef = 6E75197222C5211100B2B157 /* grouped_experiments.json */; };
		6E12B23722C55A280005E9E6 /* feature_rollouts.json in Resources */ = {isa = PBXBuildFile; fileRef = 6E75197322C5211100B2B157 /* feature_rollouts.json */; };
		6E12B23822C55A280005E9E6 /* audience_targeting.json in Resources */ = {isa = PBXBuildFile; fileRef = 6E75197422C5211100B2B157 /* audience_targeting.json */; };
		6E12B23922C55A280005E9E6 /* typed_audience_datafile.json in Resources */ = {isa = PBXBuildFile; fileRef = 6E75197522C5211100B2B157 /* typed_audience_datafile.json */; };
		6E12B23A22C55A280005E9E6 /* feature_exp.json in Resources */ = {isa = PBXBuildFile; fileRef = 6E75197622C5211100B2B157 /* feature_exp.json */; };
		6E12B23B22C55A280005E9E6 /* empty_datafile.json in Resources */ = {isa = PBXBuildFile; fileRef = 6E75197722C5211100B2B157 /* empty_datafile.json */; };
		6E12B23C22C55A280005E9E6 /* BucketerTestsDatafile.json in Resources */ = {isa = PBXBuildFile; fileRef = 6E75197822C5211100B2B157 /* BucketerTestsDatafile.json */; };
		6E12B23D22C55A280005E9E6 /* BucketerTestsDatafile2.json in Resources */ = {isa = PBXBuildFile; fileRef = 6E75197922C5211100B2B157 /* BucketerTestsDatafile2.json */; };
		6E12B23E22C55A280005E9E6 /* ab_experiments.json in Resources */ = {isa = PBXBuildFile; fileRef = 6E75197A22C5211100B2B157 /* ab_experiments.json */; };
		6E12B23F22C55A280005E9E6 /* bot_filtering_enabled.json in Resources */ = {isa = PBXBuildFile; fileRef = 6E75197B22C5211100B2B157 /* bot_filtering_enabled.json */; };
		6E12B24022C55A280005E9E6 /* simple_datafile.json in Resources */ = {isa = PBXBuildFile; fileRef = 6E75197C22C5211100B2B157 /* simple_datafile.json */; };
		6E12B24122C55A280005E9E6 /* UnsupportedVersionDatafile.json in Resources */ = {isa = PBXBuildFile; fileRef = 6E75197D22C5211100B2B157 /* UnsupportedVersionDatafile.json */; };
		6E12B24222C55A280005E9E6 /* optimizely_6372300739_v4.json in Resources */ = {isa = PBXBuildFile; fileRef = 6E75196222C5211100B2B157 /* optimizely_6372300739_v4.json */; };
		6E12B24322C55A280005E9E6 /* feature_rollout_toggle_on.json in Resources */ = {isa = PBXBuildFile; fileRef = 6E75196722C5211100B2B157 /* feature_rollout_toggle_on.json */; };
		6E12B24422C55A280005E9E6 /* feature_rollout_toggle_off.json in Resources */ = {isa = PBXBuildFile; fileRef = 6E75196822C5211100B2B157 /* feature_rollout_toggle_off.json */; };
		6E12B24522C55A280005E9E6 /* feature_experiments.json in Resources */ = {isa = PBXBuildFile; fileRef = 6E75196922C5211100B2B157 /* feature_experiments.json */; };
		6E12B24622C55A280005E9E6 /* forced_variation.json in Resources */ = {isa = PBXBuildFile; fileRef = 6E75196A22C5211100B2B157 /* forced_variation.json */; };
		6E12B24722C55A280005E9E6 /* unsupported_datafile.json in Resources */ = {isa = PBXBuildFile; fileRef = 6E75196B22C5211100B2B157 /* unsupported_datafile.json */; };
		6E12B24822C55A280005E9E6 /* rollout_bucketing.json in Resources */ = {isa = PBXBuildFile; fileRef = 6E75196C22C5211100B2B157 /* rollout_bucketing.json */; };
		6E12B24922C55A280005E9E6 /* feature_management_experiment_bucketing.json in Resources */ = {isa = PBXBuildFile; fileRef = 6E75196D22C5211100B2B157 /* feature_management_experiment_bucketing.json */; };
		6E12B24A22C55A280005E9E6 /* bucketing_id.json in Resources */ = {isa = PBXBuildFile; fileRef = 6E75196E22C5211100B2B157 /* bucketing_id.json */; };
		6E12B24B22C55A280005E9E6 /* feature_variables.json in Resources */ = {isa = PBXBuildFile; fileRef = 6E75196F22C5211100B2B157 /* feature_variables.json */; };
		6E12B24C22C55A280005E9E6 /* api_datafile.json in Resources */ = {isa = PBXBuildFile; fileRef = 6E75197022C5211100B2B157 /* api_datafile.json */; };
		6E12B24D22C55A280005E9E6 /* feature_flag.json in Resources */ = {isa = PBXBuildFile; fileRef = 6E75197122C5211100B2B157 /* feature_flag.json */; };
		6E12B24E22C55A280005E9E6 /* grouped_experiments.json in Resources */ = {isa = PBXBuildFile; fileRef = 6E75197222C5211100B2B157 /* grouped_experiments.json */; };
		6E12B24F22C55A280005E9E6 /* feature_rollouts.json in Resources */ = {isa = PBXBuildFile; fileRef = 6E75197322C5211100B2B157 /* feature_rollouts.json */; };
		6E12B25022C55A280005E9E6 /* audience_targeting.json in Resources */ = {isa = PBXBuildFile; fileRef = 6E75197422C5211100B2B157 /* audience_targeting.json */; };
		6E12B25122C55A280005E9E6 /* typed_audience_datafile.json in Resources */ = {isa = PBXBuildFile; fileRef = 6E75197522C5211100B2B157 /* typed_audience_datafile.json */; };
		6E12B25222C55A280005E9E6 /* feature_exp.json in Resources */ = {isa = PBXBuildFile; fileRef = 6E75197622C5211100B2B157 /* feature_exp.json */; };
		6E12B25322C55A280005E9E6 /* empty_datafile.json in Resources */ = {isa = PBXBuildFile; fileRef = 6E75197722C5211100B2B157 /* empty_datafile.json */; };
		6E12B25422C55A280005E9E6 /* BucketerTestsDatafile.json in Resources */ = {isa = PBXBuildFile; fileRef = 6E75197822C5211100B2B157 /* BucketerTestsDatafile.json */; };
		6E12B25522C55A280005E9E6 /* BucketerTestsDatafile2.json in Resources */ = {isa = PBXBuildFile; fileRef = 6E75197922C5211100B2B157 /* BucketerTestsDatafile2.json */; };
		6E12B25622C55A280005E9E6 /* ab_experiments.json in Resources */ = {isa = PBXBuildFile; fileRef = 6E75197A22C5211100B2B157 /* ab_experiments.json */; };
		6E12B25722C55A280005E9E6 /* bot_filtering_enabled.json in Resources */ = {isa = PBXBuildFile; fileRef = 6E75197B22C5211100B2B157 /* bot_filtering_enabled.json */; };
		6E12B25822C55A280005E9E6 /* simple_datafile.json in Resources */ = {isa = PBXBuildFile; fileRef = 6E75197C22C5211100B2B157 /* simple_datafile.json */; };
		6E12B25922C55A280005E9E6 /* UnsupportedVersionDatafile.json in Resources */ = {isa = PBXBuildFile; fileRef = 6E75197D22C5211100B2B157 /* UnsupportedVersionDatafile.json */; };
		6E12B25A22C55A290005E9E6 /* optimizely_6372300739_v4.json in Resources */ = {isa = PBXBuildFile; fileRef = 6E75196222C5211100B2B157 /* optimizely_6372300739_v4.json */; };
		6E12B25B22C55A290005E9E6 /* feature_rollout_toggle_on.json in Resources */ = {isa = PBXBuildFile; fileRef = 6E75196722C5211100B2B157 /* feature_rollout_toggle_on.json */; };
		6E12B25C22C55A290005E9E6 /* feature_rollout_toggle_off.json in Resources */ = {isa = PBXBuildFile; fileRef = 6E75196822C5211100B2B157 /* feature_rollout_toggle_off.json */; };
		6E12B25D22C55A290005E9E6 /* feature_experiments.json in Resources */ = {isa = PBXBuildFile; fileRef = 6E75196922C5211100B2B157 /* feature_experiments.json */; };
		6E12B25E22C55A290005E9E6 /* forced_variation.json in Resources */ = {isa = PBXBuildFile; fileRef = 6E75196A22C5211100B2B157 /* forced_variation.json */; };
		6E12B25F22C55A290005E9E6 /* unsupported_datafile.json in Resources */ = {isa = PBXBuildFile; fileRef = 6E75196B22C5211100B2B157 /* unsupported_datafile.json */; };
		6E12B26022C55A290005E9E6 /* rollout_bucketing.json in Resources */ = {isa = PBXBuildFile; fileRef = 6E75196C22C5211100B2B157 /* rollout_bucketing.json */; };
		6E12B26122C55A290005E9E6 /* feature_management_experiment_bucketing.json in Resources */ = {isa = PBXBuildFile; fileRef = 6E75196D22C5211100B2B157 /* feature_management_experiment_bucketing.json */; };
		6E12B26222C55A290005E9E6 /* bucketing_id.json in Resources */ = {isa = PBXBuildFile; fileRef = 6E75196E22C5211100B2B157 /* bucketing_id.json */; };
		6E12B26322C55A290005E9E6 /* feature_variables.json in Resources */ = {isa = PBXBuildFile; fileRef = 6E75196F22C5211100B2B157 /* feature_variables.json */; };
		6E12B26422C55A290005E9E6 /* api_datafile.json in Resources */ = {isa = PBXBuildFile; fileRef = 6E75197022C5211100B2B157 /* api_datafile.json */; };
		6E12B26522C55A290005E9E6 /* feature_flag.json in Resources */ = {isa = PBXBuildFile; fileRef = 6E75197122C5211100B2B157 /* feature_flag.json */; };
		6E12B26622C55A290005E9E6 /* grouped_experiments.json in Resources */ = {isa = PBXBuildFile; fileRef = 6E75197222C5211100B2B157 /* grouped_experiments.json */; };
		6E12B26722C55A290005E9E6 /* feature_rollouts.json in Resources */ = {isa = PBXBuildFile; fileRef = 6E75197322C5211100B2B157 /* feature_rollouts.json */; };
		6E12B26822C55A290005E9E6 /* audience_targeting.json in Resources */ = {isa = PBXBuildFile; fileRef = 6E75197422C5211100B2B157 /* audience_targeting.json */; };
		6E12B26922C55A290005E9E6 /* typed_audience_datafile.json in Resources */ = {isa = PBXBuildFile; fileRef = 6E75197522C5211100B2B157 /* typed_audience_datafile.json */; };
		6E12B26A22C55A290005E9E6 /* feature_exp.json in Resources */ = {isa = PBXBuildFile; fileRef = 6E75197622C5211100B2B157 /* feature_exp.json */; };
		6E12B26B22C55A290005E9E6 /* empty_datafile.json in Resources */ = {isa = PBXBuildFile; fileRef = 6E75197722C5211100B2B157 /* empty_datafile.json */; };
		6E12B26C22C55A290005E9E6 /* BucketerTestsDatafile.json in Resources */ = {isa = PBXBuildFile; fileRef = 6E75197822C5211100B2B157 /* BucketerTestsDatafile.json */; };
		6E12B26D22C55A290005E9E6 /* BucketerTestsDatafile2.json in Resources */ = {isa = PBXBuildFile; fileRef = 6E75197922C5211100B2B157 /* BucketerTestsDatafile2.json */; };
		6E12B26E22C55A290005E9E6 /* ab_experiments.json in Resources */ = {isa = PBXBuildFile; fileRef = 6E75197A22C5211100B2B157 /* ab_experiments.json */; };
		6E12B26F22C55A290005E9E6 /* bot_filtering_enabled.json in Resources */ = {isa = PBXBuildFile; fileRef = 6E75197B22C5211100B2B157 /* bot_filtering_enabled.json */; };
		6E12B27022C55A290005E9E6 /* simple_datafile.json in Resources */ = {isa = PBXBuildFile; fileRef = 6E75197C22C5211100B2B157 /* simple_datafile.json */; };
		6E12B27122C55A290005E9E6 /* UnsupportedVersionDatafile.json in Resources */ = {isa = PBXBuildFile; fileRef = 6E75197D22C5211100B2B157 /* UnsupportedVersionDatafile.json */; };
		6E12B27222C55A290005E9E6 /* optimizely_6372300739_v4.json in Resources */ = {isa = PBXBuildFile; fileRef = 6E75196222C5211100B2B157 /* optimizely_6372300739_v4.json */; };
		6E12B27322C55A290005E9E6 /* feature_rollout_toggle_on.json in Resources */ = {isa = PBXBuildFile; fileRef = 6E75196722C5211100B2B157 /* feature_rollout_toggle_on.json */; };
		6E12B27422C55A290005E9E6 /* feature_rollout_toggle_off.json in Resources */ = {isa = PBXBuildFile; fileRef = 6E75196822C5211100B2B157 /* feature_rollout_toggle_off.json */; };
		6E12B27522C55A290005E9E6 /* feature_experiments.json in Resources */ = {isa = PBXBuildFile; fileRef = 6E75196922C5211100B2B157 /* feature_experiments.json */; };
		6E12B27622C55A290005E9E6 /* forced_variation.json in Resources */ = {isa = PBXBuildFile; fileRef = 6E75196A22C5211100B2B157 /* forced_variation.json */; };
		6E12B27722C55A290005E9E6 /* unsupported_datafile.json in Resources */ = {isa = PBXBuildFile; fileRef = 6E75196B22C5211100B2B157 /* unsupported_datafile.json */; };
		6E12B27822C55A290005E9E6 /* rollout_bucketing.json in Resources */ = {isa = PBXBuildFile; fileRef = 6E75196C22C5211100B2B157 /* rollout_bucketing.json */; };
		6E12B27922C55A290005E9E6 /* feature_management_experiment_bucketing.json in Resources */ = {isa = PBXBuildFile; fileRef = 6E75196D22C5211100B2B157 /* feature_management_experiment_bucketing.json */; };
		6E12B27A22C55A290005E9E6 /* bucketing_id.json in Resources */ = {isa = PBXBuildFile; fileRef = 6E75196E22C5211100B2B157 /* bucketing_id.json */; };
		6E12B27B22C55A290005E9E6 /* feature_variables.json in Resources */ = {isa = PBXBuildFile; fileRef = 6E75196F22C5211100B2B157 /* feature_variables.json */; };
		6E12B27C22C55A290005E9E6 /* api_datafile.json in Resources */ = {isa = PBXBuildFile; fileRef = 6E75197022C5211100B2B157 /* api_datafile.json */; };
		6E12B27D22C55A290005E9E6 /* feature_flag.json in Resources */ = {isa = PBXBuildFile; fileRef = 6E75197122C5211100B2B157 /* feature_flag.json */; };
		6E12B27E22C55A290005E9E6 /* grouped_experiments.json in Resources */ = {isa = PBXBuildFile; fileRef = 6E75197222C5211100B2B157 /* grouped_experiments.json */; };
		6E12B27F22C55A290005E9E6 /* feature_rollouts.json in Resources */ = {isa = PBXBuildFile; fileRef = 6E75197322C5211100B2B157 /* feature_rollouts.json */; };
		6E12B28022C55A290005E9E6 /* audience_targeting.json in Resources */ = {isa = PBXBuildFile; fileRef = 6E75197422C5211100B2B157 /* audience_targeting.json */; };
		6E12B28122C55A290005E9E6 /* typed_audience_datafile.json in Resources */ = {isa = PBXBuildFile; fileRef = 6E75197522C5211100B2B157 /* typed_audience_datafile.json */; };
		6E12B28222C55A290005E9E6 /* feature_exp.json in Resources */ = {isa = PBXBuildFile; fileRef = 6E75197622C5211100B2B157 /* feature_exp.json */; };
		6E12B28322C55A290005E9E6 /* empty_datafile.json in Resources */ = {isa = PBXBuildFile; fileRef = 6E75197722C5211100B2B157 /* empty_datafile.json */; };
		6E12B28422C55A290005E9E6 /* BucketerTestsDatafile.json in Resources */ = {isa = PBXBuildFile; fileRef = 6E75197822C5211100B2B157 /* BucketerTestsDatafile.json */; };
		6E12B28522C55A290005E9E6 /* BucketerTestsDatafile2.json in Resources */ = {isa = PBXBuildFile; fileRef = 6E75197922C5211100B2B157 /* BucketerTestsDatafile2.json */; };
		6E12B28622C55A290005E9E6 /* ab_experiments.json in Resources */ = {isa = PBXBuildFile; fileRef = 6E75197A22C5211100B2B157 /* ab_experiments.json */; };
		6E12B28722C55A290005E9E6 /* bot_filtering_enabled.json in Resources */ = {isa = PBXBuildFile; fileRef = 6E75197B22C5211100B2B157 /* bot_filtering_enabled.json */; };
		6E12B28822C55A290005E9E6 /* simple_datafile.json in Resources */ = {isa = PBXBuildFile; fileRef = 6E75197C22C5211100B2B157 /* simple_datafile.json */; };
		6E12B28922C55A290005E9E6 /* UnsupportedVersionDatafile.json in Resources */ = {isa = PBXBuildFile; fileRef = 6E75197D22C5211100B2B157 /* UnsupportedVersionDatafile.json */; };
		6E12B28A22C55A2A0005E9E6 /* optimizely_6372300739_v4.json in Resources */ = {isa = PBXBuildFile; fileRef = 6E75196222C5211100B2B157 /* optimizely_6372300739_v4.json */; };
		6E12B28B22C55A2A0005E9E6 /* feature_rollout_toggle_on.json in Resources */ = {isa = PBXBuildFile; fileRef = 6E75196722C5211100B2B157 /* feature_rollout_toggle_on.json */; };
		6E12B28C22C55A2A0005E9E6 /* feature_rollout_toggle_off.json in Resources */ = {isa = PBXBuildFile; fileRef = 6E75196822C5211100B2B157 /* feature_rollout_toggle_off.json */; };
		6E12B28D22C55A2A0005E9E6 /* feature_experiments.json in Resources */ = {isa = PBXBuildFile; fileRef = 6E75196922C5211100B2B157 /* feature_experiments.json */; };
		6E12B28E22C55A2A0005E9E6 /* forced_variation.json in Resources */ = {isa = PBXBuildFile; fileRef = 6E75196A22C5211100B2B157 /* forced_variation.json */; };
		6E12B28F22C55A2A0005E9E6 /* unsupported_datafile.json in Resources */ = {isa = PBXBuildFile; fileRef = 6E75196B22C5211100B2B157 /* unsupported_datafile.json */; };
		6E12B29022C55A2A0005E9E6 /* rollout_bucketing.json in Resources */ = {isa = PBXBuildFile; fileRef = 6E75196C22C5211100B2B157 /* rollout_bucketing.json */; };
		6E12B29122C55A2A0005E9E6 /* feature_management_experiment_bucketing.json in Resources */ = {isa = PBXBuildFile; fileRef = 6E75196D22C5211100B2B157 /* feature_management_experiment_bucketing.json */; };
		6E12B29222C55A2A0005E9E6 /* bucketing_id.json in Resources */ = {isa = PBXBuildFile; fileRef = 6E75196E22C5211100B2B157 /* bucketing_id.json */; };
		6E12B29322C55A2A0005E9E6 /* feature_variables.json in Resources */ = {isa = PBXBuildFile; fileRef = 6E75196F22C5211100B2B157 /* feature_variables.json */; };
		6E12B29422C55A2A0005E9E6 /* api_datafile.json in Resources */ = {isa = PBXBuildFile; fileRef = 6E75197022C5211100B2B157 /* api_datafile.json */; };
		6E12B29522C55A2A0005E9E6 /* feature_flag.json in Resources */ = {isa = PBXBuildFile; fileRef = 6E75197122C5211100B2B157 /* feature_flag.json */; };
		6E12B29622C55A2A0005E9E6 /* grouped_experiments.json in Resources */ = {isa = PBXBuildFile; fileRef = 6E75197222C5211100B2B157 /* grouped_experiments.json */; };
		6E12B29722C55A2A0005E9E6 /* feature_rollouts.json in Resources */ = {isa = PBXBuildFile; fileRef = 6E75197322C5211100B2B157 /* feature_rollouts.json */; };
		6E12B29822C55A2A0005E9E6 /* audience_targeting.json in Resources */ = {isa = PBXBuildFile; fileRef = 6E75197422C5211100B2B157 /* audience_targeting.json */; };
		6E12B29922C55A2A0005E9E6 /* typed_audience_datafile.json in Resources */ = {isa = PBXBuildFile; fileRef = 6E75197522C5211100B2B157 /* typed_audience_datafile.json */; };
		6E12B29A22C55A2A0005E9E6 /* feature_exp.json in Resources */ = {isa = PBXBuildFile; fileRef = 6E75197622C5211100B2B157 /* feature_exp.json */; };
		6E12B29B22C55A2A0005E9E6 /* empty_datafile.json in Resources */ = {isa = PBXBuildFile; fileRef = 6E75197722C5211100B2B157 /* empty_datafile.json */; };
		6E12B29C22C55A2A0005E9E6 /* BucketerTestsDatafile.json in Resources */ = {isa = PBXBuildFile; fileRef = 6E75197822C5211100B2B157 /* BucketerTestsDatafile.json */; };
		6E12B29D22C55A2A0005E9E6 /* BucketerTestsDatafile2.json in Resources */ = {isa = PBXBuildFile; fileRef = 6E75197922C5211100B2B157 /* BucketerTestsDatafile2.json */; };
		6E12B29E22C55A2A0005E9E6 /* ab_experiments.json in Resources */ = {isa = PBXBuildFile; fileRef = 6E75197A22C5211100B2B157 /* ab_experiments.json */; };
		6E12B29F22C55A2A0005E9E6 /* bot_filtering_enabled.json in Resources */ = {isa = PBXBuildFile; fileRef = 6E75197B22C5211100B2B157 /* bot_filtering_enabled.json */; };
		6E12B2A022C55A2A0005E9E6 /* simple_datafile.json in Resources */ = {isa = PBXBuildFile; fileRef = 6E75197C22C5211100B2B157 /* simple_datafile.json */; };
		6E12B2A122C55A2A0005E9E6 /* UnsupportedVersionDatafile.json in Resources */ = {isa = PBXBuildFile; fileRef = 6E75197D22C5211100B2B157 /* UnsupportedVersionDatafile.json */; };
		6E12B2A222C55A2A0005E9E6 /* optimizely_6372300739_v4.json in Resources */ = {isa = PBXBuildFile; fileRef = 6E75196222C5211100B2B157 /* optimizely_6372300739_v4.json */; };
		6E12B2A322C55A2A0005E9E6 /* feature_rollout_toggle_on.json in Resources */ = {isa = PBXBuildFile; fileRef = 6E75196722C5211100B2B157 /* feature_rollout_toggle_on.json */; };
		6E12B2A422C55A2A0005E9E6 /* feature_rollout_toggle_off.json in Resources */ = {isa = PBXBuildFile; fileRef = 6E75196822C5211100B2B157 /* feature_rollout_toggle_off.json */; };
		6E12B2A522C55A2A0005E9E6 /* feature_experiments.json in Resources */ = {isa = PBXBuildFile; fileRef = 6E75196922C5211100B2B157 /* feature_experiments.json */; };
		6E12B2A622C55A2A0005E9E6 /* forced_variation.json in Resources */ = {isa = PBXBuildFile; fileRef = 6E75196A22C5211100B2B157 /* forced_variation.json */; };
		6E12B2A722C55A2A0005E9E6 /* unsupported_datafile.json in Resources */ = {isa = PBXBuildFile; fileRef = 6E75196B22C5211100B2B157 /* unsupported_datafile.json */; };
		6E12B2A822C55A2A0005E9E6 /* rollout_bucketing.json in Resources */ = {isa = PBXBuildFile; fileRef = 6E75196C22C5211100B2B157 /* rollout_bucketing.json */; };
		6E12B2A922C55A2A0005E9E6 /* feature_management_experiment_bucketing.json in Resources */ = {isa = PBXBuildFile; fileRef = 6E75196D22C5211100B2B157 /* feature_management_experiment_bucketing.json */; };
		6E12B2AA22C55A2A0005E9E6 /* bucketing_id.json in Resources */ = {isa = PBXBuildFile; fileRef = 6E75196E22C5211100B2B157 /* bucketing_id.json */; };
		6E12B2AB22C55A2A0005E9E6 /* feature_variables.json in Resources */ = {isa = PBXBuildFile; fileRef = 6E75196F22C5211100B2B157 /* feature_variables.json */; };
		6E12B2AC22C55A2A0005E9E6 /* api_datafile.json in Resources */ = {isa = PBXBuildFile; fileRef = 6E75197022C5211100B2B157 /* api_datafile.json */; };
		6E12B2AD22C55A2A0005E9E6 /* feature_flag.json in Resources */ = {isa = PBXBuildFile; fileRef = 6E75197122C5211100B2B157 /* feature_flag.json */; };
		6E12B2AE22C55A2A0005E9E6 /* grouped_experiments.json in Resources */ = {isa = PBXBuildFile; fileRef = 6E75197222C5211100B2B157 /* grouped_experiments.json */; };
		6E12B2AF22C55A2A0005E9E6 /* feature_rollouts.json in Resources */ = {isa = PBXBuildFile; fileRef = 6E75197322C5211100B2B157 /* feature_rollouts.json */; };
		6E12B2B022C55A2A0005E9E6 /* audience_targeting.json in Resources */ = {isa = PBXBuildFile; fileRef = 6E75197422C5211100B2B157 /* audience_targeting.json */; };
		6E12B2B122C55A2A0005E9E6 /* typed_audience_datafile.json in Resources */ = {isa = PBXBuildFile; fileRef = 6E75197522C5211100B2B157 /* typed_audience_datafile.json */; };
		6E12B2B222C55A2A0005E9E6 /* feature_exp.json in Resources */ = {isa = PBXBuildFile; fileRef = 6E75197622C5211100B2B157 /* feature_exp.json */; };
		6E12B2B322C55A2A0005E9E6 /* empty_datafile.json in Resources */ = {isa = PBXBuildFile; fileRef = 6E75197722C5211100B2B157 /* empty_datafile.json */; };
		6E12B2B422C55A2A0005E9E6 /* BucketerTestsDatafile.json in Resources */ = {isa = PBXBuildFile; fileRef = 6E75197822C5211100B2B157 /* BucketerTestsDatafile.json */; };
		6E12B2B522C55A2B0005E9E6 /* BucketerTestsDatafile2.json in Resources */ = {isa = PBXBuildFile; fileRef = 6E75197922C5211100B2B157 /* BucketerTestsDatafile2.json */; };
		6E12B2B622C55A2B0005E9E6 /* ab_experiments.json in Resources */ = {isa = PBXBuildFile; fileRef = 6E75197A22C5211100B2B157 /* ab_experiments.json */; };
		6E12B2B722C55A2B0005E9E6 /* bot_filtering_enabled.json in Resources */ = {isa = PBXBuildFile; fileRef = 6E75197B22C5211100B2B157 /* bot_filtering_enabled.json */; };
		6E12B2B822C55A2B0005E9E6 /* simple_datafile.json in Resources */ = {isa = PBXBuildFile; fileRef = 6E75197C22C5211100B2B157 /* simple_datafile.json */; };
		6E12B2B922C55A2B0005E9E6 /* UnsupportedVersionDatafile.json in Resources */ = {isa = PBXBuildFile; fileRef = 6E75197D22C5211100B2B157 /* UnsupportedVersionDatafile.json */; };
		6E12B2BA22C55A330005E9E6 /* 10_entities.json in Resources */ = {isa = PBXBuildFile; fileRef = 6E75196422C5211100B2B157 /* 10_entities.json */; };
		6E12B2BB22C55A330005E9E6 /* 50_entities.json in Resources */ = {isa = PBXBuildFile; fileRef = 6E75196522C5211100B2B157 /* 50_entities.json */; };
		6E12B2BC22C55A330005E9E6 /* 100_entities.json in Resources */ = {isa = PBXBuildFile; fileRef = 6E75196622C5211100B2B157 /* 100_entities.json */; };
		6E12B2BD22C55A330005E9E6 /* 10_entities.json in Resources */ = {isa = PBXBuildFile; fileRef = 6E75196422C5211100B2B157 /* 10_entities.json */; };
		6E12B2BE22C55A330005E9E6 /* 50_entities.json in Resources */ = {isa = PBXBuildFile; fileRef = 6E75196522C5211100B2B157 /* 50_entities.json */; };
		6E12B2BF22C55A330005E9E6 /* 100_entities.json in Resources */ = {isa = PBXBuildFile; fileRef = 6E75196622C5211100B2B157 /* 100_entities.json */; };
		6E12B2C022C55A340005E9E6 /* 10_entities.json in Resources */ = {isa = PBXBuildFile; fileRef = 6E75196422C5211100B2B157 /* 10_entities.json */; };
		6E12B2C122C55A340005E9E6 /* 50_entities.json in Resources */ = {isa = PBXBuildFile; fileRef = 6E75196522C5211100B2B157 /* 50_entities.json */; };
		6E12B2C222C55A340005E9E6 /* 100_entities.json in Resources */ = {isa = PBXBuildFile; fileRef = 6E75196622C5211100B2B157 /* 100_entities.json */; };
		6E12B2C322C55A350005E9E6 /* 10_entities.json in Resources */ = {isa = PBXBuildFile; fileRef = 6E75196422C5211100B2B157 /* 10_entities.json */; };
		6E12B2C422C55A350005E9E6 /* 50_entities.json in Resources */ = {isa = PBXBuildFile; fileRef = 6E75196522C5211100B2B157 /* 50_entities.json */; };
		6E12B2C522C55A350005E9E6 /* 100_entities.json in Resources */ = {isa = PBXBuildFile; fileRef = 6E75196622C5211100B2B157 /* 100_entities.json */; };
		6E12B2C622C55A350005E9E6 /* 10_entities.json in Resources */ = {isa = PBXBuildFile; fileRef = 6E75196422C5211100B2B157 /* 10_entities.json */; };
		6E12B2C722C55A350005E9E6 /* 50_entities.json in Resources */ = {isa = PBXBuildFile; fileRef = 6E75196522C5211100B2B157 /* 50_entities.json */; };
		6E12B2C822C55A350005E9E6 /* 100_entities.json in Resources */ = {isa = PBXBuildFile; fileRef = 6E75196622C5211100B2B157 /* 100_entities.json */; };
		6E12B2C922C55A360005E9E6 /* 10_entities.json in Resources */ = {isa = PBXBuildFile; fileRef = 6E75196422C5211100B2B157 /* 10_entities.json */; };
		6E12B2CA22C55A360005E9E6 /* 50_entities.json in Resources */ = {isa = PBXBuildFile; fileRef = 6E75196522C5211100B2B157 /* 50_entities.json */; };
		6E12B2CB22C55A360005E9E6 /* 100_entities.json in Resources */ = {isa = PBXBuildFile; fileRef = 6E75196622C5211100B2B157 /* 100_entities.json */; };
		6E12B2CC22C55A370005E9E6 /* 10_entities.json in Resources */ = {isa = PBXBuildFile; fileRef = 6E75196422C5211100B2B157 /* 10_entities.json */; };
		6E12B2CD22C55A370005E9E6 /* 50_entities.json in Resources */ = {isa = PBXBuildFile; fileRef = 6E75196522C5211100B2B157 /* 50_entities.json */; };
		6E12B2CE22C55A370005E9E6 /* 100_entities.json in Resources */ = {isa = PBXBuildFile; fileRef = 6E75196622C5211100B2B157 /* 100_entities.json */; };
		6E12B2CF22C55A370005E9E6 /* 10_entities.json in Resources */ = {isa = PBXBuildFile; fileRef = 6E75196422C5211100B2B157 /* 10_entities.json */; };
		6E12B2D022C55A370005E9E6 /* 50_entities.json in Resources */ = {isa = PBXBuildFile; fileRef = 6E75196522C5211100B2B157 /* 50_entities.json */; };
		6E12B2D122C55A370005E9E6 /* 100_entities.json in Resources */ = {isa = PBXBuildFile; fileRef = 6E75196622C5211100B2B157 /* 100_entities.json */; };
		6E12B2D222C55A380005E9E6 /* 10_entities.json in Resources */ = {isa = PBXBuildFile; fileRef = 6E75196422C5211100B2B157 /* 10_entities.json */; };
		6E12B2D322C55A380005E9E6 /* 50_entities.json in Resources */ = {isa = PBXBuildFile; fileRef = 6E75196522C5211100B2B157 /* 50_entities.json */; };
		6E12B2D422C55A380005E9E6 /* 100_entities.json in Resources */ = {isa = PBXBuildFile; fileRef = 6E75196622C5211100B2B157 /* 100_entities.json */; };
		6E12B2D522C55A380005E9E6 /* 10_entities.json in Resources */ = {isa = PBXBuildFile; fileRef = 6E75196422C5211100B2B157 /* 10_entities.json */; };
		6E12B2D622C55A380005E9E6 /* 50_entities.json in Resources */ = {isa = PBXBuildFile; fileRef = 6E75196522C5211100B2B157 /* 50_entities.json */; };
		6E12B2D722C55A380005E9E6 /* 100_entities.json in Resources */ = {isa = PBXBuildFile; fileRef = 6E75196622C5211100B2B157 /* 100_entities.json */; };
		6E34A6172319EBB800BAE302 /* Notifications.swift in Sources */ = {isa = PBXBuildFile; fileRef = 6E34A6162319EBB700BAE302 /* Notifications.swift */; };
		6E34A6182319EBB800BAE302 /* Notifications.swift in Sources */ = {isa = PBXBuildFile; fileRef = 6E34A6162319EBB700BAE302 /* Notifications.swift */; };
		6E34A6192319EBB800BAE302 /* Notifications.swift in Sources */ = {isa = PBXBuildFile; fileRef = 6E34A6162319EBB700BAE302 /* Notifications.swift */; };
		6E34A61A2319EBB800BAE302 /* Notifications.swift in Sources */ = {isa = PBXBuildFile; fileRef = 6E34A6162319EBB700BAE302 /* Notifications.swift */; };
		6E34A61B2319EBB800BAE302 /* Notifications.swift in Sources */ = {isa = PBXBuildFile; fileRef = 6E34A6162319EBB700BAE302 /* Notifications.swift */; };
		6E34A61C2319EBB800BAE302 /* Notifications.swift in Sources */ = {isa = PBXBuildFile; fileRef = 6E34A6162319EBB700BAE302 /* Notifications.swift */; };
		6E34A61D2319EBB800BAE302 /* Notifications.swift in Sources */ = {isa = PBXBuildFile; fileRef = 6E34A6162319EBB700BAE302 /* Notifications.swift */; };
		6E34A61E2319EBB800BAE302 /* Notifications.swift in Sources */ = {isa = PBXBuildFile; fileRef = 6E34A6162319EBB700BAE302 /* Notifications.swift */; };
		6E34A61F2319EBB800BAE302 /* Notifications.swift in Sources */ = {isa = PBXBuildFile; fileRef = 6E34A6162319EBB700BAE302 /* Notifications.swift */; };
		6E34A6202319EBB800BAE302 /* Notifications.swift in Sources */ = {isa = PBXBuildFile; fileRef = 6E34A6162319EBB700BAE302 /* Notifications.swift */; };
		6E34A6212319EBB800BAE302 /* Notifications.swift in Sources */ = {isa = PBXBuildFile; fileRef = 6E34A6162319EBB700BAE302 /* Notifications.swift */; };
		6E34A6222319EBB800BAE302 /* Notifications.swift in Sources */ = {isa = PBXBuildFile; fileRef = 6E34A6162319EBB700BAE302 /* Notifications.swift */; };
		6E34A627231ED04900BAE302 /* empty_datafile_new_project_id.json in Resources */ = {isa = PBXBuildFile; fileRef = 6E34A623231ED04900BAE302 /* empty_datafile_new_project_id.json */; };
		6E34A628231ED04900BAE302 /* empty_datafile_new_project_id.json in Resources */ = {isa = PBXBuildFile; fileRef = 6E34A623231ED04900BAE302 /* empty_datafile_new_project_id.json */; };
		6E34A629231ED04900BAE302 /* empty_datafile_new_project_id.json in Resources */ = {isa = PBXBuildFile; fileRef = 6E34A623231ED04900BAE302 /* empty_datafile_new_project_id.json */; };
		6E34A62A231ED04900BAE302 /* empty_datafile_new_project_id.json in Resources */ = {isa = PBXBuildFile; fileRef = 6E34A623231ED04900BAE302 /* empty_datafile_new_project_id.json */; };
		6E34A62B231ED04900BAE302 /* empty_datafile_new_project_id.json in Resources */ = {isa = PBXBuildFile; fileRef = 6E34A623231ED04900BAE302 /* empty_datafile_new_project_id.json */; };
		6E34A62C231ED04900BAE302 /* empty_datafile_new_project_id.json in Resources */ = {isa = PBXBuildFile; fileRef = 6E34A623231ED04900BAE302 /* empty_datafile_new_project_id.json */; };
		6E34A62D231ED04900BAE302 /* empty_datafile_new_project_id.json in Resources */ = {isa = PBXBuildFile; fileRef = 6E34A623231ED04900BAE302 /* empty_datafile_new_project_id.json */; };
		6E34A62E231ED04900BAE302 /* empty_datafile_new_project_id.json in Resources */ = {isa = PBXBuildFile; fileRef = 6E34A623231ED04900BAE302 /* empty_datafile_new_project_id.json */; };
		6E34A62F231ED04900BAE302 /* empty_datafile_new_project_id.json in Resources */ = {isa = PBXBuildFile; fileRef = 6E34A623231ED04900BAE302 /* empty_datafile_new_project_id.json */; };
		6E34A630231ED04900BAE302 /* empty_datafile_new_project_id.json in Resources */ = {isa = PBXBuildFile; fileRef = 6E34A623231ED04900BAE302 /* empty_datafile_new_project_id.json */; };
		6E34A633231ED04900BAE302 /* empty_datafile_new_revision.json in Resources */ = {isa = PBXBuildFile; fileRef = 6E34A624231ED04900BAE302 /* empty_datafile_new_revision.json */; };
		6E34A634231ED04900BAE302 /* empty_datafile_new_revision.json in Resources */ = {isa = PBXBuildFile; fileRef = 6E34A624231ED04900BAE302 /* empty_datafile_new_revision.json */; };
		6E34A635231ED04900BAE302 /* empty_datafile_new_revision.json in Resources */ = {isa = PBXBuildFile; fileRef = 6E34A624231ED04900BAE302 /* empty_datafile_new_revision.json */; };
		6E34A636231ED04900BAE302 /* empty_datafile_new_revision.json in Resources */ = {isa = PBXBuildFile; fileRef = 6E34A624231ED04900BAE302 /* empty_datafile_new_revision.json */; };
		6E34A637231ED04900BAE302 /* empty_datafile_new_revision.json in Resources */ = {isa = PBXBuildFile; fileRef = 6E34A624231ED04900BAE302 /* empty_datafile_new_revision.json */; };
		6E34A638231ED04900BAE302 /* empty_datafile_new_revision.json in Resources */ = {isa = PBXBuildFile; fileRef = 6E34A624231ED04900BAE302 /* empty_datafile_new_revision.json */; };
		6E34A639231ED04900BAE302 /* empty_datafile_new_revision.json in Resources */ = {isa = PBXBuildFile; fileRef = 6E34A624231ED04900BAE302 /* empty_datafile_new_revision.json */; };
		6E34A63A231ED04900BAE302 /* empty_datafile_new_revision.json in Resources */ = {isa = PBXBuildFile; fileRef = 6E34A624231ED04900BAE302 /* empty_datafile_new_revision.json */; };
		6E34A63B231ED04900BAE302 /* empty_datafile_new_revision.json in Resources */ = {isa = PBXBuildFile; fileRef = 6E34A624231ED04900BAE302 /* empty_datafile_new_revision.json */; };
		6E34A63C231ED04900BAE302 /* empty_datafile_new_revision.json in Resources */ = {isa = PBXBuildFile; fileRef = 6E34A624231ED04900BAE302 /* empty_datafile_new_revision.json */; };
		6E34A640231ED28600BAE302 /* empty_datafile_new_account_id.json in Resources */ = {isa = PBXBuildFile; fileRef = 6E34A63D231ED28600BAE302 /* empty_datafile_new_account_id.json */; };
		6E34A641231ED28600BAE302 /* empty_datafile_new_account_id.json in Resources */ = {isa = PBXBuildFile; fileRef = 6E34A63D231ED28600BAE302 /* empty_datafile_new_account_id.json */; };
		6E34A642231ED28600BAE302 /* empty_datafile_new_account_id.json in Resources */ = {isa = PBXBuildFile; fileRef = 6E34A63D231ED28600BAE302 /* empty_datafile_new_account_id.json */; };
		6E34A643231ED28600BAE302 /* empty_datafile_new_account_id.json in Resources */ = {isa = PBXBuildFile; fileRef = 6E34A63D231ED28600BAE302 /* empty_datafile_new_account_id.json */; };
		6E34A644231ED28600BAE302 /* empty_datafile_new_account_id.json in Resources */ = {isa = PBXBuildFile; fileRef = 6E34A63D231ED28600BAE302 /* empty_datafile_new_account_id.json */; };
		6E34A645231ED28600BAE302 /* empty_datafile_new_account_id.json in Resources */ = {isa = PBXBuildFile; fileRef = 6E34A63D231ED28600BAE302 /* empty_datafile_new_account_id.json */; };
		6E34A646231ED28600BAE302 /* empty_datafile_new_account_id.json in Resources */ = {isa = PBXBuildFile; fileRef = 6E34A63D231ED28600BAE302 /* empty_datafile_new_account_id.json */; };
		6E34A647231ED28600BAE302 /* empty_datafile_new_account_id.json in Resources */ = {isa = PBXBuildFile; fileRef = 6E34A63D231ED28600BAE302 /* empty_datafile_new_account_id.json */; };
		6E34A648231ED28600BAE302 /* empty_datafile_new_account_id.json in Resources */ = {isa = PBXBuildFile; fileRef = 6E34A63D231ED28600BAE302 /* empty_datafile_new_account_id.json */; };
		6E34A649231ED28600BAE302 /* empty_datafile_new_account_id.json in Resources */ = {isa = PBXBuildFile; fileRef = 6E34A63D231ED28600BAE302 /* empty_datafile_new_account_id.json */; };
		6E614DD621E3F38A005982A1 /* Optimizely.framework in Frameworks */ = {isa = PBXBuildFile; fileRef = 6E614DCD21E3F389005982A1 /* Optimizely.framework */; };
		6E636B912236C91F00AF3CEF /* Optimizely.framework in Frameworks */ = {isa = PBXBuildFile; fileRef = 6EBAEB6C21E3FEF800D13AA9 /* Optimizely.framework */; };
		6E636BA02236C96700AF3CEF /* Optimizely.framework in Frameworks */ = {isa = PBXBuildFile; fileRef = 6EBAEB6C21E3FEF800D13AA9 /* Optimizely.framework */; };
		6E7516A622C520D400B2B157 /* DefaultLogger.swift in Sources */ = {isa = PBXBuildFile; fileRef = 6E75165F22C520D400B2B157 /* DefaultLogger.swift */; };
		6E7516A722C520D400B2B157 /* DefaultLogger.swift in Sources */ = {isa = PBXBuildFile; fileRef = 6E75165F22C520D400B2B157 /* DefaultLogger.swift */; };
		6E7516A822C520D400B2B157 /* DefaultLogger.swift in Sources */ = {isa = PBXBuildFile; fileRef = 6E75165F22C520D400B2B157 /* DefaultLogger.swift */; };
		6E7516A922C520D400B2B157 /* DefaultLogger.swift in Sources */ = {isa = PBXBuildFile; fileRef = 6E75165F22C520D400B2B157 /* DefaultLogger.swift */; };
		6E7516AA22C520D400B2B157 /* DefaultLogger.swift in Sources */ = {isa = PBXBuildFile; fileRef = 6E75165F22C520D400B2B157 /* DefaultLogger.swift */; };
		6E7516AB22C520D400B2B157 /* DefaultLogger.swift in Sources */ = {isa = PBXBuildFile; fileRef = 6E75165F22C520D400B2B157 /* DefaultLogger.swift */; };
		6E7516AC22C520D400B2B157 /* DefaultLogger.swift in Sources */ = {isa = PBXBuildFile; fileRef = 6E75165F22C520D400B2B157 /* DefaultLogger.swift */; };
		6E7516AD22C520D400B2B157 /* DefaultLogger.swift in Sources */ = {isa = PBXBuildFile; fileRef = 6E75165F22C520D400B2B157 /* DefaultLogger.swift */; };
		6E7516AE22C520D400B2B157 /* DefaultLogger.swift in Sources */ = {isa = PBXBuildFile; fileRef = 6E75165F22C520D400B2B157 /* DefaultLogger.swift */; };
		6E7516AF22C520D400B2B157 /* DefaultLogger.swift in Sources */ = {isa = PBXBuildFile; fileRef = 6E75165F22C520D400B2B157 /* DefaultLogger.swift */; };
		6E7516B022C520D400B2B157 /* DefaultLogger.swift in Sources */ = {isa = PBXBuildFile; fileRef = 6E75165F22C520D400B2B157 /* DefaultLogger.swift */; };
		6E7516B122C520D400B2B157 /* DefaultLogger.swift in Sources */ = {isa = PBXBuildFile; fileRef = 6E75165F22C520D400B2B157 /* DefaultLogger.swift */; };
		6E7516B222C520D400B2B157 /* DefaultUserProfileService.swift in Sources */ = {isa = PBXBuildFile; fileRef = 6E75166022C520D400B2B157 /* DefaultUserProfileService.swift */; };
		6E7516B322C520D400B2B157 /* DefaultUserProfileService.swift in Sources */ = {isa = PBXBuildFile; fileRef = 6E75166022C520D400B2B157 /* DefaultUserProfileService.swift */; };
		6E7516B422C520D400B2B157 /* DefaultUserProfileService.swift in Sources */ = {isa = PBXBuildFile; fileRef = 6E75166022C520D400B2B157 /* DefaultUserProfileService.swift */; };
		6E7516B522C520D400B2B157 /* DefaultUserProfileService.swift in Sources */ = {isa = PBXBuildFile; fileRef = 6E75166022C520D400B2B157 /* DefaultUserProfileService.swift */; };
		6E7516B622C520D400B2B157 /* DefaultUserProfileService.swift in Sources */ = {isa = PBXBuildFile; fileRef = 6E75166022C520D400B2B157 /* DefaultUserProfileService.swift */; };
		6E7516B722C520D400B2B157 /* DefaultUserProfileService.swift in Sources */ = {isa = PBXBuildFile; fileRef = 6E75166022C520D400B2B157 /* DefaultUserProfileService.swift */; };
		6E7516B822C520D400B2B157 /* DefaultUserProfileService.swift in Sources */ = {isa = PBXBuildFile; fileRef = 6E75166022C520D400B2B157 /* DefaultUserProfileService.swift */; };
		6E7516B922C520D400B2B157 /* DefaultUserProfileService.swift in Sources */ = {isa = PBXBuildFile; fileRef = 6E75166022C520D400B2B157 /* DefaultUserProfileService.swift */; };
		6E7516BA22C520D400B2B157 /* DefaultUserProfileService.swift in Sources */ = {isa = PBXBuildFile; fileRef = 6E75166022C520D400B2B157 /* DefaultUserProfileService.swift */; };
		6E7516BB22C520D400B2B157 /* DefaultUserProfileService.swift in Sources */ = {isa = PBXBuildFile; fileRef = 6E75166022C520D400B2B157 /* DefaultUserProfileService.swift */; };
		6E7516BC22C520D400B2B157 /* DefaultUserProfileService.swift in Sources */ = {isa = PBXBuildFile; fileRef = 6E75166022C520D400B2B157 /* DefaultUserProfileService.swift */; };
		6E7516BD22C520D400B2B157 /* DefaultUserProfileService.swift in Sources */ = {isa = PBXBuildFile; fileRef = 6E75166022C520D400B2B157 /* DefaultUserProfileService.swift */; };
		6E7516BE22C520D400B2B157 /* DefaultEventDispatcher.swift in Sources */ = {isa = PBXBuildFile; fileRef = 6E75166122C520D400B2B157 /* DefaultEventDispatcher.swift */; };
		6E7516BF22C520D400B2B157 /* DefaultEventDispatcher.swift in Sources */ = {isa = PBXBuildFile; fileRef = 6E75166122C520D400B2B157 /* DefaultEventDispatcher.swift */; };
		6E7516C022C520D400B2B157 /* DefaultEventDispatcher.swift in Sources */ = {isa = PBXBuildFile; fileRef = 6E75166122C520D400B2B157 /* DefaultEventDispatcher.swift */; };
		6E7516C122C520D400B2B157 /* DefaultEventDispatcher.swift in Sources */ = {isa = PBXBuildFile; fileRef = 6E75166122C520D400B2B157 /* DefaultEventDispatcher.swift */; };
		6E7516C222C520D400B2B157 /* DefaultEventDispatcher.swift in Sources */ = {isa = PBXBuildFile; fileRef = 6E75166122C520D400B2B157 /* DefaultEventDispatcher.swift */; };
		6E7516C322C520D400B2B157 /* DefaultEventDispatcher.swift in Sources */ = {isa = PBXBuildFile; fileRef = 6E75166122C520D400B2B157 /* DefaultEventDispatcher.swift */; };
		6E7516C422C520D400B2B157 /* DefaultEventDispatcher.swift in Sources */ = {isa = PBXBuildFile; fileRef = 6E75166122C520D400B2B157 /* DefaultEventDispatcher.swift */; };
		6E7516C522C520D400B2B157 /* DefaultEventDispatcher.swift in Sources */ = {isa = PBXBuildFile; fileRef = 6E75166122C520D400B2B157 /* DefaultEventDispatcher.swift */; };
		6E7516C622C520D400B2B157 /* DefaultEventDispatcher.swift in Sources */ = {isa = PBXBuildFile; fileRef = 6E75166122C520D400B2B157 /* DefaultEventDispatcher.swift */; };
		6E7516C722C520D400B2B157 /* DefaultEventDispatcher.swift in Sources */ = {isa = PBXBuildFile; fileRef = 6E75166122C520D400B2B157 /* DefaultEventDispatcher.swift */; };
		6E7516C822C520D400B2B157 /* DefaultEventDispatcher.swift in Sources */ = {isa = PBXBuildFile; fileRef = 6E75166122C520D400B2B157 /* DefaultEventDispatcher.swift */; };
		6E7516C922C520D400B2B157 /* DefaultEventDispatcher.swift in Sources */ = {isa = PBXBuildFile; fileRef = 6E75166122C520D400B2B157 /* DefaultEventDispatcher.swift */; };
		6E7516CA22C520D400B2B157 /* OPTLogger.swift in Sources */ = {isa = PBXBuildFile; fileRef = 6E75166322C520D400B2B157 /* OPTLogger.swift */; };
		6E7516CB22C520D400B2B157 /* OPTLogger.swift in Sources */ = {isa = PBXBuildFile; fileRef = 6E75166322C520D400B2B157 /* OPTLogger.swift */; };
		6E7516CC22C520D400B2B157 /* OPTLogger.swift in Sources */ = {isa = PBXBuildFile; fileRef = 6E75166322C520D400B2B157 /* OPTLogger.swift */; };
		6E7516CD22C520D400B2B157 /* OPTLogger.swift in Sources */ = {isa = PBXBuildFile; fileRef = 6E75166322C520D400B2B157 /* OPTLogger.swift */; };
		6E7516CE22C520D400B2B157 /* OPTLogger.swift in Sources */ = {isa = PBXBuildFile; fileRef = 6E75166322C520D400B2B157 /* OPTLogger.swift */; };
		6E7516CF22C520D400B2B157 /* OPTLogger.swift in Sources */ = {isa = PBXBuildFile; fileRef = 6E75166322C520D400B2B157 /* OPTLogger.swift */; };
		6E7516D022C520D400B2B157 /* OPTLogger.swift in Sources */ = {isa = PBXBuildFile; fileRef = 6E75166322C520D400B2B157 /* OPTLogger.swift */; };
		6E7516D122C520D400B2B157 /* OPTLogger.swift in Sources */ = {isa = PBXBuildFile; fileRef = 6E75166322C520D400B2B157 /* OPTLogger.swift */; };
		6E7516D222C520D400B2B157 /* OPTLogger.swift in Sources */ = {isa = PBXBuildFile; fileRef = 6E75166322C520D400B2B157 /* OPTLogger.swift */; };
		6E7516D322C520D400B2B157 /* OPTLogger.swift in Sources */ = {isa = PBXBuildFile; fileRef = 6E75166322C520D400B2B157 /* OPTLogger.swift */; };
		6E7516D422C520D400B2B157 /* OPTLogger.swift in Sources */ = {isa = PBXBuildFile; fileRef = 6E75166322C520D400B2B157 /* OPTLogger.swift */; };
		6E7516D522C520D400B2B157 /* OPTLogger.swift in Sources */ = {isa = PBXBuildFile; fileRef = 6E75166322C520D400B2B157 /* OPTLogger.swift */; };
		6E7516D622C520D400B2B157 /* OPTUserProfileService.swift in Sources */ = {isa = PBXBuildFile; fileRef = 6E75166422C520D400B2B157 /* OPTUserProfileService.swift */; };
		6E7516D722C520D400B2B157 /* OPTUserProfileService.swift in Sources */ = {isa = PBXBuildFile; fileRef = 6E75166422C520D400B2B157 /* OPTUserProfileService.swift */; };
		6E7516D822C520D400B2B157 /* OPTUserProfileService.swift in Sources */ = {isa = PBXBuildFile; fileRef = 6E75166422C520D400B2B157 /* OPTUserProfileService.swift */; };
		6E7516D922C520D400B2B157 /* OPTUserProfileService.swift in Sources */ = {isa = PBXBuildFile; fileRef = 6E75166422C520D400B2B157 /* OPTUserProfileService.swift */; };
		6E7516DA22C520D400B2B157 /* OPTUserProfileService.swift in Sources */ = {isa = PBXBuildFile; fileRef = 6E75166422C520D400B2B157 /* OPTUserProfileService.swift */; };
		6E7516DB22C520D400B2B157 /* OPTUserProfileService.swift in Sources */ = {isa = PBXBuildFile; fileRef = 6E75166422C520D400B2B157 /* OPTUserProfileService.swift */; };
		6E7516DC22C520D400B2B157 /* OPTUserProfileService.swift in Sources */ = {isa = PBXBuildFile; fileRef = 6E75166422C520D400B2B157 /* OPTUserProfileService.swift */; };
		6E7516DD22C520D400B2B157 /* OPTUserProfileService.swift in Sources */ = {isa = PBXBuildFile; fileRef = 6E75166422C520D400B2B157 /* OPTUserProfileService.swift */; };
		6E7516DE22C520D400B2B157 /* OPTUserProfileService.swift in Sources */ = {isa = PBXBuildFile; fileRef = 6E75166422C520D400B2B157 /* OPTUserProfileService.swift */; };
		6E7516DF22C520D400B2B157 /* OPTUserProfileService.swift in Sources */ = {isa = PBXBuildFile; fileRef = 6E75166422C520D400B2B157 /* OPTUserProfileService.swift */; };
		6E7516E022C520D400B2B157 /* OPTUserProfileService.swift in Sources */ = {isa = PBXBuildFile; fileRef = 6E75166422C520D400B2B157 /* OPTUserProfileService.swift */; };
		6E7516E122C520D400B2B157 /* OPTUserProfileService.swift in Sources */ = {isa = PBXBuildFile; fileRef = 6E75166422C520D400B2B157 /* OPTUserProfileService.swift */; };
		6E7516E222C520D400B2B157 /* OPTEventDispatcher.swift in Sources */ = {isa = PBXBuildFile; fileRef = 6E75166522C520D400B2B157 /* OPTEventDispatcher.swift */; };
		6E7516E322C520D400B2B157 /* OPTEventDispatcher.swift in Sources */ = {isa = PBXBuildFile; fileRef = 6E75166522C520D400B2B157 /* OPTEventDispatcher.swift */; };
		6E7516E422C520D400B2B157 /* OPTEventDispatcher.swift in Sources */ = {isa = PBXBuildFile; fileRef = 6E75166522C520D400B2B157 /* OPTEventDispatcher.swift */; };
		6E7516E522C520D400B2B157 /* OPTEventDispatcher.swift in Sources */ = {isa = PBXBuildFile; fileRef = 6E75166522C520D400B2B157 /* OPTEventDispatcher.swift */; };
		6E7516E622C520D400B2B157 /* OPTEventDispatcher.swift in Sources */ = {isa = PBXBuildFile; fileRef = 6E75166522C520D400B2B157 /* OPTEventDispatcher.swift */; };
		6E7516E722C520D400B2B157 /* OPTEventDispatcher.swift in Sources */ = {isa = PBXBuildFile; fileRef = 6E75166522C520D400B2B157 /* OPTEventDispatcher.swift */; };
		6E7516E822C520D400B2B157 /* OPTEventDispatcher.swift in Sources */ = {isa = PBXBuildFile; fileRef = 6E75166522C520D400B2B157 /* OPTEventDispatcher.swift */; };
		6E7516E922C520D400B2B157 /* OPTEventDispatcher.swift in Sources */ = {isa = PBXBuildFile; fileRef = 6E75166522C520D400B2B157 /* OPTEventDispatcher.swift */; };
		6E7516EA22C520D400B2B157 /* OPTEventDispatcher.swift in Sources */ = {isa = PBXBuildFile; fileRef = 6E75166522C520D400B2B157 /* OPTEventDispatcher.swift */; };
		6E7516EB22C520D400B2B157 /* OPTEventDispatcher.swift in Sources */ = {isa = PBXBuildFile; fileRef = 6E75166522C520D400B2B157 /* OPTEventDispatcher.swift */; };
		6E7516EC22C520D400B2B157 /* OPTEventDispatcher.swift in Sources */ = {isa = PBXBuildFile; fileRef = 6E75166522C520D400B2B157 /* OPTEventDispatcher.swift */; };
		6E7516ED22C520D400B2B157 /* OPTEventDispatcher.swift in Sources */ = {isa = PBXBuildFile; fileRef = 6E75166522C520D400B2B157 /* OPTEventDispatcher.swift */; };
		6E7516EE22C520D400B2B157 /* OptimizelyError.swift in Sources */ = {isa = PBXBuildFile; fileRef = 6E75166722C520D400B2B157 /* OptimizelyError.swift */; };
		6E7516EF22C520D400B2B157 /* OptimizelyError.swift in Sources */ = {isa = PBXBuildFile; fileRef = 6E75166722C520D400B2B157 /* OptimizelyError.swift */; };
		6E7516F022C520D400B2B157 /* OptimizelyError.swift in Sources */ = {isa = PBXBuildFile; fileRef = 6E75166722C520D400B2B157 /* OptimizelyError.swift */; };
		6E7516F122C520D400B2B157 /* OptimizelyError.swift in Sources */ = {isa = PBXBuildFile; fileRef = 6E75166722C520D400B2B157 /* OptimizelyError.swift */; };
		6E7516F222C520D400B2B157 /* OptimizelyError.swift in Sources */ = {isa = PBXBuildFile; fileRef = 6E75166722C520D400B2B157 /* OptimizelyError.swift */; };
		6E7516F322C520D400B2B157 /* OptimizelyError.swift in Sources */ = {isa = PBXBuildFile; fileRef = 6E75166722C520D400B2B157 /* OptimizelyError.swift */; };
		6E7516F422C520D400B2B157 /* OptimizelyError.swift in Sources */ = {isa = PBXBuildFile; fileRef = 6E75166722C520D400B2B157 /* OptimizelyError.swift */; };
		6E7516F522C520D400B2B157 /* OptimizelyError.swift in Sources */ = {isa = PBXBuildFile; fileRef = 6E75166722C520D400B2B157 /* OptimizelyError.swift */; };
		6E7516F622C520D400B2B157 /* OptimizelyError.swift in Sources */ = {isa = PBXBuildFile; fileRef = 6E75166722C520D400B2B157 /* OptimizelyError.swift */; };
		6E7516F722C520D400B2B157 /* OptimizelyError.swift in Sources */ = {isa = PBXBuildFile; fileRef = 6E75166722C520D400B2B157 /* OptimizelyError.swift */; };
		6E7516F822C520D400B2B157 /* OptimizelyError.swift in Sources */ = {isa = PBXBuildFile; fileRef = 6E75166722C520D400B2B157 /* OptimizelyError.swift */; };
		6E7516F922C520D400B2B157 /* OptimizelyError.swift in Sources */ = {isa = PBXBuildFile; fileRef = 6E75166722C520D400B2B157 /* OptimizelyError.swift */; };
		6E7516FA22C520D400B2B157 /* OptimizelyLogLevel.swift in Sources */ = {isa = PBXBuildFile; fileRef = 6E75166822C520D400B2B157 /* OptimizelyLogLevel.swift */; };
		6E7516FB22C520D400B2B157 /* OptimizelyLogLevel.swift in Sources */ = {isa = PBXBuildFile; fileRef = 6E75166822C520D400B2B157 /* OptimizelyLogLevel.swift */; };
		6E7516FC22C520D400B2B157 /* OptimizelyLogLevel.swift in Sources */ = {isa = PBXBuildFile; fileRef = 6E75166822C520D400B2B157 /* OptimizelyLogLevel.swift */; };
		6E7516FD22C520D400B2B157 /* OptimizelyLogLevel.swift in Sources */ = {isa = PBXBuildFile; fileRef = 6E75166822C520D400B2B157 /* OptimizelyLogLevel.swift */; };
		6E7516FE22C520D400B2B157 /* OptimizelyLogLevel.swift in Sources */ = {isa = PBXBuildFile; fileRef = 6E75166822C520D400B2B157 /* OptimizelyLogLevel.swift */; };
		6E7516FF22C520D400B2B157 /* OptimizelyLogLevel.swift in Sources */ = {isa = PBXBuildFile; fileRef = 6E75166822C520D400B2B157 /* OptimizelyLogLevel.swift */; };
		6E75170022C520D400B2B157 /* OptimizelyLogLevel.swift in Sources */ = {isa = PBXBuildFile; fileRef = 6E75166822C520D400B2B157 /* OptimizelyLogLevel.swift */; };
		6E75170122C520D400B2B157 /* OptimizelyLogLevel.swift in Sources */ = {isa = PBXBuildFile; fileRef = 6E75166822C520D400B2B157 /* OptimizelyLogLevel.swift */; };
		6E75170222C520D400B2B157 /* OptimizelyLogLevel.swift in Sources */ = {isa = PBXBuildFile; fileRef = 6E75166822C520D400B2B157 /* OptimizelyLogLevel.swift */; };
		6E75170322C520D400B2B157 /* OptimizelyLogLevel.swift in Sources */ = {isa = PBXBuildFile; fileRef = 6E75166822C520D400B2B157 /* OptimizelyLogLevel.swift */; };
		6E75170422C520D400B2B157 /* OptimizelyLogLevel.swift in Sources */ = {isa = PBXBuildFile; fileRef = 6E75166822C520D400B2B157 /* OptimizelyLogLevel.swift */; };
		6E75170522C520D400B2B157 /* OptimizelyLogLevel.swift in Sources */ = {isa = PBXBuildFile; fileRef = 6E75166822C520D400B2B157 /* OptimizelyLogLevel.swift */; };
		6E75170622C520D400B2B157 /* OptimizelyClient.swift in Sources */ = {isa = PBXBuildFile; fileRef = 6E75166922C520D400B2B157 /* OptimizelyClient.swift */; };
		6E75170722C520D400B2B157 /* OptimizelyClient.swift in Sources */ = {isa = PBXBuildFile; fileRef = 6E75166922C520D400B2B157 /* OptimizelyClient.swift */; };
		6E75170822C520D400B2B157 /* OptimizelyClient.swift in Sources */ = {isa = PBXBuildFile; fileRef = 6E75166922C520D400B2B157 /* OptimizelyClient.swift */; };
		6E75170922C520D400B2B157 /* OptimizelyClient.swift in Sources */ = {isa = PBXBuildFile; fileRef = 6E75166922C520D400B2B157 /* OptimizelyClient.swift */; };
		6E75170A22C520D400B2B157 /* OptimizelyClient.swift in Sources */ = {isa = PBXBuildFile; fileRef = 6E75166922C520D400B2B157 /* OptimizelyClient.swift */; };
		6E75170B22C520D400B2B157 /* OptimizelyClient.swift in Sources */ = {isa = PBXBuildFile; fileRef = 6E75166922C520D400B2B157 /* OptimizelyClient.swift */; };
		6E75170C22C520D400B2B157 /* OptimizelyClient.swift in Sources */ = {isa = PBXBuildFile; fileRef = 6E75166922C520D400B2B157 /* OptimizelyClient.swift */; };
		6E75170D22C520D400B2B157 /* OptimizelyClient.swift in Sources */ = {isa = PBXBuildFile; fileRef = 6E75166922C520D400B2B157 /* OptimizelyClient.swift */; };
		6E75170E22C520D400B2B157 /* OptimizelyClient.swift in Sources */ = {isa = PBXBuildFile; fileRef = 6E75166922C520D400B2B157 /* OptimizelyClient.swift */; };
		6E75170F22C520D400B2B157 /* OptimizelyClient.swift in Sources */ = {isa = PBXBuildFile; fileRef = 6E75166922C520D400B2B157 /* OptimizelyClient.swift */; };
		6E75171022C520D400B2B157 /* OptimizelyClient.swift in Sources */ = {isa = PBXBuildFile; fileRef = 6E75166922C520D400B2B157 /* OptimizelyClient.swift */; };
		6E75171122C520D400B2B157 /* OptimizelyClient.swift in Sources */ = {isa = PBXBuildFile; fileRef = 6E75166922C520D400B2B157 /* OptimizelyClient.swift */; };
		6E75171222C520D400B2B157 /* OptimizelyClient+ObjC.swift in Sources */ = {isa = PBXBuildFile; fileRef = 6E75166A22C520D400B2B157 /* OptimizelyClient+ObjC.swift */; };
		6E75171322C520D400B2B157 /* OptimizelyClient+ObjC.swift in Sources */ = {isa = PBXBuildFile; fileRef = 6E75166A22C520D400B2B157 /* OptimizelyClient+ObjC.swift */; };
		6E75171422C520D400B2B157 /* OptimizelyClient+ObjC.swift in Sources */ = {isa = PBXBuildFile; fileRef = 6E75166A22C520D400B2B157 /* OptimizelyClient+ObjC.swift */; };
		6E75171522C520D400B2B157 /* OptimizelyClient+ObjC.swift in Sources */ = {isa = PBXBuildFile; fileRef = 6E75166A22C520D400B2B157 /* OptimizelyClient+ObjC.swift */; };
		6E75171622C520D400B2B157 /* OptimizelyClient+ObjC.swift in Sources */ = {isa = PBXBuildFile; fileRef = 6E75166A22C520D400B2B157 /* OptimizelyClient+ObjC.swift */; };
		6E75171722C520D400B2B157 /* OptimizelyClient+ObjC.swift in Sources */ = {isa = PBXBuildFile; fileRef = 6E75166A22C520D400B2B157 /* OptimizelyClient+ObjC.swift */; };
		6E75171822C520D400B2B157 /* OptimizelyClient+ObjC.swift in Sources */ = {isa = PBXBuildFile; fileRef = 6E75166A22C520D400B2B157 /* OptimizelyClient+ObjC.swift */; };
		6E75171922C520D400B2B157 /* OptimizelyClient+ObjC.swift in Sources */ = {isa = PBXBuildFile; fileRef = 6E75166A22C520D400B2B157 /* OptimizelyClient+ObjC.swift */; };
		6E75171A22C520D400B2B157 /* OptimizelyClient+ObjC.swift in Sources */ = {isa = PBXBuildFile; fileRef = 6E75166A22C520D400B2B157 /* OptimizelyClient+ObjC.swift */; };
		6E75171B22C520D400B2B157 /* OptimizelyClient+ObjC.swift in Sources */ = {isa = PBXBuildFile; fileRef = 6E75166A22C520D400B2B157 /* OptimizelyClient+ObjC.swift */; };
		6E75171C22C520D400B2B157 /* OptimizelyClient+ObjC.swift in Sources */ = {isa = PBXBuildFile; fileRef = 6E75166A22C520D400B2B157 /* OptimizelyClient+ObjC.swift */; };
		6E75171D22C520D400B2B157 /* OptimizelyClient+ObjC.swift in Sources */ = {isa = PBXBuildFile; fileRef = 6E75166A22C520D400B2B157 /* OptimizelyClient+ObjC.swift */; };
		6E75171E22C520D400B2B157 /* OptimizelyResult.swift in Sources */ = {isa = PBXBuildFile; fileRef = 6E75166B22C520D400B2B157 /* OptimizelyResult.swift */; };
		6E75171F22C520D400B2B157 /* OptimizelyResult.swift in Sources */ = {isa = PBXBuildFile; fileRef = 6E75166B22C520D400B2B157 /* OptimizelyResult.swift */; };
		6E75172022C520D400B2B157 /* OptimizelyResult.swift in Sources */ = {isa = PBXBuildFile; fileRef = 6E75166B22C520D400B2B157 /* OptimizelyResult.swift */; };
		6E75172122C520D400B2B157 /* OptimizelyResult.swift in Sources */ = {isa = PBXBuildFile; fileRef = 6E75166B22C520D400B2B157 /* OptimizelyResult.swift */; };
		6E75172222C520D400B2B157 /* OptimizelyResult.swift in Sources */ = {isa = PBXBuildFile; fileRef = 6E75166B22C520D400B2B157 /* OptimizelyResult.swift */; };
		6E75172322C520D400B2B157 /* OptimizelyResult.swift in Sources */ = {isa = PBXBuildFile; fileRef = 6E75166B22C520D400B2B157 /* OptimizelyResult.swift */; };
		6E75172422C520D400B2B157 /* OptimizelyResult.swift in Sources */ = {isa = PBXBuildFile; fileRef = 6E75166B22C520D400B2B157 /* OptimizelyResult.swift */; };
		6E75172522C520D400B2B157 /* OptimizelyResult.swift in Sources */ = {isa = PBXBuildFile; fileRef = 6E75166B22C520D400B2B157 /* OptimizelyResult.swift */; };
		6E75172622C520D400B2B157 /* OptimizelyResult.swift in Sources */ = {isa = PBXBuildFile; fileRef = 6E75166B22C520D400B2B157 /* OptimizelyResult.swift */; };
		6E75172722C520D400B2B157 /* OptimizelyResult.swift in Sources */ = {isa = PBXBuildFile; fileRef = 6E75166B22C520D400B2B157 /* OptimizelyResult.swift */; };
		6E75172822C520D400B2B157 /* OptimizelyResult.swift in Sources */ = {isa = PBXBuildFile; fileRef = 6E75166B22C520D400B2B157 /* OptimizelyResult.swift */; };
		6E75172922C520D400B2B157 /* OptimizelyResult.swift in Sources */ = {isa = PBXBuildFile; fileRef = 6E75166B22C520D400B2B157 /* OptimizelyResult.swift */; };
		6E75172A22C520D400B2B157 /* Constants.swift in Sources */ = {isa = PBXBuildFile; fileRef = 6E75166D22C520D400B2B157 /* Constants.swift */; };
		6E75172B22C520D400B2B157 /* Constants.swift in Sources */ = {isa = PBXBuildFile; fileRef = 6E75166D22C520D400B2B157 /* Constants.swift */; };
		6E75172C22C520D400B2B157 /* Constants.swift in Sources */ = {isa = PBXBuildFile; fileRef = 6E75166D22C520D400B2B157 /* Constants.swift */; };
		6E75172D22C520D400B2B157 /* Constants.swift in Sources */ = {isa = PBXBuildFile; fileRef = 6E75166D22C520D400B2B157 /* Constants.swift */; };
		6E75172E22C520D400B2B157 /* Constants.swift in Sources */ = {isa = PBXBuildFile; fileRef = 6E75166D22C520D400B2B157 /* Constants.swift */; };
		6E75172F22C520D400B2B157 /* Constants.swift in Sources */ = {isa = PBXBuildFile; fileRef = 6E75166D22C520D400B2B157 /* Constants.swift */; };
		6E75173022C520D400B2B157 /* Constants.swift in Sources */ = {isa = PBXBuildFile; fileRef = 6E75166D22C520D400B2B157 /* Constants.swift */; };
		6E75173122C520D400B2B157 /* Constants.swift in Sources */ = {isa = PBXBuildFile; fileRef = 6E75166D22C520D400B2B157 /* Constants.swift */; };
		6E75173222C520D400B2B157 /* Constants.swift in Sources */ = {isa = PBXBuildFile; fileRef = 6E75166D22C520D400B2B157 /* Constants.swift */; };
		6E75173322C520D400B2B157 /* Constants.swift in Sources */ = {isa = PBXBuildFile; fileRef = 6E75166D22C520D400B2B157 /* Constants.swift */; };
		6E75173422C520D400B2B157 /* Constants.swift in Sources */ = {isa = PBXBuildFile; fileRef = 6E75166D22C520D400B2B157 /* Constants.swift */; };
		6E75173522C520D400B2B157 /* Constants.swift in Sources */ = {isa = PBXBuildFile; fileRef = 6E75166D22C520D400B2B157 /* Constants.swift */; };
		6E75173622C520D400B2B157 /* MurmurHash3.swift in Sources */ = {isa = PBXBuildFile; fileRef = 6E75166E22C520D400B2B157 /* MurmurHash3.swift */; };
		6E75173722C520D400B2B157 /* MurmurHash3.swift in Sources */ = {isa = PBXBuildFile; fileRef = 6E75166E22C520D400B2B157 /* MurmurHash3.swift */; };
		6E75173822C520D400B2B157 /* MurmurHash3.swift in Sources */ = {isa = PBXBuildFile; fileRef = 6E75166E22C520D400B2B157 /* MurmurHash3.swift */; };
		6E75173922C520D400B2B157 /* MurmurHash3.swift in Sources */ = {isa = PBXBuildFile; fileRef = 6E75166E22C520D400B2B157 /* MurmurHash3.swift */; };
		6E75173A22C520D400B2B157 /* MurmurHash3.swift in Sources */ = {isa = PBXBuildFile; fileRef = 6E75166E22C520D400B2B157 /* MurmurHash3.swift */; };
		6E75173B22C520D400B2B157 /* MurmurHash3.swift in Sources */ = {isa = PBXBuildFile; fileRef = 6E75166E22C520D400B2B157 /* MurmurHash3.swift */; };
		6E75173C22C520D400B2B157 /* MurmurHash3.swift in Sources */ = {isa = PBXBuildFile; fileRef = 6E75166E22C520D400B2B157 /* MurmurHash3.swift */; };
		6E75173D22C520D400B2B157 /* MurmurHash3.swift in Sources */ = {isa = PBXBuildFile; fileRef = 6E75166E22C520D400B2B157 /* MurmurHash3.swift */; };
		6E75173E22C520D400B2B157 /* MurmurHash3.swift in Sources */ = {isa = PBXBuildFile; fileRef = 6E75166E22C520D400B2B157 /* MurmurHash3.swift */; };
		6E75173F22C520D400B2B157 /* MurmurHash3.swift in Sources */ = {isa = PBXBuildFile; fileRef = 6E75166E22C520D400B2B157 /* MurmurHash3.swift */; };
		6E75174022C520D400B2B157 /* MurmurHash3.swift in Sources */ = {isa = PBXBuildFile; fileRef = 6E75166E22C520D400B2B157 /* MurmurHash3.swift */; };
		6E75174122C520D400B2B157 /* MurmurHash3.swift in Sources */ = {isa = PBXBuildFile; fileRef = 6E75166E22C520D400B2B157 /* MurmurHash3.swift */; };
		6E75174222C520D400B2B157 /* HandlerRegistryService.swift in Sources */ = {isa = PBXBuildFile; fileRef = 6E75166F22C520D400B2B157 /* HandlerRegistryService.swift */; };
		6E75174322C520D400B2B157 /* HandlerRegistryService.swift in Sources */ = {isa = PBXBuildFile; fileRef = 6E75166F22C520D400B2B157 /* HandlerRegistryService.swift */; };
		6E75174422C520D400B2B157 /* HandlerRegistryService.swift in Sources */ = {isa = PBXBuildFile; fileRef = 6E75166F22C520D400B2B157 /* HandlerRegistryService.swift */; };
		6E75174522C520D400B2B157 /* HandlerRegistryService.swift in Sources */ = {isa = PBXBuildFile; fileRef = 6E75166F22C520D400B2B157 /* HandlerRegistryService.swift */; };
		6E75174622C520D400B2B157 /* HandlerRegistryService.swift in Sources */ = {isa = PBXBuildFile; fileRef = 6E75166F22C520D400B2B157 /* HandlerRegistryService.swift */; };
		6E75174722C520D400B2B157 /* HandlerRegistryService.swift in Sources */ = {isa = PBXBuildFile; fileRef = 6E75166F22C520D400B2B157 /* HandlerRegistryService.swift */; };
		6E75174822C520D400B2B157 /* HandlerRegistryService.swift in Sources */ = {isa = PBXBuildFile; fileRef = 6E75166F22C520D400B2B157 /* HandlerRegistryService.swift */; };
		6E75174922C520D400B2B157 /* HandlerRegistryService.swift in Sources */ = {isa = PBXBuildFile; fileRef = 6E75166F22C520D400B2B157 /* HandlerRegistryService.swift */; };
		6E75174A22C520D400B2B157 /* HandlerRegistryService.swift in Sources */ = {isa = PBXBuildFile; fileRef = 6E75166F22C520D400B2B157 /* HandlerRegistryService.swift */; };
		6E75174B22C520D400B2B157 /* HandlerRegistryService.swift in Sources */ = {isa = PBXBuildFile; fileRef = 6E75166F22C520D400B2B157 /* HandlerRegistryService.swift */; };
		6E75174C22C520D400B2B157 /* HandlerRegistryService.swift in Sources */ = {isa = PBXBuildFile; fileRef = 6E75166F22C520D400B2B157 /* HandlerRegistryService.swift */; };
		6E75174D22C520D400B2B157 /* HandlerRegistryService.swift in Sources */ = {isa = PBXBuildFile; fileRef = 6E75166F22C520D400B2B157 /* HandlerRegistryService.swift */; };
		6E75174E22C520D400B2B157 /* LogMessage.swift in Sources */ = {isa = PBXBuildFile; fileRef = 6E75167022C520D400B2B157 /* LogMessage.swift */; };
		6E75174F22C520D400B2B157 /* LogMessage.swift in Sources */ = {isa = PBXBuildFile; fileRef = 6E75167022C520D400B2B157 /* LogMessage.swift */; };
		6E75175022C520D400B2B157 /* LogMessage.swift in Sources */ = {isa = PBXBuildFile; fileRef = 6E75167022C520D400B2B157 /* LogMessage.swift */; };
		6E75175122C520D400B2B157 /* LogMessage.swift in Sources */ = {isa = PBXBuildFile; fileRef = 6E75167022C520D400B2B157 /* LogMessage.swift */; };
		6E75175222C520D400B2B157 /* LogMessage.swift in Sources */ = {isa = PBXBuildFile; fileRef = 6E75167022C520D400B2B157 /* LogMessage.swift */; };
		6E75175322C520D400B2B157 /* LogMessage.swift in Sources */ = {isa = PBXBuildFile; fileRef = 6E75167022C520D400B2B157 /* LogMessage.swift */; };
		6E75175422C520D400B2B157 /* LogMessage.swift in Sources */ = {isa = PBXBuildFile; fileRef = 6E75167022C520D400B2B157 /* LogMessage.swift */; };
		6E75175522C520D400B2B157 /* LogMessage.swift in Sources */ = {isa = PBXBuildFile; fileRef = 6E75167022C520D400B2B157 /* LogMessage.swift */; };
		6E75175622C520D400B2B157 /* LogMessage.swift in Sources */ = {isa = PBXBuildFile; fileRef = 6E75167022C520D400B2B157 /* LogMessage.swift */; };
		6E75175722C520D400B2B157 /* LogMessage.swift in Sources */ = {isa = PBXBuildFile; fileRef = 6E75167022C520D400B2B157 /* LogMessage.swift */; };
		6E75175822C520D400B2B157 /* LogMessage.swift in Sources */ = {isa = PBXBuildFile; fileRef = 6E75167022C520D400B2B157 /* LogMessage.swift */; };
		6E75175922C520D400B2B157 /* LogMessage.swift in Sources */ = {isa = PBXBuildFile; fileRef = 6E75167022C520D400B2B157 /* LogMessage.swift */; };
		6E75175A22C520D400B2B157 /* AtomicProperty.swift in Sources */ = {isa = PBXBuildFile; fileRef = 6E75167122C520D400B2B157 /* AtomicProperty.swift */; };
		6E75175B22C520D400B2B157 /* AtomicProperty.swift in Sources */ = {isa = PBXBuildFile; fileRef = 6E75167122C520D400B2B157 /* AtomicProperty.swift */; };
		6E75175C22C520D400B2B157 /* AtomicProperty.swift in Sources */ = {isa = PBXBuildFile; fileRef = 6E75167122C520D400B2B157 /* AtomicProperty.swift */; };
		6E75175D22C520D400B2B157 /* AtomicProperty.swift in Sources */ = {isa = PBXBuildFile; fileRef = 6E75167122C520D400B2B157 /* AtomicProperty.swift */; };
		6E75175E22C520D400B2B157 /* AtomicProperty.swift in Sources */ = {isa = PBXBuildFile; fileRef = 6E75167122C520D400B2B157 /* AtomicProperty.swift */; };
		6E75175F22C520D400B2B157 /* AtomicProperty.swift in Sources */ = {isa = PBXBuildFile; fileRef = 6E75167122C520D400B2B157 /* AtomicProperty.swift */; };
		6E75176022C520D400B2B157 /* AtomicProperty.swift in Sources */ = {isa = PBXBuildFile; fileRef = 6E75167122C520D400B2B157 /* AtomicProperty.swift */; };
		6E75176122C520D400B2B157 /* AtomicProperty.swift in Sources */ = {isa = PBXBuildFile; fileRef = 6E75167122C520D400B2B157 /* AtomicProperty.swift */; };
		6E75176222C520D400B2B157 /* AtomicProperty.swift in Sources */ = {isa = PBXBuildFile; fileRef = 6E75167122C520D400B2B157 /* AtomicProperty.swift */; };
		6E75176322C520D400B2B157 /* AtomicProperty.swift in Sources */ = {isa = PBXBuildFile; fileRef = 6E75167122C520D400B2B157 /* AtomicProperty.swift */; };
		6E75176422C520D400B2B157 /* AtomicProperty.swift in Sources */ = {isa = PBXBuildFile; fileRef = 6E75167122C520D400B2B157 /* AtomicProperty.swift */; };
		6E75176522C520D400B2B157 /* AtomicProperty.swift in Sources */ = {isa = PBXBuildFile; fileRef = 6E75167122C520D400B2B157 /* AtomicProperty.swift */; };
		6E75176622C520D400B2B157 /* Utils.swift in Sources */ = {isa = PBXBuildFile; fileRef = 6E75167222C520D400B2B157 /* Utils.swift */; };
		6E75176722C520D400B2B157 /* Utils.swift in Sources */ = {isa = PBXBuildFile; fileRef = 6E75167222C520D400B2B157 /* Utils.swift */; };
		6E75176822C520D400B2B157 /* Utils.swift in Sources */ = {isa = PBXBuildFile; fileRef = 6E75167222C520D400B2B157 /* Utils.swift */; };
		6E75176922C520D400B2B157 /* Utils.swift in Sources */ = {isa = PBXBuildFile; fileRef = 6E75167222C520D400B2B157 /* Utils.swift */; };
		6E75176A22C520D400B2B157 /* Utils.swift in Sources */ = {isa = PBXBuildFile; fileRef = 6E75167222C520D400B2B157 /* Utils.swift */; };
		6E75176B22C520D400B2B157 /* Utils.swift in Sources */ = {isa = PBXBuildFile; fileRef = 6E75167222C520D400B2B157 /* Utils.swift */; };
		6E75176C22C520D400B2B157 /* Utils.swift in Sources */ = {isa = PBXBuildFile; fileRef = 6E75167222C520D400B2B157 /* Utils.swift */; };
		6E75176D22C520D400B2B157 /* Utils.swift in Sources */ = {isa = PBXBuildFile; fileRef = 6E75167222C520D400B2B157 /* Utils.swift */; };
		6E75176E22C520D400B2B157 /* Utils.swift in Sources */ = {isa = PBXBuildFile; fileRef = 6E75167222C520D400B2B157 /* Utils.swift */; };
		6E75176F22C520D400B2B157 /* Utils.swift in Sources */ = {isa = PBXBuildFile; fileRef = 6E75167222C520D400B2B157 /* Utils.swift */; };
		6E75177022C520D400B2B157 /* Utils.swift in Sources */ = {isa = PBXBuildFile; fileRef = 6E75167222C520D400B2B157 /* Utils.swift */; };
		6E75177122C520D400B2B157 /* Utils.swift in Sources */ = {isa = PBXBuildFile; fileRef = 6E75167222C520D400B2B157 /* Utils.swift */; };
		6E75177222C520D400B2B157 /* SDKVersion.swift in Sources */ = {isa = PBXBuildFile; fileRef = 6E75167322C520D400B2B157 /* SDKVersion.swift */; };
		6E75177322C520D400B2B157 /* SDKVersion.swift in Sources */ = {isa = PBXBuildFile; fileRef = 6E75167322C520D400B2B157 /* SDKVersion.swift */; };
		6E75177422C520D400B2B157 /* SDKVersion.swift in Sources */ = {isa = PBXBuildFile; fileRef = 6E75167322C520D400B2B157 /* SDKVersion.swift */; };
		6E75177522C520D400B2B157 /* SDKVersion.swift in Sources */ = {isa = PBXBuildFile; fileRef = 6E75167322C520D400B2B157 /* SDKVersion.swift */; };
		6E75177622C520D400B2B157 /* SDKVersion.swift in Sources */ = {isa = PBXBuildFile; fileRef = 6E75167322C520D400B2B157 /* SDKVersion.swift */; };
		6E75177722C520D400B2B157 /* SDKVersion.swift in Sources */ = {isa = PBXBuildFile; fileRef = 6E75167322C520D400B2B157 /* SDKVersion.swift */; };
		6E75177822C520D400B2B157 /* SDKVersion.swift in Sources */ = {isa = PBXBuildFile; fileRef = 6E75167322C520D400B2B157 /* SDKVersion.swift */; };
		6E75177922C520D400B2B157 /* SDKVersion.swift in Sources */ = {isa = PBXBuildFile; fileRef = 6E75167322C520D400B2B157 /* SDKVersion.swift */; };
		6E75177A22C520D400B2B157 /* SDKVersion.swift in Sources */ = {isa = PBXBuildFile; fileRef = 6E75167322C520D400B2B157 /* SDKVersion.swift */; };
		6E75177B22C520D400B2B157 /* SDKVersion.swift in Sources */ = {isa = PBXBuildFile; fileRef = 6E75167322C520D400B2B157 /* SDKVersion.swift */; };
		6E75177C22C520D400B2B157 /* SDKVersion.swift in Sources */ = {isa = PBXBuildFile; fileRef = 6E75167322C520D400B2B157 /* SDKVersion.swift */; };
		6E75177D22C520D400B2B157 /* SDKVersion.swift in Sources */ = {isa = PBXBuildFile; fileRef = 6E75167322C520D400B2B157 /* SDKVersion.swift */; };
		6E75177E22C520D400B2B157 /* ArrayEventForDispatch+Extension.swift in Sources */ = {isa = PBXBuildFile; fileRef = 6E75167522C520D400B2B157 /* ArrayEventForDispatch+Extension.swift */; };
		6E75177F22C520D400B2B157 /* ArrayEventForDispatch+Extension.swift in Sources */ = {isa = PBXBuildFile; fileRef = 6E75167522C520D400B2B157 /* ArrayEventForDispatch+Extension.swift */; };
		6E75178022C520D400B2B157 /* ArrayEventForDispatch+Extension.swift in Sources */ = {isa = PBXBuildFile; fileRef = 6E75167522C520D400B2B157 /* ArrayEventForDispatch+Extension.swift */; };
		6E75178122C520D400B2B157 /* ArrayEventForDispatch+Extension.swift in Sources */ = {isa = PBXBuildFile; fileRef = 6E75167522C520D400B2B157 /* ArrayEventForDispatch+Extension.swift */; };
		6E75178222C520D400B2B157 /* ArrayEventForDispatch+Extension.swift in Sources */ = {isa = PBXBuildFile; fileRef = 6E75167522C520D400B2B157 /* ArrayEventForDispatch+Extension.swift */; };
		6E75178322C520D400B2B157 /* ArrayEventForDispatch+Extension.swift in Sources */ = {isa = PBXBuildFile; fileRef = 6E75167522C520D400B2B157 /* ArrayEventForDispatch+Extension.swift */; };
		6E75178422C520D400B2B157 /* ArrayEventForDispatch+Extension.swift in Sources */ = {isa = PBXBuildFile; fileRef = 6E75167522C520D400B2B157 /* ArrayEventForDispatch+Extension.swift */; };
		6E75178522C520D400B2B157 /* ArrayEventForDispatch+Extension.swift in Sources */ = {isa = PBXBuildFile; fileRef = 6E75167522C520D400B2B157 /* ArrayEventForDispatch+Extension.swift */; };
		6E75178622C520D400B2B157 /* ArrayEventForDispatch+Extension.swift in Sources */ = {isa = PBXBuildFile; fileRef = 6E75167522C520D400B2B157 /* ArrayEventForDispatch+Extension.swift */; };
		6E75178722C520D400B2B157 /* ArrayEventForDispatch+Extension.swift in Sources */ = {isa = PBXBuildFile; fileRef = 6E75167522C520D400B2B157 /* ArrayEventForDispatch+Extension.swift */; };
		6E75178822C520D400B2B157 /* ArrayEventForDispatch+Extension.swift in Sources */ = {isa = PBXBuildFile; fileRef = 6E75167522C520D400B2B157 /* ArrayEventForDispatch+Extension.swift */; };
		6E75178922C520D400B2B157 /* ArrayEventForDispatch+Extension.swift in Sources */ = {isa = PBXBuildFile; fileRef = 6E75167522C520D400B2B157 /* ArrayEventForDispatch+Extension.swift */; };
		6E75178A22C520D400B2B157 /* OptimizelyClient+Extension.swift in Sources */ = {isa = PBXBuildFile; fileRef = 6E75167622C520D400B2B157 /* OptimizelyClient+Extension.swift */; };
		6E75178B22C520D400B2B157 /* OptimizelyClient+Extension.swift in Sources */ = {isa = PBXBuildFile; fileRef = 6E75167622C520D400B2B157 /* OptimizelyClient+Extension.swift */; };
		6E75178C22C520D400B2B157 /* OptimizelyClient+Extension.swift in Sources */ = {isa = PBXBuildFile; fileRef = 6E75167622C520D400B2B157 /* OptimizelyClient+Extension.swift */; };
		6E75178D22C520D400B2B157 /* OptimizelyClient+Extension.swift in Sources */ = {isa = PBXBuildFile; fileRef = 6E75167622C520D400B2B157 /* OptimizelyClient+Extension.swift */; };
		6E75178E22C520D400B2B157 /* OptimizelyClient+Extension.swift in Sources */ = {isa = PBXBuildFile; fileRef = 6E75167622C520D400B2B157 /* OptimizelyClient+Extension.swift */; };
		6E75178F22C520D400B2B157 /* OptimizelyClient+Extension.swift in Sources */ = {isa = PBXBuildFile; fileRef = 6E75167622C520D400B2B157 /* OptimizelyClient+Extension.swift */; };
		6E75179022C520D400B2B157 /* OptimizelyClient+Extension.swift in Sources */ = {isa = PBXBuildFile; fileRef = 6E75167622C520D400B2B157 /* OptimizelyClient+Extension.swift */; };
		6E75179122C520D400B2B157 /* OptimizelyClient+Extension.swift in Sources */ = {isa = PBXBuildFile; fileRef = 6E75167622C520D400B2B157 /* OptimizelyClient+Extension.swift */; };
		6E75179222C520D400B2B157 /* OptimizelyClient+Extension.swift in Sources */ = {isa = PBXBuildFile; fileRef = 6E75167622C520D400B2B157 /* OptimizelyClient+Extension.swift */; };
		6E75179322C520D400B2B157 /* OptimizelyClient+Extension.swift in Sources */ = {isa = PBXBuildFile; fileRef = 6E75167622C520D400B2B157 /* OptimizelyClient+Extension.swift */; };
		6E75179422C520D400B2B157 /* OptimizelyClient+Extension.swift in Sources */ = {isa = PBXBuildFile; fileRef = 6E75167622C520D400B2B157 /* OptimizelyClient+Extension.swift */; };
		6E75179522C520D400B2B157 /* OptimizelyClient+Extension.swift in Sources */ = {isa = PBXBuildFile; fileRef = 6E75167622C520D400B2B157 /* OptimizelyClient+Extension.swift */; };
		6E75179622C520D400B2B157 /* DataStoreQueueStackImpl+Extension.swift in Sources */ = {isa = PBXBuildFile; fileRef = 6E75167722C520D400B2B157 /* DataStoreQueueStackImpl+Extension.swift */; };
		6E75179722C520D400B2B157 /* DataStoreQueueStackImpl+Extension.swift in Sources */ = {isa = PBXBuildFile; fileRef = 6E75167722C520D400B2B157 /* DataStoreQueueStackImpl+Extension.swift */; };
		6E75179822C520D400B2B157 /* DataStoreQueueStackImpl+Extension.swift in Sources */ = {isa = PBXBuildFile; fileRef = 6E75167722C520D400B2B157 /* DataStoreQueueStackImpl+Extension.swift */; };
		6E75179922C520D400B2B157 /* DataStoreQueueStackImpl+Extension.swift in Sources */ = {isa = PBXBuildFile; fileRef = 6E75167722C520D400B2B157 /* DataStoreQueueStackImpl+Extension.swift */; };
		6E75179A22C520D400B2B157 /* DataStoreQueueStackImpl+Extension.swift in Sources */ = {isa = PBXBuildFile; fileRef = 6E75167722C520D400B2B157 /* DataStoreQueueStackImpl+Extension.swift */; };
		6E75179B22C520D400B2B157 /* DataStoreQueueStackImpl+Extension.swift in Sources */ = {isa = PBXBuildFile; fileRef = 6E75167722C520D400B2B157 /* DataStoreQueueStackImpl+Extension.swift */; };
		6E75179C22C520D400B2B157 /* DataStoreQueueStackImpl+Extension.swift in Sources */ = {isa = PBXBuildFile; fileRef = 6E75167722C520D400B2B157 /* DataStoreQueueStackImpl+Extension.swift */; };
		6E75179D22C520D400B2B157 /* DataStoreQueueStackImpl+Extension.swift in Sources */ = {isa = PBXBuildFile; fileRef = 6E75167722C520D400B2B157 /* DataStoreQueueStackImpl+Extension.swift */; };
		6E75179E22C520D400B2B157 /* DataStoreQueueStackImpl+Extension.swift in Sources */ = {isa = PBXBuildFile; fileRef = 6E75167722C520D400B2B157 /* DataStoreQueueStackImpl+Extension.swift */; };
		6E75179F22C520D400B2B157 /* DataStoreQueueStackImpl+Extension.swift in Sources */ = {isa = PBXBuildFile; fileRef = 6E75167722C520D400B2B157 /* DataStoreQueueStackImpl+Extension.swift */; };
		6E7517A022C520D400B2B157 /* DataStoreQueueStackImpl+Extension.swift in Sources */ = {isa = PBXBuildFile; fileRef = 6E75167722C520D400B2B157 /* DataStoreQueueStackImpl+Extension.swift */; };
		6E7517A122C520D400B2B157 /* DataStoreQueueStackImpl+Extension.swift in Sources */ = {isa = PBXBuildFile; fileRef = 6E75167722C520D400B2B157 /* DataStoreQueueStackImpl+Extension.swift */; };
		6E7517A222C520D400B2B157 /* Array+Extension.swift in Sources */ = {isa = PBXBuildFile; fileRef = 6E75167822C520D400B2B157 /* Array+Extension.swift */; };
		6E7517A322C520D400B2B157 /* Array+Extension.swift in Sources */ = {isa = PBXBuildFile; fileRef = 6E75167822C520D400B2B157 /* Array+Extension.swift */; };
		6E7517A422C520D400B2B157 /* Array+Extension.swift in Sources */ = {isa = PBXBuildFile; fileRef = 6E75167822C520D400B2B157 /* Array+Extension.swift */; };
		6E7517A522C520D400B2B157 /* Array+Extension.swift in Sources */ = {isa = PBXBuildFile; fileRef = 6E75167822C520D400B2B157 /* Array+Extension.swift */; };
		6E7517A622C520D400B2B157 /* Array+Extension.swift in Sources */ = {isa = PBXBuildFile; fileRef = 6E75167822C520D400B2B157 /* Array+Extension.swift */; };
		6E7517A722C520D400B2B157 /* Array+Extension.swift in Sources */ = {isa = PBXBuildFile; fileRef = 6E75167822C520D400B2B157 /* Array+Extension.swift */; };
		6E7517A822C520D400B2B157 /* Array+Extension.swift in Sources */ = {isa = PBXBuildFile; fileRef = 6E75167822C520D400B2B157 /* Array+Extension.swift */; };
		6E7517A922C520D400B2B157 /* Array+Extension.swift in Sources */ = {isa = PBXBuildFile; fileRef = 6E75167822C520D400B2B157 /* Array+Extension.swift */; };
		6E7517AA22C520D400B2B157 /* Array+Extension.swift in Sources */ = {isa = PBXBuildFile; fileRef = 6E75167822C520D400B2B157 /* Array+Extension.swift */; };
		6E7517AB22C520D400B2B157 /* Array+Extension.swift in Sources */ = {isa = PBXBuildFile; fileRef = 6E75167822C520D400B2B157 /* Array+Extension.swift */; };
		6E7517AC22C520D400B2B157 /* Array+Extension.swift in Sources */ = {isa = PBXBuildFile; fileRef = 6E75167822C520D400B2B157 /* Array+Extension.swift */; };
		6E7517AD22C520D400B2B157 /* Array+Extension.swift in Sources */ = {isa = PBXBuildFile; fileRef = 6E75167822C520D400B2B157 /* Array+Extension.swift */; };
		6E7517AF22C520D400B2B157 /* Optimizely.h in Headers */ = {isa = PBXBuildFile; fileRef = 6E75167A22C520D400B2B157 /* Optimizely.h */; settings = {ATTRIBUTES = (Public, ); }; };
		6E7517BC22C520D400B2B157 /* DefaultDatafileHandler.swift in Sources */ = {isa = PBXBuildFile; fileRef = 6E75167D22C520D400B2B157 /* DefaultDatafileHandler.swift */; };
		6E7517BD22C520D400B2B157 /* DefaultDatafileHandler.swift in Sources */ = {isa = PBXBuildFile; fileRef = 6E75167D22C520D400B2B157 /* DefaultDatafileHandler.swift */; };
		6E7517BE22C520D400B2B157 /* DefaultDatafileHandler.swift in Sources */ = {isa = PBXBuildFile; fileRef = 6E75167D22C520D400B2B157 /* DefaultDatafileHandler.swift */; };
		6E7517BF22C520D400B2B157 /* DefaultDatafileHandler.swift in Sources */ = {isa = PBXBuildFile; fileRef = 6E75167D22C520D400B2B157 /* DefaultDatafileHandler.swift */; };
		6E7517C022C520D400B2B157 /* DefaultDatafileHandler.swift in Sources */ = {isa = PBXBuildFile; fileRef = 6E75167D22C520D400B2B157 /* DefaultDatafileHandler.swift */; };
		6E7517C122C520D400B2B157 /* DefaultDatafileHandler.swift in Sources */ = {isa = PBXBuildFile; fileRef = 6E75167D22C520D400B2B157 /* DefaultDatafileHandler.swift */; };
		6E7517C222C520D400B2B157 /* DefaultDatafileHandler.swift in Sources */ = {isa = PBXBuildFile; fileRef = 6E75167D22C520D400B2B157 /* DefaultDatafileHandler.swift */; };
		6E7517C322C520D400B2B157 /* DefaultDatafileHandler.swift in Sources */ = {isa = PBXBuildFile; fileRef = 6E75167D22C520D400B2B157 /* DefaultDatafileHandler.swift */; };
		6E7517C422C520D400B2B157 /* DefaultDatafileHandler.swift in Sources */ = {isa = PBXBuildFile; fileRef = 6E75167D22C520D400B2B157 /* DefaultDatafileHandler.swift */; };
		6E7517C522C520D400B2B157 /* DefaultDatafileHandler.swift in Sources */ = {isa = PBXBuildFile; fileRef = 6E75167D22C520D400B2B157 /* DefaultDatafileHandler.swift */; };
		6E7517C622C520D400B2B157 /* DefaultDatafileHandler.swift in Sources */ = {isa = PBXBuildFile; fileRef = 6E75167D22C520D400B2B157 /* DefaultDatafileHandler.swift */; };
		6E7517C722C520D400B2B157 /* DefaultDatafileHandler.swift in Sources */ = {isa = PBXBuildFile; fileRef = 6E75167D22C520D400B2B157 /* DefaultDatafileHandler.swift */; };
		6E7517C822C520D400B2B157 /* DefaultBucketer.swift in Sources */ = {isa = PBXBuildFile; fileRef = 6E75167E22C520D400B2B157 /* DefaultBucketer.swift */; };
		6E7517C922C520D400B2B157 /* DefaultBucketer.swift in Sources */ = {isa = PBXBuildFile; fileRef = 6E75167E22C520D400B2B157 /* DefaultBucketer.swift */; };
		6E7517CA22C520D400B2B157 /* DefaultBucketer.swift in Sources */ = {isa = PBXBuildFile; fileRef = 6E75167E22C520D400B2B157 /* DefaultBucketer.swift */; };
		6E7517CB22C520D400B2B157 /* DefaultBucketer.swift in Sources */ = {isa = PBXBuildFile; fileRef = 6E75167E22C520D400B2B157 /* DefaultBucketer.swift */; };
		6E7517CC22C520D400B2B157 /* DefaultBucketer.swift in Sources */ = {isa = PBXBuildFile; fileRef = 6E75167E22C520D400B2B157 /* DefaultBucketer.swift */; };
		6E7517CD22C520D400B2B157 /* DefaultBucketer.swift in Sources */ = {isa = PBXBuildFile; fileRef = 6E75167E22C520D400B2B157 /* DefaultBucketer.swift */; };
		6E7517CE22C520D400B2B157 /* DefaultBucketer.swift in Sources */ = {isa = PBXBuildFile; fileRef = 6E75167E22C520D400B2B157 /* DefaultBucketer.swift */; };
		6E7517CF22C520D400B2B157 /* DefaultBucketer.swift in Sources */ = {isa = PBXBuildFile; fileRef = 6E75167E22C520D400B2B157 /* DefaultBucketer.swift */; };
		6E7517D022C520D400B2B157 /* DefaultBucketer.swift in Sources */ = {isa = PBXBuildFile; fileRef = 6E75167E22C520D400B2B157 /* DefaultBucketer.swift */; };
		6E7517D122C520D400B2B157 /* DefaultBucketer.swift in Sources */ = {isa = PBXBuildFile; fileRef = 6E75167E22C520D400B2B157 /* DefaultBucketer.swift */; };
		6E7517D222C520D400B2B157 /* DefaultBucketer.swift in Sources */ = {isa = PBXBuildFile; fileRef = 6E75167E22C520D400B2B157 /* DefaultBucketer.swift */; };
		6E7517D322C520D400B2B157 /* DefaultBucketer.swift in Sources */ = {isa = PBXBuildFile; fileRef = 6E75167E22C520D400B2B157 /* DefaultBucketer.swift */; };
		6E7517D422C520D400B2B157 /* DefaultNotificationCenter.swift in Sources */ = {isa = PBXBuildFile; fileRef = 6E75167F22C520D400B2B157 /* DefaultNotificationCenter.swift */; };
		6E7517D522C520D400B2B157 /* DefaultNotificationCenter.swift in Sources */ = {isa = PBXBuildFile; fileRef = 6E75167F22C520D400B2B157 /* DefaultNotificationCenter.swift */; };
		6E7517D622C520D400B2B157 /* DefaultNotificationCenter.swift in Sources */ = {isa = PBXBuildFile; fileRef = 6E75167F22C520D400B2B157 /* DefaultNotificationCenter.swift */; };
		6E7517D722C520D400B2B157 /* DefaultNotificationCenter.swift in Sources */ = {isa = PBXBuildFile; fileRef = 6E75167F22C520D400B2B157 /* DefaultNotificationCenter.swift */; };
		6E7517D822C520D400B2B157 /* DefaultNotificationCenter.swift in Sources */ = {isa = PBXBuildFile; fileRef = 6E75167F22C520D400B2B157 /* DefaultNotificationCenter.swift */; };
		6E7517D922C520D400B2B157 /* DefaultNotificationCenter.swift in Sources */ = {isa = PBXBuildFile; fileRef = 6E75167F22C520D400B2B157 /* DefaultNotificationCenter.swift */; };
		6E7517DA22C520D400B2B157 /* DefaultNotificationCenter.swift in Sources */ = {isa = PBXBuildFile; fileRef = 6E75167F22C520D400B2B157 /* DefaultNotificationCenter.swift */; };
		6E7517DB22C520D400B2B157 /* DefaultNotificationCenter.swift in Sources */ = {isa = PBXBuildFile; fileRef = 6E75167F22C520D400B2B157 /* DefaultNotificationCenter.swift */; };
		6E7517DC22C520D400B2B157 /* DefaultNotificationCenter.swift in Sources */ = {isa = PBXBuildFile; fileRef = 6E75167F22C520D400B2B157 /* DefaultNotificationCenter.swift */; };
		6E7517DD22C520D400B2B157 /* DefaultNotificationCenter.swift in Sources */ = {isa = PBXBuildFile; fileRef = 6E75167F22C520D400B2B157 /* DefaultNotificationCenter.swift */; };
		6E7517DE22C520D400B2B157 /* DefaultNotificationCenter.swift in Sources */ = {isa = PBXBuildFile; fileRef = 6E75167F22C520D400B2B157 /* DefaultNotificationCenter.swift */; };
		6E7517DF22C520D400B2B157 /* DefaultNotificationCenter.swift in Sources */ = {isa = PBXBuildFile; fileRef = 6E75167F22C520D400B2B157 /* DefaultNotificationCenter.swift */; };
		6E7517E022C520D400B2B157 /* DefaultDecisionService.swift in Sources */ = {isa = PBXBuildFile; fileRef = 6E75168022C520D400B2B157 /* DefaultDecisionService.swift */; };
		6E7517E122C520D400B2B157 /* DefaultDecisionService.swift in Sources */ = {isa = PBXBuildFile; fileRef = 6E75168022C520D400B2B157 /* DefaultDecisionService.swift */; };
		6E7517E222C520D400B2B157 /* DefaultDecisionService.swift in Sources */ = {isa = PBXBuildFile; fileRef = 6E75168022C520D400B2B157 /* DefaultDecisionService.swift */; };
		6E7517E322C520D400B2B157 /* DefaultDecisionService.swift in Sources */ = {isa = PBXBuildFile; fileRef = 6E75168022C520D400B2B157 /* DefaultDecisionService.swift */; };
		6E7517E422C520D400B2B157 /* DefaultDecisionService.swift in Sources */ = {isa = PBXBuildFile; fileRef = 6E75168022C520D400B2B157 /* DefaultDecisionService.swift */; };
		6E7517E522C520D400B2B157 /* DefaultDecisionService.swift in Sources */ = {isa = PBXBuildFile; fileRef = 6E75168022C520D400B2B157 /* DefaultDecisionService.swift */; };
		6E7517E622C520D400B2B157 /* DefaultDecisionService.swift in Sources */ = {isa = PBXBuildFile; fileRef = 6E75168022C520D400B2B157 /* DefaultDecisionService.swift */; };
		6E7517E722C520D400B2B157 /* DefaultDecisionService.swift in Sources */ = {isa = PBXBuildFile; fileRef = 6E75168022C520D400B2B157 /* DefaultDecisionService.swift */; };
		6E7517E822C520D400B2B157 /* DefaultDecisionService.swift in Sources */ = {isa = PBXBuildFile; fileRef = 6E75168022C520D400B2B157 /* DefaultDecisionService.swift */; };
		6E7517E922C520D400B2B157 /* DefaultDecisionService.swift in Sources */ = {isa = PBXBuildFile; fileRef = 6E75168022C520D400B2B157 /* DefaultDecisionService.swift */; };
		6E7517EA22C520D400B2B157 /* DefaultDecisionService.swift in Sources */ = {isa = PBXBuildFile; fileRef = 6E75168022C520D400B2B157 /* DefaultDecisionService.swift */; };
		6E7517EB22C520D400B2B157 /* DefaultDecisionService.swift in Sources */ = {isa = PBXBuildFile; fileRef = 6E75168022C520D400B2B157 /* DefaultDecisionService.swift */; };
		6E7517EC22C520D400B2B157 /* DataStoreMemory.swift in Sources */ = {isa = PBXBuildFile; fileRef = 6E75168222C520D400B2B157 /* DataStoreMemory.swift */; };
		6E7517ED22C520D400B2B157 /* DataStoreMemory.swift in Sources */ = {isa = PBXBuildFile; fileRef = 6E75168222C520D400B2B157 /* DataStoreMemory.swift */; };
		6E7517EE22C520D400B2B157 /* DataStoreMemory.swift in Sources */ = {isa = PBXBuildFile; fileRef = 6E75168222C520D400B2B157 /* DataStoreMemory.swift */; };
		6E7517EF22C520D400B2B157 /* DataStoreMemory.swift in Sources */ = {isa = PBXBuildFile; fileRef = 6E75168222C520D400B2B157 /* DataStoreMemory.swift */; };
		6E7517F022C520D400B2B157 /* DataStoreMemory.swift in Sources */ = {isa = PBXBuildFile; fileRef = 6E75168222C520D400B2B157 /* DataStoreMemory.swift */; };
		6E7517F122C520D400B2B157 /* DataStoreMemory.swift in Sources */ = {isa = PBXBuildFile; fileRef = 6E75168222C520D400B2B157 /* DataStoreMemory.swift */; };
		6E7517F222C520D400B2B157 /* DataStoreMemory.swift in Sources */ = {isa = PBXBuildFile; fileRef = 6E75168222C520D400B2B157 /* DataStoreMemory.swift */; };
		6E7517F322C520D400B2B157 /* DataStoreMemory.swift in Sources */ = {isa = PBXBuildFile; fileRef = 6E75168222C520D400B2B157 /* DataStoreMemory.swift */; };
		6E7517F422C520D400B2B157 /* DataStoreMemory.swift in Sources */ = {isa = PBXBuildFile; fileRef = 6E75168222C520D400B2B157 /* DataStoreMemory.swift */; };
		6E7517F522C520D400B2B157 /* DataStoreMemory.swift in Sources */ = {isa = PBXBuildFile; fileRef = 6E75168222C520D400B2B157 /* DataStoreMemory.swift */; };
		6E7517F622C520D400B2B157 /* DataStoreMemory.swift in Sources */ = {isa = PBXBuildFile; fileRef = 6E75168222C520D400B2B157 /* DataStoreMemory.swift */; };
		6E7517F722C520D400B2B157 /* DataStoreMemory.swift in Sources */ = {isa = PBXBuildFile; fileRef = 6E75168222C520D400B2B157 /* DataStoreMemory.swift */; };
		6E7517F822C520D400B2B157 /* DataStoreUserDefaults.swift in Sources */ = {isa = PBXBuildFile; fileRef = 6E75168322C520D400B2B157 /* DataStoreUserDefaults.swift */; };
		6E7517F922C520D400B2B157 /* DataStoreUserDefaults.swift in Sources */ = {isa = PBXBuildFile; fileRef = 6E75168322C520D400B2B157 /* DataStoreUserDefaults.swift */; };
		6E7517FA22C520D400B2B157 /* DataStoreUserDefaults.swift in Sources */ = {isa = PBXBuildFile; fileRef = 6E75168322C520D400B2B157 /* DataStoreUserDefaults.swift */; };
		6E7517FB22C520D400B2B157 /* DataStoreUserDefaults.swift in Sources */ = {isa = PBXBuildFile; fileRef = 6E75168322C520D400B2B157 /* DataStoreUserDefaults.swift */; };
		6E7517FC22C520D400B2B157 /* DataStoreUserDefaults.swift in Sources */ = {isa = PBXBuildFile; fileRef = 6E75168322C520D400B2B157 /* DataStoreUserDefaults.swift */; };
		6E7517FD22C520D400B2B157 /* DataStoreUserDefaults.swift in Sources */ = {isa = PBXBuildFile; fileRef = 6E75168322C520D400B2B157 /* DataStoreUserDefaults.swift */; };
		6E7517FE22C520D400B2B157 /* DataStoreUserDefaults.swift in Sources */ = {isa = PBXBuildFile; fileRef = 6E75168322C520D400B2B157 /* DataStoreUserDefaults.swift */; };
		6E7517FF22C520D400B2B157 /* DataStoreUserDefaults.swift in Sources */ = {isa = PBXBuildFile; fileRef = 6E75168322C520D400B2B157 /* DataStoreUserDefaults.swift */; };
		6E75180022C520D400B2B157 /* DataStoreUserDefaults.swift in Sources */ = {isa = PBXBuildFile; fileRef = 6E75168322C520D400B2B157 /* DataStoreUserDefaults.swift */; };
		6E75180122C520D400B2B157 /* DataStoreUserDefaults.swift in Sources */ = {isa = PBXBuildFile; fileRef = 6E75168322C520D400B2B157 /* DataStoreUserDefaults.swift */; };
		6E75180222C520D400B2B157 /* DataStoreUserDefaults.swift in Sources */ = {isa = PBXBuildFile; fileRef = 6E75168322C520D400B2B157 /* DataStoreUserDefaults.swift */; };
		6E75180322C520D400B2B157 /* DataStoreUserDefaults.swift in Sources */ = {isa = PBXBuildFile; fileRef = 6E75168322C520D400B2B157 /* DataStoreUserDefaults.swift */; };
		6E75180422C520D400B2B157 /* DataStoreFile.swift in Sources */ = {isa = PBXBuildFile; fileRef = 6E75168422C520D400B2B157 /* DataStoreFile.swift */; };
		6E75180522C520D400B2B157 /* DataStoreFile.swift in Sources */ = {isa = PBXBuildFile; fileRef = 6E75168422C520D400B2B157 /* DataStoreFile.swift */; };
		6E75180622C520D400B2B157 /* DataStoreFile.swift in Sources */ = {isa = PBXBuildFile; fileRef = 6E75168422C520D400B2B157 /* DataStoreFile.swift */; };
		6E75180722C520D400B2B157 /* DataStoreFile.swift in Sources */ = {isa = PBXBuildFile; fileRef = 6E75168422C520D400B2B157 /* DataStoreFile.swift */; };
		6E75180822C520D400B2B157 /* DataStoreFile.swift in Sources */ = {isa = PBXBuildFile; fileRef = 6E75168422C520D400B2B157 /* DataStoreFile.swift */; };
		6E75180922C520D400B2B157 /* DataStoreFile.swift in Sources */ = {isa = PBXBuildFile; fileRef = 6E75168422C520D400B2B157 /* DataStoreFile.swift */; };
		6E75180A22C520D400B2B157 /* DataStoreFile.swift in Sources */ = {isa = PBXBuildFile; fileRef = 6E75168422C520D400B2B157 /* DataStoreFile.swift */; };
		6E75180B22C520D400B2B157 /* DataStoreFile.swift in Sources */ = {isa = PBXBuildFile; fileRef = 6E75168422C520D400B2B157 /* DataStoreFile.swift */; };
		6E75180C22C520D400B2B157 /* DataStoreFile.swift in Sources */ = {isa = PBXBuildFile; fileRef = 6E75168422C520D400B2B157 /* DataStoreFile.swift */; };
		6E75180D22C520D400B2B157 /* DataStoreFile.swift in Sources */ = {isa = PBXBuildFile; fileRef = 6E75168422C520D400B2B157 /* DataStoreFile.swift */; };
		6E75180E22C520D400B2B157 /* DataStoreFile.swift in Sources */ = {isa = PBXBuildFile; fileRef = 6E75168422C520D400B2B157 /* DataStoreFile.swift */; };
		6E75180F22C520D400B2B157 /* DataStoreFile.swift in Sources */ = {isa = PBXBuildFile; fileRef = 6E75168422C520D400B2B157 /* DataStoreFile.swift */; };
		6E75181022C520D400B2B157 /* DataStoreQueueStackImpl.swift in Sources */ = {isa = PBXBuildFile; fileRef = 6E75168522C520D400B2B157 /* DataStoreQueueStackImpl.swift */; };
		6E75181122C520D400B2B157 /* DataStoreQueueStackImpl.swift in Sources */ = {isa = PBXBuildFile; fileRef = 6E75168522C520D400B2B157 /* DataStoreQueueStackImpl.swift */; };
		6E75181222C520D400B2B157 /* DataStoreQueueStackImpl.swift in Sources */ = {isa = PBXBuildFile; fileRef = 6E75168522C520D400B2B157 /* DataStoreQueueStackImpl.swift */; };
		6E75181322C520D400B2B157 /* DataStoreQueueStackImpl.swift in Sources */ = {isa = PBXBuildFile; fileRef = 6E75168522C520D400B2B157 /* DataStoreQueueStackImpl.swift */; };
		6E75181422C520D400B2B157 /* DataStoreQueueStackImpl.swift in Sources */ = {isa = PBXBuildFile; fileRef = 6E75168522C520D400B2B157 /* DataStoreQueueStackImpl.swift */; };
		6E75181522C520D400B2B157 /* DataStoreQueueStackImpl.swift in Sources */ = {isa = PBXBuildFile; fileRef = 6E75168522C520D400B2B157 /* DataStoreQueueStackImpl.swift */; };
		6E75181622C520D400B2B157 /* DataStoreQueueStackImpl.swift in Sources */ = {isa = PBXBuildFile; fileRef = 6E75168522C520D400B2B157 /* DataStoreQueueStackImpl.swift */; };
		6E75181722C520D400B2B157 /* DataStoreQueueStackImpl.swift in Sources */ = {isa = PBXBuildFile; fileRef = 6E75168522C520D400B2B157 /* DataStoreQueueStackImpl.swift */; };
		6E75181822C520D400B2B157 /* DataStoreQueueStackImpl.swift in Sources */ = {isa = PBXBuildFile; fileRef = 6E75168522C520D400B2B157 /* DataStoreQueueStackImpl.swift */; };
		6E75181922C520D400B2B157 /* DataStoreQueueStackImpl.swift in Sources */ = {isa = PBXBuildFile; fileRef = 6E75168522C520D400B2B157 /* DataStoreQueueStackImpl.swift */; };
		6E75181A22C520D400B2B157 /* DataStoreQueueStackImpl.swift in Sources */ = {isa = PBXBuildFile; fileRef = 6E75168522C520D400B2B157 /* DataStoreQueueStackImpl.swift */; };
		6E75181B22C520D400B2B157 /* DataStoreQueueStackImpl.swift in Sources */ = {isa = PBXBuildFile; fileRef = 6E75168522C520D400B2B157 /* DataStoreQueueStackImpl.swift */; };
		6E75181C22C520D400B2B157 /* BatchEventBuilder.swift in Sources */ = {isa = PBXBuildFile; fileRef = 6E75168722C520D400B2B157 /* BatchEventBuilder.swift */; };
		6E75181D22C520D400B2B157 /* BatchEventBuilder.swift in Sources */ = {isa = PBXBuildFile; fileRef = 6E75168722C520D400B2B157 /* BatchEventBuilder.swift */; };
		6E75181E22C520D400B2B157 /* BatchEventBuilder.swift in Sources */ = {isa = PBXBuildFile; fileRef = 6E75168722C520D400B2B157 /* BatchEventBuilder.swift */; };
		6E75181F22C520D400B2B157 /* BatchEventBuilder.swift in Sources */ = {isa = PBXBuildFile; fileRef = 6E75168722C520D400B2B157 /* BatchEventBuilder.swift */; };
		6E75182022C520D400B2B157 /* BatchEventBuilder.swift in Sources */ = {isa = PBXBuildFile; fileRef = 6E75168722C520D400B2B157 /* BatchEventBuilder.swift */; };
		6E75182122C520D400B2B157 /* BatchEventBuilder.swift in Sources */ = {isa = PBXBuildFile; fileRef = 6E75168722C520D400B2B157 /* BatchEventBuilder.swift */; };
		6E75182222C520D400B2B157 /* BatchEventBuilder.swift in Sources */ = {isa = PBXBuildFile; fileRef = 6E75168722C520D400B2B157 /* BatchEventBuilder.swift */; };
		6E75182322C520D400B2B157 /* BatchEventBuilder.swift in Sources */ = {isa = PBXBuildFile; fileRef = 6E75168722C520D400B2B157 /* BatchEventBuilder.swift */; };
		6E75182422C520D400B2B157 /* BatchEventBuilder.swift in Sources */ = {isa = PBXBuildFile; fileRef = 6E75168722C520D400B2B157 /* BatchEventBuilder.swift */; };
		6E75182522C520D400B2B157 /* BatchEventBuilder.swift in Sources */ = {isa = PBXBuildFile; fileRef = 6E75168722C520D400B2B157 /* BatchEventBuilder.swift */; };
		6E75182622C520D400B2B157 /* BatchEventBuilder.swift in Sources */ = {isa = PBXBuildFile; fileRef = 6E75168722C520D400B2B157 /* BatchEventBuilder.swift */; };
		6E75182722C520D400B2B157 /* BatchEventBuilder.swift in Sources */ = {isa = PBXBuildFile; fileRef = 6E75168722C520D400B2B157 /* BatchEventBuilder.swift */; };
		6E75182822C520D400B2B157 /* BatchEvent.swift in Sources */ = {isa = PBXBuildFile; fileRef = 6E75168A22C520D400B2B157 /* BatchEvent.swift */; };
		6E75182922C520D400B2B157 /* BatchEvent.swift in Sources */ = {isa = PBXBuildFile; fileRef = 6E75168A22C520D400B2B157 /* BatchEvent.swift */; };
		6E75182A22C520D400B2B157 /* BatchEvent.swift in Sources */ = {isa = PBXBuildFile; fileRef = 6E75168A22C520D400B2B157 /* BatchEvent.swift */; };
		6E75182B22C520D400B2B157 /* BatchEvent.swift in Sources */ = {isa = PBXBuildFile; fileRef = 6E75168A22C520D400B2B157 /* BatchEvent.swift */; };
		6E75182C22C520D400B2B157 /* BatchEvent.swift in Sources */ = {isa = PBXBuildFile; fileRef = 6E75168A22C520D400B2B157 /* BatchEvent.swift */; };
		6E75182D22C520D400B2B157 /* BatchEvent.swift in Sources */ = {isa = PBXBuildFile; fileRef = 6E75168A22C520D400B2B157 /* BatchEvent.swift */; };
		6E75182E22C520D400B2B157 /* BatchEvent.swift in Sources */ = {isa = PBXBuildFile; fileRef = 6E75168A22C520D400B2B157 /* BatchEvent.swift */; };
		6E75182F22C520D400B2B157 /* BatchEvent.swift in Sources */ = {isa = PBXBuildFile; fileRef = 6E75168A22C520D400B2B157 /* BatchEvent.swift */; };
		6E75183022C520D400B2B157 /* BatchEvent.swift in Sources */ = {isa = PBXBuildFile; fileRef = 6E75168A22C520D400B2B157 /* BatchEvent.swift */; };
		6E75183122C520D400B2B157 /* BatchEvent.swift in Sources */ = {isa = PBXBuildFile; fileRef = 6E75168A22C520D400B2B157 /* BatchEvent.swift */; };
		6E75183222C520D400B2B157 /* BatchEvent.swift in Sources */ = {isa = PBXBuildFile; fileRef = 6E75168A22C520D400B2B157 /* BatchEvent.swift */; };
		6E75183322C520D400B2B157 /* BatchEvent.swift in Sources */ = {isa = PBXBuildFile; fileRef = 6E75168A22C520D400B2B157 /* BatchEvent.swift */; };
		6E75183422C520D400B2B157 /* EventForDispatch.swift in Sources */ = {isa = PBXBuildFile; fileRef = 6E75168B22C520D400B2B157 /* EventForDispatch.swift */; };
		6E75183522C520D400B2B157 /* EventForDispatch.swift in Sources */ = {isa = PBXBuildFile; fileRef = 6E75168B22C520D400B2B157 /* EventForDispatch.swift */; };
		6E75183622C520D400B2B157 /* EventForDispatch.swift in Sources */ = {isa = PBXBuildFile; fileRef = 6E75168B22C520D400B2B157 /* EventForDispatch.swift */; };
		6E75183722C520D400B2B157 /* EventForDispatch.swift in Sources */ = {isa = PBXBuildFile; fileRef = 6E75168B22C520D400B2B157 /* EventForDispatch.swift */; };
		6E75183822C520D400B2B157 /* EventForDispatch.swift in Sources */ = {isa = PBXBuildFile; fileRef = 6E75168B22C520D400B2B157 /* EventForDispatch.swift */; };
		6E75183922C520D400B2B157 /* EventForDispatch.swift in Sources */ = {isa = PBXBuildFile; fileRef = 6E75168B22C520D400B2B157 /* EventForDispatch.swift */; };
		6E75183A22C520D400B2B157 /* EventForDispatch.swift in Sources */ = {isa = PBXBuildFile; fileRef = 6E75168B22C520D400B2B157 /* EventForDispatch.swift */; };
		6E75183B22C520D400B2B157 /* EventForDispatch.swift in Sources */ = {isa = PBXBuildFile; fileRef = 6E75168B22C520D400B2B157 /* EventForDispatch.swift */; };
		6E75183C22C520D400B2B157 /* EventForDispatch.swift in Sources */ = {isa = PBXBuildFile; fileRef = 6E75168B22C520D400B2B157 /* EventForDispatch.swift */; };
		6E75183D22C520D400B2B157 /* EventForDispatch.swift in Sources */ = {isa = PBXBuildFile; fileRef = 6E75168B22C520D400B2B157 /* EventForDispatch.swift */; };
		6E75183E22C520D400B2B157 /* EventForDispatch.swift in Sources */ = {isa = PBXBuildFile; fileRef = 6E75168B22C520D400B2B157 /* EventForDispatch.swift */; };
		6E75183F22C520D400B2B157 /* EventForDispatch.swift in Sources */ = {isa = PBXBuildFile; fileRef = 6E75168B22C520D400B2B157 /* EventForDispatch.swift */; };
		6E75184022C520D400B2B157 /* Event.swift in Sources */ = {isa = PBXBuildFile; fileRef = 6E75168C22C520D400B2B157 /* Event.swift */; };
		6E75184122C520D400B2B157 /* Event.swift in Sources */ = {isa = PBXBuildFile; fileRef = 6E75168C22C520D400B2B157 /* Event.swift */; };
		6E75184222C520D400B2B157 /* Event.swift in Sources */ = {isa = PBXBuildFile; fileRef = 6E75168C22C520D400B2B157 /* Event.swift */; };
		6E75184322C520D400B2B157 /* Event.swift in Sources */ = {isa = PBXBuildFile; fileRef = 6E75168C22C520D400B2B157 /* Event.swift */; };
		6E75184422C520D400B2B157 /* Event.swift in Sources */ = {isa = PBXBuildFile; fileRef = 6E75168C22C520D400B2B157 /* Event.swift */; };
		6E75184522C520D400B2B157 /* Event.swift in Sources */ = {isa = PBXBuildFile; fileRef = 6E75168C22C520D400B2B157 /* Event.swift */; };
		6E75184622C520D400B2B157 /* Event.swift in Sources */ = {isa = PBXBuildFile; fileRef = 6E75168C22C520D400B2B157 /* Event.swift */; };
		6E75184722C520D400B2B157 /* Event.swift in Sources */ = {isa = PBXBuildFile; fileRef = 6E75168C22C520D400B2B157 /* Event.swift */; };
		6E75184822C520D400B2B157 /* Event.swift in Sources */ = {isa = PBXBuildFile; fileRef = 6E75168C22C520D400B2B157 /* Event.swift */; };
		6E75184922C520D400B2B157 /* Event.swift in Sources */ = {isa = PBXBuildFile; fileRef = 6E75168C22C520D400B2B157 /* Event.swift */; };
		6E75184A22C520D400B2B157 /* Event.swift in Sources */ = {isa = PBXBuildFile; fileRef = 6E75168C22C520D400B2B157 /* Event.swift */; };
		6E75184B22C520D400B2B157 /* Event.swift in Sources */ = {isa = PBXBuildFile; fileRef = 6E75168C22C520D400B2B157 /* Event.swift */; };
		6E75184C22C520D400B2B157 /* ProjectConfig.swift in Sources */ = {isa = PBXBuildFile; fileRef = 6E75168D22C520D400B2B157 /* ProjectConfig.swift */; };
		6E75184D22C520D400B2B157 /* ProjectConfig.swift in Sources */ = {isa = PBXBuildFile; fileRef = 6E75168D22C520D400B2B157 /* ProjectConfig.swift */; };
		6E75184E22C520D400B2B157 /* ProjectConfig.swift in Sources */ = {isa = PBXBuildFile; fileRef = 6E75168D22C520D400B2B157 /* ProjectConfig.swift */; };
		6E75184F22C520D400B2B157 /* ProjectConfig.swift in Sources */ = {isa = PBXBuildFile; fileRef = 6E75168D22C520D400B2B157 /* ProjectConfig.swift */; };
		6E75185022C520D400B2B157 /* ProjectConfig.swift in Sources */ = {isa = PBXBuildFile; fileRef = 6E75168D22C520D400B2B157 /* ProjectConfig.swift */; };
		6E75185122C520D400B2B157 /* ProjectConfig.swift in Sources */ = {isa = PBXBuildFile; fileRef = 6E75168D22C520D400B2B157 /* ProjectConfig.swift */; };
		6E75185222C520D400B2B157 /* ProjectConfig.swift in Sources */ = {isa = PBXBuildFile; fileRef = 6E75168D22C520D400B2B157 /* ProjectConfig.swift */; };
		6E75185322C520D400B2B157 /* ProjectConfig.swift in Sources */ = {isa = PBXBuildFile; fileRef = 6E75168D22C520D400B2B157 /* ProjectConfig.swift */; };
		6E75185422C520D400B2B157 /* ProjectConfig.swift in Sources */ = {isa = PBXBuildFile; fileRef = 6E75168D22C520D400B2B157 /* ProjectConfig.swift */; };
		6E75185522C520D400B2B157 /* ProjectConfig.swift in Sources */ = {isa = PBXBuildFile; fileRef = 6E75168D22C520D400B2B157 /* ProjectConfig.swift */; };
		6E75185622C520D400B2B157 /* ProjectConfig.swift in Sources */ = {isa = PBXBuildFile; fileRef = 6E75168D22C520D400B2B157 /* ProjectConfig.swift */; };
		6E75185722C520D400B2B157 /* ProjectConfig.swift in Sources */ = {isa = PBXBuildFile; fileRef = 6E75168D22C520D400B2B157 /* ProjectConfig.swift */; };
		6E75185822C520D400B2B157 /* FeatureVariable.swift in Sources */ = {isa = PBXBuildFile; fileRef = 6E75168E22C520D400B2B157 /* FeatureVariable.swift */; };
		6E75185922C520D400B2B157 /* FeatureVariable.swift in Sources */ = {isa = PBXBuildFile; fileRef = 6E75168E22C520D400B2B157 /* FeatureVariable.swift */; };
		6E75185A22C520D400B2B157 /* FeatureVariable.swift in Sources */ = {isa = PBXBuildFile; fileRef = 6E75168E22C520D400B2B157 /* FeatureVariable.swift */; };
		6E75185B22C520D400B2B157 /* FeatureVariable.swift in Sources */ = {isa = PBXBuildFile; fileRef = 6E75168E22C520D400B2B157 /* FeatureVariable.swift */; };
		6E75185C22C520D400B2B157 /* FeatureVariable.swift in Sources */ = {isa = PBXBuildFile; fileRef = 6E75168E22C520D400B2B157 /* FeatureVariable.swift */; };
		6E75185D22C520D400B2B157 /* FeatureVariable.swift in Sources */ = {isa = PBXBuildFile; fileRef = 6E75168E22C520D400B2B157 /* FeatureVariable.swift */; };
		6E75185E22C520D400B2B157 /* FeatureVariable.swift in Sources */ = {isa = PBXBuildFile; fileRef = 6E75168E22C520D400B2B157 /* FeatureVariable.swift */; };
		6E75185F22C520D400B2B157 /* FeatureVariable.swift in Sources */ = {isa = PBXBuildFile; fileRef = 6E75168E22C520D400B2B157 /* FeatureVariable.swift */; };
		6E75186022C520D400B2B157 /* FeatureVariable.swift in Sources */ = {isa = PBXBuildFile; fileRef = 6E75168E22C520D400B2B157 /* FeatureVariable.swift */; };
		6E75186122C520D400B2B157 /* FeatureVariable.swift in Sources */ = {isa = PBXBuildFile; fileRef = 6E75168E22C520D400B2B157 /* FeatureVariable.swift */; };
		6E75186222C520D400B2B157 /* FeatureVariable.swift in Sources */ = {isa = PBXBuildFile; fileRef = 6E75168E22C520D400B2B157 /* FeatureVariable.swift */; };
		6E75186322C520D400B2B157 /* FeatureVariable.swift in Sources */ = {isa = PBXBuildFile; fileRef = 6E75168E22C520D400B2B157 /* FeatureVariable.swift */; };
		6E75186422C520D400B2B157 /* Rollout.swift in Sources */ = {isa = PBXBuildFile; fileRef = 6E75168F22C520D400B2B157 /* Rollout.swift */; };
		6E75186522C520D400B2B157 /* Rollout.swift in Sources */ = {isa = PBXBuildFile; fileRef = 6E75168F22C520D400B2B157 /* Rollout.swift */; };
		6E75186622C520D400B2B157 /* Rollout.swift in Sources */ = {isa = PBXBuildFile; fileRef = 6E75168F22C520D400B2B157 /* Rollout.swift */; };
		6E75186722C520D400B2B157 /* Rollout.swift in Sources */ = {isa = PBXBuildFile; fileRef = 6E75168F22C520D400B2B157 /* Rollout.swift */; };
		6E75186822C520D400B2B157 /* Rollout.swift in Sources */ = {isa = PBXBuildFile; fileRef = 6E75168F22C520D400B2B157 /* Rollout.swift */; };
		6E75186922C520D400B2B157 /* Rollout.swift in Sources */ = {isa = PBXBuildFile; fileRef = 6E75168F22C520D400B2B157 /* Rollout.swift */; };
		6E75186A22C520D400B2B157 /* Rollout.swift in Sources */ = {isa = PBXBuildFile; fileRef = 6E75168F22C520D400B2B157 /* Rollout.swift */; };
		6E75186B22C520D400B2B157 /* Rollout.swift in Sources */ = {isa = PBXBuildFile; fileRef = 6E75168F22C520D400B2B157 /* Rollout.swift */; };
		6E75186C22C520D400B2B157 /* Rollout.swift in Sources */ = {isa = PBXBuildFile; fileRef = 6E75168F22C520D400B2B157 /* Rollout.swift */; };
		6E75186D22C520D400B2B157 /* Rollout.swift in Sources */ = {isa = PBXBuildFile; fileRef = 6E75168F22C520D400B2B157 /* Rollout.swift */; };
		6E75186E22C520D400B2B157 /* Rollout.swift in Sources */ = {isa = PBXBuildFile; fileRef = 6E75168F22C520D400B2B157 /* Rollout.swift */; };
		6E75186F22C520D400B2B157 /* Rollout.swift in Sources */ = {isa = PBXBuildFile; fileRef = 6E75168F22C520D400B2B157 /* Rollout.swift */; };
		6E75187022C520D400B2B157 /* Variation.swift in Sources */ = {isa = PBXBuildFile; fileRef = 6E75169022C520D400B2B157 /* Variation.swift */; };
		6E75187122C520D400B2B157 /* Variation.swift in Sources */ = {isa = PBXBuildFile; fileRef = 6E75169022C520D400B2B157 /* Variation.swift */; };
		6E75187222C520D400B2B157 /* Variation.swift in Sources */ = {isa = PBXBuildFile; fileRef = 6E75169022C520D400B2B157 /* Variation.swift */; };
		6E75187322C520D400B2B157 /* Variation.swift in Sources */ = {isa = PBXBuildFile; fileRef = 6E75169022C520D400B2B157 /* Variation.swift */; };
		6E75187422C520D400B2B157 /* Variation.swift in Sources */ = {isa = PBXBuildFile; fileRef = 6E75169022C520D400B2B157 /* Variation.swift */; };
		6E75187522C520D400B2B157 /* Variation.swift in Sources */ = {isa = PBXBuildFile; fileRef = 6E75169022C520D400B2B157 /* Variation.swift */; };
		6E75187622C520D400B2B157 /* Variation.swift in Sources */ = {isa = PBXBuildFile; fileRef = 6E75169022C520D400B2B157 /* Variation.swift */; };
		6E75187722C520D400B2B157 /* Variation.swift in Sources */ = {isa = PBXBuildFile; fileRef = 6E75169022C520D400B2B157 /* Variation.swift */; };
		6E75187822C520D400B2B157 /* Variation.swift in Sources */ = {isa = PBXBuildFile; fileRef = 6E75169022C520D400B2B157 /* Variation.swift */; };
		6E75187922C520D400B2B157 /* Variation.swift in Sources */ = {isa = PBXBuildFile; fileRef = 6E75169022C520D400B2B157 /* Variation.swift */; };
		6E75187A22C520D400B2B157 /* Variation.swift in Sources */ = {isa = PBXBuildFile; fileRef = 6E75169022C520D400B2B157 /* Variation.swift */; };
		6E75187B22C520D400B2B157 /* Variation.swift in Sources */ = {isa = PBXBuildFile; fileRef = 6E75169022C520D400B2B157 /* Variation.swift */; };
		6E75187C22C520D400B2B157 /* TrafficAllocation.swift in Sources */ = {isa = PBXBuildFile; fileRef = 6E75169122C520D400B2B157 /* TrafficAllocation.swift */; };
		6E75187D22C520D400B2B157 /* TrafficAllocation.swift in Sources */ = {isa = PBXBuildFile; fileRef = 6E75169122C520D400B2B157 /* TrafficAllocation.swift */; };
		6E75187E22C520D400B2B157 /* TrafficAllocation.swift in Sources */ = {isa = PBXBuildFile; fileRef = 6E75169122C520D400B2B157 /* TrafficAllocation.swift */; };
		6E75187F22C520D400B2B157 /* TrafficAllocation.swift in Sources */ = {isa = PBXBuildFile; fileRef = 6E75169122C520D400B2B157 /* TrafficAllocation.swift */; };
		6E75188022C520D400B2B157 /* TrafficAllocation.swift in Sources */ = {isa = PBXBuildFile; fileRef = 6E75169122C520D400B2B157 /* TrafficAllocation.swift */; };
		6E75188122C520D400B2B157 /* TrafficAllocation.swift in Sources */ = {isa = PBXBuildFile; fileRef = 6E75169122C520D400B2B157 /* TrafficAllocation.swift */; };
		6E75188222C520D400B2B157 /* TrafficAllocation.swift in Sources */ = {isa = PBXBuildFile; fileRef = 6E75169122C520D400B2B157 /* TrafficAllocation.swift */; };
		6E75188322C520D400B2B157 /* TrafficAllocation.swift in Sources */ = {isa = PBXBuildFile; fileRef = 6E75169122C520D400B2B157 /* TrafficAllocation.swift */; };
		6E75188422C520D400B2B157 /* TrafficAllocation.swift in Sources */ = {isa = PBXBuildFile; fileRef = 6E75169122C520D400B2B157 /* TrafficAllocation.swift */; };
		6E75188522C520D400B2B157 /* TrafficAllocation.swift in Sources */ = {isa = PBXBuildFile; fileRef = 6E75169122C520D400B2B157 /* TrafficAllocation.swift */; };
		6E75188622C520D400B2B157 /* TrafficAllocation.swift in Sources */ = {isa = PBXBuildFile; fileRef = 6E75169122C520D400B2B157 /* TrafficAllocation.swift */; };
		6E75188722C520D400B2B157 /* TrafficAllocation.swift in Sources */ = {isa = PBXBuildFile; fileRef = 6E75169122C520D400B2B157 /* TrafficAllocation.swift */; };
		6E75188822C520D400B2B157 /* Project.swift in Sources */ = {isa = PBXBuildFile; fileRef = 6E75169222C520D400B2B157 /* Project.swift */; };
		6E75188922C520D400B2B157 /* Project.swift in Sources */ = {isa = PBXBuildFile; fileRef = 6E75169222C520D400B2B157 /* Project.swift */; };
		6E75188A22C520D400B2B157 /* Project.swift in Sources */ = {isa = PBXBuildFile; fileRef = 6E75169222C520D400B2B157 /* Project.swift */; };
		6E75188B22C520D400B2B157 /* Project.swift in Sources */ = {isa = PBXBuildFile; fileRef = 6E75169222C520D400B2B157 /* Project.swift */; };
		6E75188C22C520D400B2B157 /* Project.swift in Sources */ = {isa = PBXBuildFile; fileRef = 6E75169222C520D400B2B157 /* Project.swift */; };
		6E75188D22C520D400B2B157 /* Project.swift in Sources */ = {isa = PBXBuildFile; fileRef = 6E75169222C520D400B2B157 /* Project.swift */; };
		6E75188E22C520D400B2B157 /* Project.swift in Sources */ = {isa = PBXBuildFile; fileRef = 6E75169222C520D400B2B157 /* Project.swift */; };
		6E75188F22C520D400B2B157 /* Project.swift in Sources */ = {isa = PBXBuildFile; fileRef = 6E75169222C520D400B2B157 /* Project.swift */; };
		6E75189022C520D400B2B157 /* Project.swift in Sources */ = {isa = PBXBuildFile; fileRef = 6E75169222C520D400B2B157 /* Project.swift */; };
		6E75189122C520D400B2B157 /* Project.swift in Sources */ = {isa = PBXBuildFile; fileRef = 6E75169222C520D400B2B157 /* Project.swift */; };
		6E75189222C520D400B2B157 /* Project.swift in Sources */ = {isa = PBXBuildFile; fileRef = 6E75169222C520D400B2B157 /* Project.swift */; };
		6E75189322C520D400B2B157 /* Project.swift in Sources */ = {isa = PBXBuildFile; fileRef = 6E75169222C520D400B2B157 /* Project.swift */; };
		6E75189422C520D400B2B157 /* Experiment.swift in Sources */ = {isa = PBXBuildFile; fileRef = 6E75169322C520D400B2B157 /* Experiment.swift */; };
		6E75189522C520D400B2B157 /* Experiment.swift in Sources */ = {isa = PBXBuildFile; fileRef = 6E75169322C520D400B2B157 /* Experiment.swift */; };
		6E75189622C520D400B2B157 /* Experiment.swift in Sources */ = {isa = PBXBuildFile; fileRef = 6E75169322C520D400B2B157 /* Experiment.swift */; };
		6E75189722C520D400B2B157 /* Experiment.swift in Sources */ = {isa = PBXBuildFile; fileRef = 6E75169322C520D400B2B157 /* Experiment.swift */; };
		6E75189822C520D400B2B157 /* Experiment.swift in Sources */ = {isa = PBXBuildFile; fileRef = 6E75169322C520D400B2B157 /* Experiment.swift */; };
		6E75189922C520D400B2B157 /* Experiment.swift in Sources */ = {isa = PBXBuildFile; fileRef = 6E75169322C520D400B2B157 /* Experiment.swift */; };
		6E75189A22C520D400B2B157 /* Experiment.swift in Sources */ = {isa = PBXBuildFile; fileRef = 6E75169322C520D400B2B157 /* Experiment.swift */; };
		6E75189B22C520D400B2B157 /* Experiment.swift in Sources */ = {isa = PBXBuildFile; fileRef = 6E75169322C520D400B2B157 /* Experiment.swift */; };
		6E75189C22C520D400B2B157 /* Experiment.swift in Sources */ = {isa = PBXBuildFile; fileRef = 6E75169322C520D400B2B157 /* Experiment.swift */; };
		6E75189D22C520D400B2B157 /* Experiment.swift in Sources */ = {isa = PBXBuildFile; fileRef = 6E75169322C520D400B2B157 /* Experiment.swift */; };
		6E75189E22C520D400B2B157 /* Experiment.swift in Sources */ = {isa = PBXBuildFile; fileRef = 6E75169322C520D400B2B157 /* Experiment.swift */; };
		6E75189F22C520D400B2B157 /* Experiment.swift in Sources */ = {isa = PBXBuildFile; fileRef = 6E75169322C520D400B2B157 /* Experiment.swift */; };
		6E7518A022C520D400B2B157 /* FeatureFlag.swift in Sources */ = {isa = PBXBuildFile; fileRef = 6E75169422C520D400B2B157 /* FeatureFlag.swift */; };
		6E7518A122C520D400B2B157 /* FeatureFlag.swift in Sources */ = {isa = PBXBuildFile; fileRef = 6E75169422C520D400B2B157 /* FeatureFlag.swift */; };
		6E7518A222C520D400B2B157 /* FeatureFlag.swift in Sources */ = {isa = PBXBuildFile; fileRef = 6E75169422C520D400B2B157 /* FeatureFlag.swift */; };
		6E7518A322C520D400B2B157 /* FeatureFlag.swift in Sources */ = {isa = PBXBuildFile; fileRef = 6E75169422C520D400B2B157 /* FeatureFlag.swift */; };
		6E7518A422C520D400B2B157 /* FeatureFlag.swift in Sources */ = {isa = PBXBuildFile; fileRef = 6E75169422C520D400B2B157 /* FeatureFlag.swift */; };
		6E7518A522C520D400B2B157 /* FeatureFlag.swift in Sources */ = {isa = PBXBuildFile; fileRef = 6E75169422C520D400B2B157 /* FeatureFlag.swift */; };
		6E7518A622C520D400B2B157 /* FeatureFlag.swift in Sources */ = {isa = PBXBuildFile; fileRef = 6E75169422C520D400B2B157 /* FeatureFlag.swift */; };
		6E7518A722C520D400B2B157 /* FeatureFlag.swift in Sources */ = {isa = PBXBuildFile; fileRef = 6E75169422C520D400B2B157 /* FeatureFlag.swift */; };
		6E7518A822C520D400B2B157 /* FeatureFlag.swift in Sources */ = {isa = PBXBuildFile; fileRef = 6E75169422C520D400B2B157 /* FeatureFlag.swift */; };
		6E7518A922C520D400B2B157 /* FeatureFlag.swift in Sources */ = {isa = PBXBuildFile; fileRef = 6E75169422C520D400B2B157 /* FeatureFlag.swift */; };
		6E7518AA22C520D400B2B157 /* FeatureFlag.swift in Sources */ = {isa = PBXBuildFile; fileRef = 6E75169422C520D400B2B157 /* FeatureFlag.swift */; };
		6E7518AB22C520D400B2B157 /* FeatureFlag.swift in Sources */ = {isa = PBXBuildFile; fileRef = 6E75169422C520D400B2B157 /* FeatureFlag.swift */; };
		6E7518AC22C520D400B2B157 /* Group.swift in Sources */ = {isa = PBXBuildFile; fileRef = 6E75169522C520D400B2B157 /* Group.swift */; };
		6E7518AD22C520D400B2B157 /* Group.swift in Sources */ = {isa = PBXBuildFile; fileRef = 6E75169522C520D400B2B157 /* Group.swift */; };
		6E7518AE22C520D400B2B157 /* Group.swift in Sources */ = {isa = PBXBuildFile; fileRef = 6E75169522C520D400B2B157 /* Group.swift */; };
		6E7518AF22C520D400B2B157 /* Group.swift in Sources */ = {isa = PBXBuildFile; fileRef = 6E75169522C520D400B2B157 /* Group.swift */; };
		6E7518B022C520D400B2B157 /* Group.swift in Sources */ = {isa = PBXBuildFile; fileRef = 6E75169522C520D400B2B157 /* Group.swift */; };
		6E7518B122C520D400B2B157 /* Group.swift in Sources */ = {isa = PBXBuildFile; fileRef = 6E75169522C520D400B2B157 /* Group.swift */; };
		6E7518B222C520D400B2B157 /* Group.swift in Sources */ = {isa = PBXBuildFile; fileRef = 6E75169522C520D400B2B157 /* Group.swift */; };
		6E7518B322C520D400B2B157 /* Group.swift in Sources */ = {isa = PBXBuildFile; fileRef = 6E75169522C520D400B2B157 /* Group.swift */; };
		6E7518B422C520D400B2B157 /* Group.swift in Sources */ = {isa = PBXBuildFile; fileRef = 6E75169522C520D400B2B157 /* Group.swift */; };
		6E7518B522C520D400B2B157 /* Group.swift in Sources */ = {isa = PBXBuildFile; fileRef = 6E75169522C520D400B2B157 /* Group.swift */; };
		6E7518B622C520D400B2B157 /* Group.swift in Sources */ = {isa = PBXBuildFile; fileRef = 6E75169522C520D400B2B157 /* Group.swift */; };
		6E7518B722C520D400B2B157 /* Group.swift in Sources */ = {isa = PBXBuildFile; fileRef = 6E75169522C520D400B2B157 /* Group.swift */; };
		6E7518B822C520D400B2B157 /* Variable.swift in Sources */ = {isa = PBXBuildFile; fileRef = 6E75169622C520D400B2B157 /* Variable.swift */; };
		6E7518B922C520D400B2B157 /* Variable.swift in Sources */ = {isa = PBXBuildFile; fileRef = 6E75169622C520D400B2B157 /* Variable.swift */; };
		6E7518BA22C520D400B2B157 /* Variable.swift in Sources */ = {isa = PBXBuildFile; fileRef = 6E75169622C520D400B2B157 /* Variable.swift */; };
		6E7518BB22C520D400B2B157 /* Variable.swift in Sources */ = {isa = PBXBuildFile; fileRef = 6E75169622C520D400B2B157 /* Variable.swift */; };
		6E7518BC22C520D400B2B157 /* Variable.swift in Sources */ = {isa = PBXBuildFile; fileRef = 6E75169622C520D400B2B157 /* Variable.swift */; };
		6E7518BD22C520D400B2B157 /* Variable.swift in Sources */ = {isa = PBXBuildFile; fileRef = 6E75169622C520D400B2B157 /* Variable.swift */; };
		6E7518BE22C520D400B2B157 /* Variable.swift in Sources */ = {isa = PBXBuildFile; fileRef = 6E75169622C520D400B2B157 /* Variable.swift */; };
		6E7518BF22C520D400B2B157 /* Variable.swift in Sources */ = {isa = PBXBuildFile; fileRef = 6E75169622C520D400B2B157 /* Variable.swift */; };
		6E7518C022C520D400B2B157 /* Variable.swift in Sources */ = {isa = PBXBuildFile; fileRef = 6E75169622C520D400B2B157 /* Variable.swift */; };
		6E7518C122C520D400B2B157 /* Variable.swift in Sources */ = {isa = PBXBuildFile; fileRef = 6E75169622C520D400B2B157 /* Variable.swift */; };
		6E7518C222C520D400B2B157 /* Variable.swift in Sources */ = {isa = PBXBuildFile; fileRef = 6E75169622C520D400B2B157 /* Variable.swift */; };
		6E7518C322C520D400B2B157 /* Variable.swift in Sources */ = {isa = PBXBuildFile; fileRef = 6E75169622C520D400B2B157 /* Variable.swift */; };
		6E7518C422C520D400B2B157 /* Audience.swift in Sources */ = {isa = PBXBuildFile; fileRef = 6E75169822C520D400B2B157 /* Audience.swift */; };
		6E7518C522C520D400B2B157 /* Audience.swift in Sources */ = {isa = PBXBuildFile; fileRef = 6E75169822C520D400B2B157 /* Audience.swift */; };
		6E7518C622C520D400B2B157 /* Audience.swift in Sources */ = {isa = PBXBuildFile; fileRef = 6E75169822C520D400B2B157 /* Audience.swift */; };
		6E7518C722C520D400B2B157 /* Audience.swift in Sources */ = {isa = PBXBuildFile; fileRef = 6E75169822C520D400B2B157 /* Audience.swift */; };
		6E7518C822C520D400B2B157 /* Audience.swift in Sources */ = {isa = PBXBuildFile; fileRef = 6E75169822C520D400B2B157 /* Audience.swift */; };
		6E7518C922C520D400B2B157 /* Audience.swift in Sources */ = {isa = PBXBuildFile; fileRef = 6E75169822C520D400B2B157 /* Audience.swift */; };
		6E7518CA22C520D400B2B157 /* Audience.swift in Sources */ = {isa = PBXBuildFile; fileRef = 6E75169822C520D400B2B157 /* Audience.swift */; };
		6E7518CB22C520D400B2B157 /* Audience.swift in Sources */ = {isa = PBXBuildFile; fileRef = 6E75169822C520D400B2B157 /* Audience.swift */; };
		6E7518CC22C520D400B2B157 /* Audience.swift in Sources */ = {isa = PBXBuildFile; fileRef = 6E75169822C520D400B2B157 /* Audience.swift */; };
		6E7518CD22C520D400B2B157 /* Audience.swift in Sources */ = {isa = PBXBuildFile; fileRef = 6E75169822C520D400B2B157 /* Audience.swift */; };
		6E7518CE22C520D400B2B157 /* Audience.swift in Sources */ = {isa = PBXBuildFile; fileRef = 6E75169822C520D400B2B157 /* Audience.swift */; };
		6E7518CF22C520D400B2B157 /* Audience.swift in Sources */ = {isa = PBXBuildFile; fileRef = 6E75169822C520D400B2B157 /* Audience.swift */; };
		6E7518D022C520D400B2B157 /* AttributeValue.swift in Sources */ = {isa = PBXBuildFile; fileRef = 6E75169922C520D400B2B157 /* AttributeValue.swift */; };
		6E7518D122C520D400B2B157 /* AttributeValue.swift in Sources */ = {isa = PBXBuildFile; fileRef = 6E75169922C520D400B2B157 /* AttributeValue.swift */; };
		6E7518D222C520D400B2B157 /* AttributeValue.swift in Sources */ = {isa = PBXBuildFile; fileRef = 6E75169922C520D400B2B157 /* AttributeValue.swift */; };
		6E7518D322C520D400B2B157 /* AttributeValue.swift in Sources */ = {isa = PBXBuildFile; fileRef = 6E75169922C520D400B2B157 /* AttributeValue.swift */; };
		6E7518D422C520D400B2B157 /* AttributeValue.swift in Sources */ = {isa = PBXBuildFile; fileRef = 6E75169922C520D400B2B157 /* AttributeValue.swift */; };
		6E7518D522C520D400B2B157 /* AttributeValue.swift in Sources */ = {isa = PBXBuildFile; fileRef = 6E75169922C520D400B2B157 /* AttributeValue.swift */; };
		6E7518D622C520D400B2B157 /* AttributeValue.swift in Sources */ = {isa = PBXBuildFile; fileRef = 6E75169922C520D400B2B157 /* AttributeValue.swift */; };
		6E7518D722C520D400B2B157 /* AttributeValue.swift in Sources */ = {isa = PBXBuildFile; fileRef = 6E75169922C520D400B2B157 /* AttributeValue.swift */; };
		6E7518D822C520D400B2B157 /* AttributeValue.swift in Sources */ = {isa = PBXBuildFile; fileRef = 6E75169922C520D400B2B157 /* AttributeValue.swift */; };
		6E7518D922C520D400B2B157 /* AttributeValue.swift in Sources */ = {isa = PBXBuildFile; fileRef = 6E75169922C520D400B2B157 /* AttributeValue.swift */; };
		6E7518DA22C520D400B2B157 /* AttributeValue.swift in Sources */ = {isa = PBXBuildFile; fileRef = 6E75169922C520D400B2B157 /* AttributeValue.swift */; };
		6E7518DB22C520D400B2B157 /* AttributeValue.swift in Sources */ = {isa = PBXBuildFile; fileRef = 6E75169922C520D400B2B157 /* AttributeValue.swift */; };
		6E7518DC22C520D400B2B157 /* ConditionLeaf.swift in Sources */ = {isa = PBXBuildFile; fileRef = 6E75169A22C520D400B2B157 /* ConditionLeaf.swift */; };
		6E7518DD22C520D400B2B157 /* ConditionLeaf.swift in Sources */ = {isa = PBXBuildFile; fileRef = 6E75169A22C520D400B2B157 /* ConditionLeaf.swift */; };
		6E7518DE22C520D400B2B157 /* ConditionLeaf.swift in Sources */ = {isa = PBXBuildFile; fileRef = 6E75169A22C520D400B2B157 /* ConditionLeaf.swift */; };
		6E7518DF22C520D400B2B157 /* ConditionLeaf.swift in Sources */ = {isa = PBXBuildFile; fileRef = 6E75169A22C520D400B2B157 /* ConditionLeaf.swift */; };
		6E7518E022C520D400B2B157 /* ConditionLeaf.swift in Sources */ = {isa = PBXBuildFile; fileRef = 6E75169A22C520D400B2B157 /* ConditionLeaf.swift */; };
		6E7518E122C520D400B2B157 /* ConditionLeaf.swift in Sources */ = {isa = PBXBuildFile; fileRef = 6E75169A22C520D400B2B157 /* ConditionLeaf.swift */; };
		6E7518E222C520D400B2B157 /* ConditionLeaf.swift in Sources */ = {isa = PBXBuildFile; fileRef = 6E75169A22C520D400B2B157 /* ConditionLeaf.swift */; };
		6E7518E322C520D400B2B157 /* ConditionLeaf.swift in Sources */ = {isa = PBXBuildFile; fileRef = 6E75169A22C520D400B2B157 /* ConditionLeaf.swift */; };
		6E7518E422C520D400B2B157 /* ConditionLeaf.swift in Sources */ = {isa = PBXBuildFile; fileRef = 6E75169A22C520D400B2B157 /* ConditionLeaf.swift */; };
		6E7518E522C520D400B2B157 /* ConditionLeaf.swift in Sources */ = {isa = PBXBuildFile; fileRef = 6E75169A22C520D400B2B157 /* ConditionLeaf.swift */; };
		6E7518E622C520D400B2B157 /* ConditionLeaf.swift in Sources */ = {isa = PBXBuildFile; fileRef = 6E75169A22C520D400B2B157 /* ConditionLeaf.swift */; };
		6E7518E722C520D400B2B157 /* ConditionLeaf.swift in Sources */ = {isa = PBXBuildFile; fileRef = 6E75169A22C520D400B2B157 /* ConditionLeaf.swift */; };
		6E7518E822C520D400B2B157 /* ConditionHolder.swift in Sources */ = {isa = PBXBuildFile; fileRef = 6E75169B22C520D400B2B157 /* ConditionHolder.swift */; };
		6E7518E922C520D400B2B157 /* ConditionHolder.swift in Sources */ = {isa = PBXBuildFile; fileRef = 6E75169B22C520D400B2B157 /* ConditionHolder.swift */; };
		6E7518EA22C520D400B2B157 /* ConditionHolder.swift in Sources */ = {isa = PBXBuildFile; fileRef = 6E75169B22C520D400B2B157 /* ConditionHolder.swift */; };
		6E7518EB22C520D400B2B157 /* ConditionHolder.swift in Sources */ = {isa = PBXBuildFile; fileRef = 6E75169B22C520D400B2B157 /* ConditionHolder.swift */; };
		6E7518EC22C520D400B2B157 /* ConditionHolder.swift in Sources */ = {isa = PBXBuildFile; fileRef = 6E75169B22C520D400B2B157 /* ConditionHolder.swift */; };
		6E7518ED22C520D400B2B157 /* ConditionHolder.swift in Sources */ = {isa = PBXBuildFile; fileRef = 6E75169B22C520D400B2B157 /* ConditionHolder.swift */; };
		6E7518EE22C520D400B2B157 /* ConditionHolder.swift in Sources */ = {isa = PBXBuildFile; fileRef = 6E75169B22C520D400B2B157 /* ConditionHolder.swift */; };
		6E7518EF22C520D400B2B157 /* ConditionHolder.swift in Sources */ = {isa = PBXBuildFile; fileRef = 6E75169B22C520D400B2B157 /* ConditionHolder.swift */; };
		6E7518F022C520D500B2B157 /* ConditionHolder.swift in Sources */ = {isa = PBXBuildFile; fileRef = 6E75169B22C520D400B2B157 /* ConditionHolder.swift */; };
		6E7518F122C520D500B2B157 /* ConditionHolder.swift in Sources */ = {isa = PBXBuildFile; fileRef = 6E75169B22C520D400B2B157 /* ConditionHolder.swift */; };
		6E7518F222C520D500B2B157 /* ConditionHolder.swift in Sources */ = {isa = PBXBuildFile; fileRef = 6E75169B22C520D400B2B157 /* ConditionHolder.swift */; };
		6E7518F322C520D500B2B157 /* ConditionHolder.swift in Sources */ = {isa = PBXBuildFile; fileRef = 6E75169B22C520D400B2B157 /* ConditionHolder.swift */; };
		6E7518F422C520D500B2B157 /* UserAttribute.swift in Sources */ = {isa = PBXBuildFile; fileRef = 6E75169C22C520D400B2B157 /* UserAttribute.swift */; };
		6E7518F522C520D500B2B157 /* UserAttribute.swift in Sources */ = {isa = PBXBuildFile; fileRef = 6E75169C22C520D400B2B157 /* UserAttribute.swift */; };
		6E7518F622C520D500B2B157 /* UserAttribute.swift in Sources */ = {isa = PBXBuildFile; fileRef = 6E75169C22C520D400B2B157 /* UserAttribute.swift */; };
		6E7518F722C520D500B2B157 /* UserAttribute.swift in Sources */ = {isa = PBXBuildFile; fileRef = 6E75169C22C520D400B2B157 /* UserAttribute.swift */; };
		6E7518F822C520D500B2B157 /* UserAttribute.swift in Sources */ = {isa = PBXBuildFile; fileRef = 6E75169C22C520D400B2B157 /* UserAttribute.swift */; };
		6E7518F922C520D500B2B157 /* UserAttribute.swift in Sources */ = {isa = PBXBuildFile; fileRef = 6E75169C22C520D400B2B157 /* UserAttribute.swift */; };
		6E7518FA22C520D500B2B157 /* UserAttribute.swift in Sources */ = {isa = PBXBuildFile; fileRef = 6E75169C22C520D400B2B157 /* UserAttribute.swift */; };
		6E7518FB22C520D500B2B157 /* UserAttribute.swift in Sources */ = {isa = PBXBuildFile; fileRef = 6E75169C22C520D400B2B157 /* UserAttribute.swift */; };
		6E7518FC22C520D500B2B157 /* UserAttribute.swift in Sources */ = {isa = PBXBuildFile; fileRef = 6E75169C22C520D400B2B157 /* UserAttribute.swift */; };
		6E7518FD22C520D500B2B157 /* UserAttribute.swift in Sources */ = {isa = PBXBuildFile; fileRef = 6E75169C22C520D400B2B157 /* UserAttribute.swift */; };
		6E7518FE22C520D500B2B157 /* UserAttribute.swift in Sources */ = {isa = PBXBuildFile; fileRef = 6E75169C22C520D400B2B157 /* UserAttribute.swift */; };
		6E7518FF22C520D500B2B157 /* UserAttribute.swift in Sources */ = {isa = PBXBuildFile; fileRef = 6E75169C22C520D400B2B157 /* UserAttribute.swift */; };
		6E75190022C520D500B2B157 /* Attribute.swift in Sources */ = {isa = PBXBuildFile; fileRef = 6E75169D22C520D400B2B157 /* Attribute.swift */; };
		6E75190122C520D500B2B157 /* Attribute.swift in Sources */ = {isa = PBXBuildFile; fileRef = 6E75169D22C520D400B2B157 /* Attribute.swift */; };
		6E75190222C520D500B2B157 /* Attribute.swift in Sources */ = {isa = PBXBuildFile; fileRef = 6E75169D22C520D400B2B157 /* Attribute.swift */; };
		6E75190322C520D500B2B157 /* Attribute.swift in Sources */ = {isa = PBXBuildFile; fileRef = 6E75169D22C520D400B2B157 /* Attribute.swift */; };
		6E75190422C520D500B2B157 /* Attribute.swift in Sources */ = {isa = PBXBuildFile; fileRef = 6E75169D22C520D400B2B157 /* Attribute.swift */; };
		6E75190522C520D500B2B157 /* Attribute.swift in Sources */ = {isa = PBXBuildFile; fileRef = 6E75169D22C520D400B2B157 /* Attribute.swift */; };
		6E75190622C520D500B2B157 /* Attribute.swift in Sources */ = {isa = PBXBuildFile; fileRef = 6E75169D22C520D400B2B157 /* Attribute.swift */; };
		6E75190722C520D500B2B157 /* Attribute.swift in Sources */ = {isa = PBXBuildFile; fileRef = 6E75169D22C520D400B2B157 /* Attribute.swift */; };
		6E75190822C520D500B2B157 /* Attribute.swift in Sources */ = {isa = PBXBuildFile; fileRef = 6E75169D22C520D400B2B157 /* Attribute.swift */; };
		6E75190922C520D500B2B157 /* Attribute.swift in Sources */ = {isa = PBXBuildFile; fileRef = 6E75169D22C520D400B2B157 /* Attribute.swift */; };
		6E75190A22C520D500B2B157 /* Attribute.swift in Sources */ = {isa = PBXBuildFile; fileRef = 6E75169D22C520D400B2B157 /* Attribute.swift */; };
		6E75190B22C520D500B2B157 /* Attribute.swift in Sources */ = {isa = PBXBuildFile; fileRef = 6E75169D22C520D400B2B157 /* Attribute.swift */; };
		6E75190C22C520D500B2B157 /* BackgroundingCallbacks.swift in Sources */ = {isa = PBXBuildFile; fileRef = 6E75169F22C520D400B2B157 /* BackgroundingCallbacks.swift */; };
		6E75190D22C520D500B2B157 /* BackgroundingCallbacks.swift in Sources */ = {isa = PBXBuildFile; fileRef = 6E75169F22C520D400B2B157 /* BackgroundingCallbacks.swift */; };
		6E75190E22C520D500B2B157 /* BackgroundingCallbacks.swift in Sources */ = {isa = PBXBuildFile; fileRef = 6E75169F22C520D400B2B157 /* BackgroundingCallbacks.swift */; };
		6E75190F22C520D500B2B157 /* BackgroundingCallbacks.swift in Sources */ = {isa = PBXBuildFile; fileRef = 6E75169F22C520D400B2B157 /* BackgroundingCallbacks.swift */; };
		6E75191022C520D500B2B157 /* BackgroundingCallbacks.swift in Sources */ = {isa = PBXBuildFile; fileRef = 6E75169F22C520D400B2B157 /* BackgroundingCallbacks.swift */; };
		6E75191122C520D500B2B157 /* BackgroundingCallbacks.swift in Sources */ = {isa = PBXBuildFile; fileRef = 6E75169F22C520D400B2B157 /* BackgroundingCallbacks.swift */; };
		6E75191222C520D500B2B157 /* BackgroundingCallbacks.swift in Sources */ = {isa = PBXBuildFile; fileRef = 6E75169F22C520D400B2B157 /* BackgroundingCallbacks.swift */; };
		6E75191322C520D500B2B157 /* BackgroundingCallbacks.swift in Sources */ = {isa = PBXBuildFile; fileRef = 6E75169F22C520D400B2B157 /* BackgroundingCallbacks.swift */; };
		6E75191422C520D500B2B157 /* BackgroundingCallbacks.swift in Sources */ = {isa = PBXBuildFile; fileRef = 6E75169F22C520D400B2B157 /* BackgroundingCallbacks.swift */; };
		6E75191522C520D500B2B157 /* BackgroundingCallbacks.swift in Sources */ = {isa = PBXBuildFile; fileRef = 6E75169F22C520D400B2B157 /* BackgroundingCallbacks.swift */; };
		6E75191622C520D500B2B157 /* BackgroundingCallbacks.swift in Sources */ = {isa = PBXBuildFile; fileRef = 6E75169F22C520D400B2B157 /* BackgroundingCallbacks.swift */; };
		6E75191722C520D500B2B157 /* BackgroundingCallbacks.swift in Sources */ = {isa = PBXBuildFile; fileRef = 6E75169F22C520D400B2B157 /* BackgroundingCallbacks.swift */; };
		6E75191822C520D500B2B157 /* OPTNotificationCenter.swift in Sources */ = {isa = PBXBuildFile; fileRef = 6E7516A022C520D400B2B157 /* OPTNotificationCenter.swift */; };
		6E75191922C520D500B2B157 /* OPTNotificationCenter.swift in Sources */ = {isa = PBXBuildFile; fileRef = 6E7516A022C520D400B2B157 /* OPTNotificationCenter.swift */; };
		6E75191A22C520D500B2B157 /* OPTNotificationCenter.swift in Sources */ = {isa = PBXBuildFile; fileRef = 6E7516A022C520D400B2B157 /* OPTNotificationCenter.swift */; };
		6E75191B22C520D500B2B157 /* OPTNotificationCenter.swift in Sources */ = {isa = PBXBuildFile; fileRef = 6E7516A022C520D400B2B157 /* OPTNotificationCenter.swift */; };
		6E75191C22C520D500B2B157 /* OPTNotificationCenter.swift in Sources */ = {isa = PBXBuildFile; fileRef = 6E7516A022C520D400B2B157 /* OPTNotificationCenter.swift */; };
		6E75191D22C520D500B2B157 /* OPTNotificationCenter.swift in Sources */ = {isa = PBXBuildFile; fileRef = 6E7516A022C520D400B2B157 /* OPTNotificationCenter.swift */; };
		6E75191E22C520D500B2B157 /* OPTNotificationCenter.swift in Sources */ = {isa = PBXBuildFile; fileRef = 6E7516A022C520D400B2B157 /* OPTNotificationCenter.swift */; };
		6E75191F22C520D500B2B157 /* OPTNotificationCenter.swift in Sources */ = {isa = PBXBuildFile; fileRef = 6E7516A022C520D400B2B157 /* OPTNotificationCenter.swift */; };
		6E75192022C520D500B2B157 /* OPTNotificationCenter.swift in Sources */ = {isa = PBXBuildFile; fileRef = 6E7516A022C520D400B2B157 /* OPTNotificationCenter.swift */; };
		6E75192122C520D500B2B157 /* OPTNotificationCenter.swift in Sources */ = {isa = PBXBuildFile; fileRef = 6E7516A022C520D400B2B157 /* OPTNotificationCenter.swift */; };
		6E75192222C520D500B2B157 /* OPTNotificationCenter.swift in Sources */ = {isa = PBXBuildFile; fileRef = 6E7516A022C520D400B2B157 /* OPTNotificationCenter.swift */; };
		6E75192322C520D500B2B157 /* OPTNotificationCenter.swift in Sources */ = {isa = PBXBuildFile; fileRef = 6E7516A022C520D400B2B157 /* OPTNotificationCenter.swift */; };
		6E75192422C520D500B2B157 /* DataStoreQueueStack.swift in Sources */ = {isa = PBXBuildFile; fileRef = 6E7516A122C520D400B2B157 /* DataStoreQueueStack.swift */; };
		6E75192522C520D500B2B157 /* DataStoreQueueStack.swift in Sources */ = {isa = PBXBuildFile; fileRef = 6E7516A122C520D400B2B157 /* DataStoreQueueStack.swift */; };
		6E75192622C520D500B2B157 /* DataStoreQueueStack.swift in Sources */ = {isa = PBXBuildFile; fileRef = 6E7516A122C520D400B2B157 /* DataStoreQueueStack.swift */; };
		6E75192722C520D500B2B157 /* DataStoreQueueStack.swift in Sources */ = {isa = PBXBuildFile; fileRef = 6E7516A122C520D400B2B157 /* DataStoreQueueStack.swift */; };
		6E75192822C520D500B2B157 /* DataStoreQueueStack.swift in Sources */ = {isa = PBXBuildFile; fileRef = 6E7516A122C520D400B2B157 /* DataStoreQueueStack.swift */; };
		6E75192922C520D500B2B157 /* DataStoreQueueStack.swift in Sources */ = {isa = PBXBuildFile; fileRef = 6E7516A122C520D400B2B157 /* DataStoreQueueStack.swift */; };
		6E75192A22C520D500B2B157 /* DataStoreQueueStack.swift in Sources */ = {isa = PBXBuildFile; fileRef = 6E7516A122C520D400B2B157 /* DataStoreQueueStack.swift */; };
		6E75192B22C520D500B2B157 /* DataStoreQueueStack.swift in Sources */ = {isa = PBXBuildFile; fileRef = 6E7516A122C520D400B2B157 /* DataStoreQueueStack.swift */; };
		6E75192C22C520D500B2B157 /* DataStoreQueueStack.swift in Sources */ = {isa = PBXBuildFile; fileRef = 6E7516A122C520D400B2B157 /* DataStoreQueueStack.swift */; };
		6E75192D22C520D500B2B157 /* DataStoreQueueStack.swift in Sources */ = {isa = PBXBuildFile; fileRef = 6E7516A122C520D400B2B157 /* DataStoreQueueStack.swift */; };
		6E75192E22C520D500B2B157 /* DataStoreQueueStack.swift in Sources */ = {isa = PBXBuildFile; fileRef = 6E7516A122C520D400B2B157 /* DataStoreQueueStack.swift */; };
		6E75192F22C520D500B2B157 /* DataStoreQueueStack.swift in Sources */ = {isa = PBXBuildFile; fileRef = 6E7516A122C520D400B2B157 /* DataStoreQueueStack.swift */; };
		6E75193022C520D500B2B157 /* OPTDataStore.swift in Sources */ = {isa = PBXBuildFile; fileRef = 6E7516A222C520D400B2B157 /* OPTDataStore.swift */; };
		6E75193122C520D500B2B157 /* OPTDataStore.swift in Sources */ = {isa = PBXBuildFile; fileRef = 6E7516A222C520D400B2B157 /* OPTDataStore.swift */; };
		6E75193222C520D500B2B157 /* OPTDataStore.swift in Sources */ = {isa = PBXBuildFile; fileRef = 6E7516A222C520D400B2B157 /* OPTDataStore.swift */; };
		6E75193322C520D500B2B157 /* OPTDataStore.swift in Sources */ = {isa = PBXBuildFile; fileRef = 6E7516A222C520D400B2B157 /* OPTDataStore.swift */; };
		6E75193422C520D500B2B157 /* OPTDataStore.swift in Sources */ = {isa = PBXBuildFile; fileRef = 6E7516A222C520D400B2B157 /* OPTDataStore.swift */; };
		6E75193522C520D500B2B157 /* OPTDataStore.swift in Sources */ = {isa = PBXBuildFile; fileRef = 6E7516A222C520D400B2B157 /* OPTDataStore.swift */; };
		6E75193622C520D500B2B157 /* OPTDataStore.swift in Sources */ = {isa = PBXBuildFile; fileRef = 6E7516A222C520D400B2B157 /* OPTDataStore.swift */; };
		6E75193722C520D500B2B157 /* OPTDataStore.swift in Sources */ = {isa = PBXBuildFile; fileRef = 6E7516A222C520D400B2B157 /* OPTDataStore.swift */; };
		6E75193822C520D500B2B157 /* OPTDataStore.swift in Sources */ = {isa = PBXBuildFile; fileRef = 6E7516A222C520D400B2B157 /* OPTDataStore.swift */; };
		6E75193922C520D500B2B157 /* OPTDataStore.swift in Sources */ = {isa = PBXBuildFile; fileRef = 6E7516A222C520D400B2B157 /* OPTDataStore.swift */; };
		6E75193A22C520D500B2B157 /* OPTDataStore.swift in Sources */ = {isa = PBXBuildFile; fileRef = 6E7516A222C520D400B2B157 /* OPTDataStore.swift */; };
		6E75193B22C520D500B2B157 /* OPTDataStore.swift in Sources */ = {isa = PBXBuildFile; fileRef = 6E7516A222C520D400B2B157 /* OPTDataStore.swift */; };
		6E75193C22C520D500B2B157 /* OPTDecisionService.swift in Sources */ = {isa = PBXBuildFile; fileRef = 6E7516A322C520D400B2B157 /* OPTDecisionService.swift */; };
		6E75193D22C520D500B2B157 /* OPTDecisionService.swift in Sources */ = {isa = PBXBuildFile; fileRef = 6E7516A322C520D400B2B157 /* OPTDecisionService.swift */; };
		6E75193E22C520D500B2B157 /* OPTDecisionService.swift in Sources */ = {isa = PBXBuildFile; fileRef = 6E7516A322C520D400B2B157 /* OPTDecisionService.swift */; };
		6E75193F22C520D500B2B157 /* OPTDecisionService.swift in Sources */ = {isa = PBXBuildFile; fileRef = 6E7516A322C520D400B2B157 /* OPTDecisionService.swift */; };
		6E75194022C520D500B2B157 /* OPTDecisionService.swift in Sources */ = {isa = PBXBuildFile; fileRef = 6E7516A322C520D400B2B157 /* OPTDecisionService.swift */; };
		6E75194122C520D500B2B157 /* OPTDecisionService.swift in Sources */ = {isa = PBXBuildFile; fileRef = 6E7516A322C520D400B2B157 /* OPTDecisionService.swift */; };
		6E75194222C520D500B2B157 /* OPTDecisionService.swift in Sources */ = {isa = PBXBuildFile; fileRef = 6E7516A322C520D400B2B157 /* OPTDecisionService.swift */; };
		6E75194322C520D500B2B157 /* OPTDecisionService.swift in Sources */ = {isa = PBXBuildFile; fileRef = 6E7516A322C520D400B2B157 /* OPTDecisionService.swift */; };
		6E75194422C520D500B2B157 /* OPTDecisionService.swift in Sources */ = {isa = PBXBuildFile; fileRef = 6E7516A322C520D400B2B157 /* OPTDecisionService.swift */; };
		6E75194522C520D500B2B157 /* OPTDecisionService.swift in Sources */ = {isa = PBXBuildFile; fileRef = 6E7516A322C520D400B2B157 /* OPTDecisionService.swift */; };
		6E75194622C520D500B2B157 /* OPTDecisionService.swift in Sources */ = {isa = PBXBuildFile; fileRef = 6E7516A322C520D400B2B157 /* OPTDecisionService.swift */; };
		6E75194722C520D500B2B157 /* OPTDecisionService.swift in Sources */ = {isa = PBXBuildFile; fileRef = 6E7516A322C520D400B2B157 /* OPTDecisionService.swift */; };
		6E75194822C520D500B2B157 /* OPTDatafileHandler.swift in Sources */ = {isa = PBXBuildFile; fileRef = 6E7516A422C520D400B2B157 /* OPTDatafileHandler.swift */; };
		6E75194922C520D500B2B157 /* OPTDatafileHandler.swift in Sources */ = {isa = PBXBuildFile; fileRef = 6E7516A422C520D400B2B157 /* OPTDatafileHandler.swift */; };
		6E75194A22C520D500B2B157 /* OPTDatafileHandler.swift in Sources */ = {isa = PBXBuildFile; fileRef = 6E7516A422C520D400B2B157 /* OPTDatafileHandler.swift */; };
		6E75194B22C520D500B2B157 /* OPTDatafileHandler.swift in Sources */ = {isa = PBXBuildFile; fileRef = 6E7516A422C520D400B2B157 /* OPTDatafileHandler.swift */; };
		6E75194C22C520D500B2B157 /* OPTDatafileHandler.swift in Sources */ = {isa = PBXBuildFile; fileRef = 6E7516A422C520D400B2B157 /* OPTDatafileHandler.swift */; };
		6E75194D22C520D500B2B157 /* OPTDatafileHandler.swift in Sources */ = {isa = PBXBuildFile; fileRef = 6E7516A422C520D400B2B157 /* OPTDatafileHandler.swift */; };
		6E75194E22C520D500B2B157 /* OPTDatafileHandler.swift in Sources */ = {isa = PBXBuildFile; fileRef = 6E7516A422C520D400B2B157 /* OPTDatafileHandler.swift */; };
		6E75194F22C520D500B2B157 /* OPTDatafileHandler.swift in Sources */ = {isa = PBXBuildFile; fileRef = 6E7516A422C520D400B2B157 /* OPTDatafileHandler.swift */; };
		6E75195022C520D500B2B157 /* OPTDatafileHandler.swift in Sources */ = {isa = PBXBuildFile; fileRef = 6E7516A422C520D400B2B157 /* OPTDatafileHandler.swift */; };
		6E75195122C520D500B2B157 /* OPTDatafileHandler.swift in Sources */ = {isa = PBXBuildFile; fileRef = 6E7516A422C520D400B2B157 /* OPTDatafileHandler.swift */; };
		6E75195222C520D500B2B157 /* OPTDatafileHandler.swift in Sources */ = {isa = PBXBuildFile; fileRef = 6E7516A422C520D400B2B157 /* OPTDatafileHandler.swift */; };
		6E75195322C520D500B2B157 /* OPTDatafileHandler.swift in Sources */ = {isa = PBXBuildFile; fileRef = 6E7516A422C520D400B2B157 /* OPTDatafileHandler.swift */; };
		6E75195422C520D500B2B157 /* OPTBucketer.swift in Sources */ = {isa = PBXBuildFile; fileRef = 6E7516A522C520D400B2B157 /* OPTBucketer.swift */; };
		6E75195522C520D500B2B157 /* OPTBucketer.swift in Sources */ = {isa = PBXBuildFile; fileRef = 6E7516A522C520D400B2B157 /* OPTBucketer.swift */; };
		6E75195622C520D500B2B157 /* OPTBucketer.swift in Sources */ = {isa = PBXBuildFile; fileRef = 6E7516A522C520D400B2B157 /* OPTBucketer.swift */; };
		6E75195722C520D500B2B157 /* OPTBucketer.swift in Sources */ = {isa = PBXBuildFile; fileRef = 6E7516A522C520D400B2B157 /* OPTBucketer.swift */; };
		6E75195822C520D500B2B157 /* OPTBucketer.swift in Sources */ = {isa = PBXBuildFile; fileRef = 6E7516A522C520D400B2B157 /* OPTBucketer.swift */; };
		6E75195922C520D500B2B157 /* OPTBucketer.swift in Sources */ = {isa = PBXBuildFile; fileRef = 6E7516A522C520D400B2B157 /* OPTBucketer.swift */; };
		6E75195A22C520D500B2B157 /* OPTBucketer.swift in Sources */ = {isa = PBXBuildFile; fileRef = 6E7516A522C520D400B2B157 /* OPTBucketer.swift */; };
		6E75195B22C520D500B2B157 /* OPTBucketer.swift in Sources */ = {isa = PBXBuildFile; fileRef = 6E7516A522C520D400B2B157 /* OPTBucketer.swift */; };
		6E75195C22C520D500B2B157 /* OPTBucketer.swift in Sources */ = {isa = PBXBuildFile; fileRef = 6E7516A522C520D400B2B157 /* OPTBucketer.swift */; };
		6E75195D22C520D500B2B157 /* OPTBucketer.swift in Sources */ = {isa = PBXBuildFile; fileRef = 6E7516A522C520D400B2B157 /* OPTBucketer.swift */; };
		6E75195E22C520D500B2B157 /* OPTBucketer.swift in Sources */ = {isa = PBXBuildFile; fileRef = 6E7516A522C520D400B2B157 /* OPTBucketer.swift */; };
		6E75195F22C520D500B2B157 /* OPTBucketer.swift in Sources */ = {isa = PBXBuildFile; fileRef = 6E7516A522C520D400B2B157 /* OPTBucketer.swift */; };
		6E981FC2232C363300FADDD6 /* DecisionListenerTests_Datafile.swift in Sources */ = {isa = PBXBuildFile; fileRef = 6E981FC1232C363300FADDD6 /* DecisionListenerTests_Datafile.swift */; };
		6E981FC3232C363300FADDD6 /* DecisionListenerTests_Datafile.swift in Sources */ = {isa = PBXBuildFile; fileRef = 6E981FC1232C363300FADDD6 /* DecisionListenerTests_Datafile.swift */; };
		6E9B114522C5486E00C22D81 /* MurmurTests.swift in Sources */ = {isa = PBXBuildFile; fileRef = 6E75197F22C5211100B2B157 /* MurmurTests.swift */; };
		6E9B114622C5486E00C22D81 /* DecisionServiceTests_Experiments.swift in Sources */ = {isa = PBXBuildFile; fileRef = 6E75198022C5211100B2B157 /* DecisionServiceTests_Experiments.swift */; };
		6E9B114722C5486E00C22D81 /* OptimizelyErrorTests.swift in Sources */ = {isa = PBXBuildFile; fileRef = 6E75198122C5211100B2B157 /* OptimizelyErrorTests.swift */; };
		6E9B114822C5486E00C22D81 /* OptimizelySwiftSDKiOSTests.swift in Sources */ = {isa = PBXBuildFile; fileRef = 6E75198222C5211100B2B157 /* OptimizelySwiftSDKiOSTests.swift */; };
		6E9B114922C5486E00C22D81 /* BucketTests_GroupToExp.swift in Sources */ = {isa = PBXBuildFile; fileRef = 6E75198322C5211100B2B157 /* BucketTests_GroupToExp.swift */; };
		6E9B114A22C5486E00C22D81 /* BucketTests_Others.swift in Sources */ = {isa = PBXBuildFile; fileRef = 6E75198422C5211100B2B157 /* BucketTests_Others.swift */; };
		6E9B114B22C5486E00C22D81 /* BatchEventBuilderTest.swift in Sources */ = {isa = PBXBuildFile; fileRef = 6E75198522C5211100B2B157 /* BatchEventBuilderTest.swift */; };
		6E9B114C22C5486E00C22D81 /* DecisionServiceTests_UserProfiles.swift in Sources */ = {isa = PBXBuildFile; fileRef = 6E75198622C5211100B2B157 /* DecisionServiceTests_UserProfiles.swift */; };
		6E9B114D22C5486E00C22D81 /* BatchEventBuilderTests_Events.swift in Sources */ = {isa = PBXBuildFile; fileRef = 6E75198722C5211100B2B157 /* BatchEventBuilderTests_Events.swift */; };
		6E9B114E22C5486E00C22D81 /* DefaultLoggerTests.swift in Sources */ = {isa = PBXBuildFile; fileRef = 6E75198822C5211100B2B157 /* DefaultLoggerTests.swift */; };
		6E9B114F22C5486E00C22D81 /* DefaultUserProfileServiceTests.swift in Sources */ = {isa = PBXBuildFile; fileRef = 6E75198922C5211100B2B157 /* DefaultUserProfileServiceTests.swift */; };
		6E9B115022C5486E00C22D81 /* BucketTests_Base.swift in Sources */ = {isa = PBXBuildFile; fileRef = 6E75198A22C5211100B2B157 /* BucketTests_Base.swift */; };
		6E9B115122C5486E00C22D81 /* NotificationCenterTests.swift in Sources */ = {isa = PBXBuildFile; fileRef = 6E75198B22C5211100B2B157 /* NotificationCenterTests.swift */; };
		6E9B115222C5486E00C22D81 /* BucketTests_ExpToVariation.swift in Sources */ = {isa = PBXBuildFile; fileRef = 6E75198C22C5211100B2B157 /* BucketTests_ExpToVariation.swift */; };
		6E9B115322C5486E00C22D81 /* EventDispatcherTests_Batch.swift in Sources */ = {isa = PBXBuildFile; fileRef = 6E75198D22C5211100B2B157 /* EventDispatcherTests_Batch.swift */; };
		6E9B115422C5486E00C22D81 /* LoggerTests.swift in Sources */ = {isa = PBXBuildFile; fileRef = 6E75198E22C5211100B2B157 /* LoggerTests.swift */; };
		6E9B115522C5486E00C22D81 /* BucketTests_BucketVariation.swift in Sources */ = {isa = PBXBuildFile; fileRef = 6E75198F22C5211100B2B157 /* BucketTests_BucketVariation.swift */; };
		6E9B115622C5486E00C22D81 /* DecisionListenerTests.swift in Sources */ = {isa = PBXBuildFile; fileRef = 6E75199022C5211100B2B157 /* DecisionListenerTests.swift */; };
		6E9B115722C5486E00C22D81 /* DecisionServiceTests_Features.swift in Sources */ = {isa = PBXBuildFile; fileRef = 6E75199122C5211100B2B157 /* DecisionServiceTests_Features.swift */; };
		6E9B115822C5486E00C22D81 /* EventDispatcherTests.swift in Sources */ = {isa = PBXBuildFile; fileRef = 6E75199222C5211100B2B157 /* EventDispatcherTests.swift */; };
		6E9B115922C5486E00C22D81 /* BatchEventBuilderTests_Attributes.swift in Sources */ = {isa = PBXBuildFile; fileRef = 6E75199322C5211100B2B157 /* BatchEventBuilderTests_Attributes.swift */; };
		6E9B115A22C5486E00C22D81 /* DecisionServiceTests_Others.swift in Sources */ = {isa = PBXBuildFile; fileRef = 6E75199422C5211100B2B157 /* DecisionServiceTests_Others.swift */; };
		6E9B115B22C5486E00C22D81 /* DecisionServiceTests.swift in Sources */ = {isa = PBXBuildFile; fileRef = 6E75199522C5211100B2B157 /* DecisionServiceTests.swift */; };
		6E9B115C22C5486E00C22D81 /* DatafileHandlerTests.swift in Sources */ = {isa = PBXBuildFile; fileRef = 6E75199622C5211100B2B157 /* DatafileHandlerTests.swift */; };
		6E9B115D22C5486E00C22D81 /* BatchEventBuilderTests_EventTags.swift in Sources */ = {isa = PBXBuildFile; fileRef = 6E75199722C5211100B2B157 /* BatchEventBuilderTests_EventTags.swift */; };
		6E9B115E22C5486E00C22D81 /* DataStoreTests.swift in Sources */ = {isa = PBXBuildFile; fileRef = 6E75199822C5211100B2B157 /* DataStoreTests.swift */; };
		6E9B115F22C5487100C22D81 /* MurmurTests.swift in Sources */ = {isa = PBXBuildFile; fileRef = 6E75197F22C5211100B2B157 /* MurmurTests.swift */; };
		6E9B116022C5487100C22D81 /* DecisionServiceTests_Experiments.swift in Sources */ = {isa = PBXBuildFile; fileRef = 6E75198022C5211100B2B157 /* DecisionServiceTests_Experiments.swift */; };
		6E9B116122C5487100C22D81 /* OptimizelyErrorTests.swift in Sources */ = {isa = PBXBuildFile; fileRef = 6E75198122C5211100B2B157 /* OptimizelyErrorTests.swift */; };
		6E9B116222C5487100C22D81 /* OptimizelySwiftSDKiOSTests.swift in Sources */ = {isa = PBXBuildFile; fileRef = 6E75198222C5211100B2B157 /* OptimizelySwiftSDKiOSTests.swift */; };
		6E9B116322C5487100C22D81 /* BucketTests_GroupToExp.swift in Sources */ = {isa = PBXBuildFile; fileRef = 6E75198322C5211100B2B157 /* BucketTests_GroupToExp.swift */; };
		6E9B116422C5487100C22D81 /* BucketTests_Others.swift in Sources */ = {isa = PBXBuildFile; fileRef = 6E75198422C5211100B2B157 /* BucketTests_Others.swift */; };
		6E9B116522C5487100C22D81 /* BatchEventBuilderTest.swift in Sources */ = {isa = PBXBuildFile; fileRef = 6E75198522C5211100B2B157 /* BatchEventBuilderTest.swift */; };
		6E9B116622C5487100C22D81 /* DecisionServiceTests_UserProfiles.swift in Sources */ = {isa = PBXBuildFile; fileRef = 6E75198622C5211100B2B157 /* DecisionServiceTests_UserProfiles.swift */; };
		6E9B116722C5487100C22D81 /* BatchEventBuilderTests_Events.swift in Sources */ = {isa = PBXBuildFile; fileRef = 6E75198722C5211100B2B157 /* BatchEventBuilderTests_Events.swift */; };
		6E9B116822C5487100C22D81 /* DefaultLoggerTests.swift in Sources */ = {isa = PBXBuildFile; fileRef = 6E75198822C5211100B2B157 /* DefaultLoggerTests.swift */; };
		6E9B116922C5487100C22D81 /* DefaultUserProfileServiceTests.swift in Sources */ = {isa = PBXBuildFile; fileRef = 6E75198922C5211100B2B157 /* DefaultUserProfileServiceTests.swift */; };
		6E9B116A22C5487100C22D81 /* BucketTests_Base.swift in Sources */ = {isa = PBXBuildFile; fileRef = 6E75198A22C5211100B2B157 /* BucketTests_Base.swift */; };
		6E9B116B22C5487100C22D81 /* NotificationCenterTests.swift in Sources */ = {isa = PBXBuildFile; fileRef = 6E75198B22C5211100B2B157 /* NotificationCenterTests.swift */; };
		6E9B116C22C5487100C22D81 /* BucketTests_ExpToVariation.swift in Sources */ = {isa = PBXBuildFile; fileRef = 6E75198C22C5211100B2B157 /* BucketTests_ExpToVariation.swift */; };
		6E9B116D22C5487100C22D81 /* EventDispatcherTests_Batch.swift in Sources */ = {isa = PBXBuildFile; fileRef = 6E75198D22C5211100B2B157 /* EventDispatcherTests_Batch.swift */; };
		6E9B116E22C5487100C22D81 /* LoggerTests.swift in Sources */ = {isa = PBXBuildFile; fileRef = 6E75198E22C5211100B2B157 /* LoggerTests.swift */; };
		6E9B116F22C5487100C22D81 /* BucketTests_BucketVariation.swift in Sources */ = {isa = PBXBuildFile; fileRef = 6E75198F22C5211100B2B157 /* BucketTests_BucketVariation.swift */; };
		6E9B117022C5487100C22D81 /* DecisionListenerTests.swift in Sources */ = {isa = PBXBuildFile; fileRef = 6E75199022C5211100B2B157 /* DecisionListenerTests.swift */; };
		6E9B117122C5487100C22D81 /* DecisionServiceTests_Features.swift in Sources */ = {isa = PBXBuildFile; fileRef = 6E75199122C5211100B2B157 /* DecisionServiceTests_Features.swift */; };
		6E9B117222C5487100C22D81 /* EventDispatcherTests.swift in Sources */ = {isa = PBXBuildFile; fileRef = 6E75199222C5211100B2B157 /* EventDispatcherTests.swift */; };
		6E9B117322C5487100C22D81 /* BatchEventBuilderTests_Attributes.swift in Sources */ = {isa = PBXBuildFile; fileRef = 6E75199322C5211100B2B157 /* BatchEventBuilderTests_Attributes.swift */; };
		6E9B117422C5487100C22D81 /* DecisionServiceTests_Others.swift in Sources */ = {isa = PBXBuildFile; fileRef = 6E75199422C5211100B2B157 /* DecisionServiceTests_Others.swift */; };
		6E9B117522C5487100C22D81 /* DecisionServiceTests.swift in Sources */ = {isa = PBXBuildFile; fileRef = 6E75199522C5211100B2B157 /* DecisionServiceTests.swift */; };
		6E9B117622C5487100C22D81 /* DatafileHandlerTests.swift in Sources */ = {isa = PBXBuildFile; fileRef = 6E75199622C5211100B2B157 /* DatafileHandlerTests.swift */; };
		6E9B117722C5487100C22D81 /* BatchEventBuilderTests_EventTags.swift in Sources */ = {isa = PBXBuildFile; fileRef = 6E75199722C5211100B2B157 /* BatchEventBuilderTests_EventTags.swift */; };
		6E9B117822C5487100C22D81 /* DataStoreTests.swift in Sources */ = {isa = PBXBuildFile; fileRef = 6E75199822C5211100B2B157 /* DataStoreTests.swift */; };
		6E9B117922C5487A00C22D81 /* tvOSOnlyTests.swift in Sources */ = {isa = PBXBuildFile; fileRef = 6E75199A22C5211100B2B157 /* tvOSOnlyTests.swift */; };
		6E9B117A22C5488100C22D81 /* AttributeValueTests.swift in Sources */ = {isa = PBXBuildFile; fileRef = 6E75199C22C5211100B2B157 /* AttributeValueTests.swift */; };
		6E9B117B22C5488100C22D81 /* EventForDispatchTests.swift in Sources */ = {isa = PBXBuildFile; fileRef = 6E75199D22C5211100B2B157 /* EventForDispatchTests.swift */; };
		6E9B117C22C5488100C22D81 /* FeatureVariableTests.swift in Sources */ = {isa = PBXBuildFile; fileRef = 6E75199E22C5211100B2B157 /* FeatureVariableTests.swift */; };
		6E9B117D22C5488100C22D81 /* AttributeTests.swift in Sources */ = {isa = PBXBuildFile; fileRef = 6E75199F22C5211100B2B157 /* AttributeTests.swift */; };
		6E9B117E22C5488100C22D81 /* VariableTests.swift in Sources */ = {isa = PBXBuildFile; fileRef = 6E7519A022C5211100B2B157 /* VariableTests.swift */; };
		6E9B117F22C5488100C22D81 /* FeatureFlagTests.swift in Sources */ = {isa = PBXBuildFile; fileRef = 6E7519A122C5211100B2B157 /* FeatureFlagTests.swift */; };
		6E9B118022C5488100C22D81 /* AudienceTests.swift in Sources */ = {isa = PBXBuildFile; fileRef = 6E7519A222C5211100B2B157 /* AudienceTests.swift */; };
		6E9B118122C5488100C22D81 /* ConditionLeafTests.swift in Sources */ = {isa = PBXBuildFile; fileRef = 6E7519A322C5211100B2B157 /* ConditionLeafTests.swift */; };
		6E9B118222C5488100C22D81 /* AudienceTests_Evaluate.swift in Sources */ = {isa = PBXBuildFile; fileRef = 6E7519A422C5211100B2B157 /* AudienceTests_Evaluate.swift */; };
		6E9B118322C5488100C22D81 /* UserAttributeTests_Evaluate.swift in Sources */ = {isa = PBXBuildFile; fileRef = 6E7519A522C5211100B2B157 /* UserAttributeTests_Evaluate.swift */; };
		6E9B118422C5488100C22D81 /* AttributeValueTests_Evaluate.swift in Sources */ = {isa = PBXBuildFile; fileRef = 6E7519A622C5211100B2B157 /* AttributeValueTests_Evaluate.swift */; };
		6E9B118522C5488100C22D81 /* RolloutTests.swift in Sources */ = {isa = PBXBuildFile; fileRef = 6E7519A722C5211100B2B157 /* RolloutTests.swift */; };
		6E9B118622C5488100C22D81 /* ProjectConfigTests.swift in Sources */ = {isa = PBXBuildFile; fileRef = 6E7519A822C5211100B2B157 /* ProjectConfigTests.swift */; };
		6E9B118722C5488100C22D81 /* UserAttributeTests.swift in Sources */ = {isa = PBXBuildFile; fileRef = 6E7519A922C5211100B2B157 /* UserAttributeTests.swift */; };
		6E9B118822C5488100C22D81 /* GroupTests.swift in Sources */ = {isa = PBXBuildFile; fileRef = 6E7519AA22C5211100B2B157 /* GroupTests.swift */; };
		6E9B118922C5488100C22D81 /* VariationTests.swift in Sources */ = {isa = PBXBuildFile; fileRef = 6E7519AB22C5211100B2B157 /* VariationTests.swift */; };
		6E9B118A22C5488100C22D81 /* ExperimentTests.swift in Sources */ = {isa = PBXBuildFile; fileRef = 6E7519AC22C5211100B2B157 /* ExperimentTests.swift */; };
		6E9B118B22C5488100C22D81 /* EventTests.swift in Sources */ = {isa = PBXBuildFile; fileRef = 6E7519AD22C5211100B2B157 /* EventTests.swift */; };
		6E9B118C22C5488100C22D81 /* ConditionHolderTests.swift in Sources */ = {isa = PBXBuildFile; fileRef = 6E7519AE22C5211100B2B157 /* ConditionHolderTests.swift */; };
		6E9B118D22C5488100C22D81 /* TrafficAllocationTests.swift in Sources */ = {isa = PBXBuildFile; fileRef = 6E7519AF22C5211100B2B157 /* TrafficAllocationTests.swift */; };
		6E9B118E22C5488100C22D81 /* ProjectTests.swift in Sources */ = {isa = PBXBuildFile; fileRef = 6E7519B022C5211100B2B157 /* ProjectTests.swift */; };
		6E9B118F22C5488100C22D81 /* ConditionHolderTests_Evaluate.swift in Sources */ = {isa = PBXBuildFile; fileRef = 6E7519B122C5211100B2B157 /* ConditionHolderTests_Evaluate.swift */; };
		6E9B119022C5488300C22D81 /* AttributeValueTests.swift in Sources */ = {isa = PBXBuildFile; fileRef = 6E75199C22C5211100B2B157 /* AttributeValueTests.swift */; };
		6E9B119122C5488300C22D81 /* EventForDispatchTests.swift in Sources */ = {isa = PBXBuildFile; fileRef = 6E75199D22C5211100B2B157 /* EventForDispatchTests.swift */; };
		6E9B119222C5488300C22D81 /* FeatureVariableTests.swift in Sources */ = {isa = PBXBuildFile; fileRef = 6E75199E22C5211100B2B157 /* FeatureVariableTests.swift */; };
		6E9B119322C5488300C22D81 /* AttributeTests.swift in Sources */ = {isa = PBXBuildFile; fileRef = 6E75199F22C5211100B2B157 /* AttributeTests.swift */; };
		6E9B119422C5488300C22D81 /* VariableTests.swift in Sources */ = {isa = PBXBuildFile; fileRef = 6E7519A022C5211100B2B157 /* VariableTests.swift */; };
		6E9B119522C5488300C22D81 /* FeatureFlagTests.swift in Sources */ = {isa = PBXBuildFile; fileRef = 6E7519A122C5211100B2B157 /* FeatureFlagTests.swift */; };
		6E9B119622C5488300C22D81 /* AudienceTests.swift in Sources */ = {isa = PBXBuildFile; fileRef = 6E7519A222C5211100B2B157 /* AudienceTests.swift */; };
		6E9B119722C5488300C22D81 /* ConditionLeafTests.swift in Sources */ = {isa = PBXBuildFile; fileRef = 6E7519A322C5211100B2B157 /* ConditionLeafTests.swift */; };
		6E9B119822C5488300C22D81 /* AudienceTests_Evaluate.swift in Sources */ = {isa = PBXBuildFile; fileRef = 6E7519A422C5211100B2B157 /* AudienceTests_Evaluate.swift */; };
		6E9B119922C5488300C22D81 /* UserAttributeTests_Evaluate.swift in Sources */ = {isa = PBXBuildFile; fileRef = 6E7519A522C5211100B2B157 /* UserAttributeTests_Evaluate.swift */; };
		6E9B119A22C5488300C22D81 /* AttributeValueTests_Evaluate.swift in Sources */ = {isa = PBXBuildFile; fileRef = 6E7519A622C5211100B2B157 /* AttributeValueTests_Evaluate.swift */; };
		6E9B119B22C5488300C22D81 /* RolloutTests.swift in Sources */ = {isa = PBXBuildFile; fileRef = 6E7519A722C5211100B2B157 /* RolloutTests.swift */; };
		6E9B119C22C5488300C22D81 /* ProjectConfigTests.swift in Sources */ = {isa = PBXBuildFile; fileRef = 6E7519A822C5211100B2B157 /* ProjectConfigTests.swift */; };
		6E9B119D22C5488300C22D81 /* UserAttributeTests.swift in Sources */ = {isa = PBXBuildFile; fileRef = 6E7519A922C5211100B2B157 /* UserAttributeTests.swift */; };
		6E9B119E22C5488300C22D81 /* GroupTests.swift in Sources */ = {isa = PBXBuildFile; fileRef = 6E7519AA22C5211100B2B157 /* GroupTests.swift */; };
		6E9B119F22C5488300C22D81 /* VariationTests.swift in Sources */ = {isa = PBXBuildFile; fileRef = 6E7519AB22C5211100B2B157 /* VariationTests.swift */; };
		6E9B11A022C5488300C22D81 /* ExperimentTests.swift in Sources */ = {isa = PBXBuildFile; fileRef = 6E7519AC22C5211100B2B157 /* ExperimentTests.swift */; };
		6E9B11A122C5488300C22D81 /* EventTests.swift in Sources */ = {isa = PBXBuildFile; fileRef = 6E7519AD22C5211100B2B157 /* EventTests.swift */; };
		6E9B11A222C5488300C22D81 /* ConditionHolderTests.swift in Sources */ = {isa = PBXBuildFile; fileRef = 6E7519AE22C5211100B2B157 /* ConditionHolderTests.swift */; };
		6E9B11A322C5488300C22D81 /* TrafficAllocationTests.swift in Sources */ = {isa = PBXBuildFile; fileRef = 6E7519AF22C5211100B2B157 /* TrafficAllocationTests.swift */; };
		6E9B11A422C5488300C22D81 /* ProjectTests.swift in Sources */ = {isa = PBXBuildFile; fileRef = 6E7519B022C5211100B2B157 /* ProjectTests.swift */; };
		6E9B11A522C5488300C22D81 /* ConditionHolderTests_Evaluate.swift in Sources */ = {isa = PBXBuildFile; fileRef = 6E7519B122C5211100B2B157 /* ConditionHolderTests_Evaluate.swift */; };
		6E9B11A622C5488900C22D81 /* iOSOnlyTests.swift in Sources */ = {isa = PBXBuildFile; fileRef = 6E7519B322C5211100B2B157 /* iOSOnlyTests.swift */; };
		6E9B11A722C5489200C22D81 /* MockUrlSession.swift in Sources */ = {isa = PBXBuildFile; fileRef = 6E7519B722C5211100B2B157 /* MockUrlSession.swift */; };
		6E9B11A822C5489200C22D81 /* OTUtils.swift in Sources */ = {isa = PBXBuildFile; fileRef = 6E7519B822C5211100B2B157 /* OTUtils.swift */; };
		6E9B11A922C5489200C22D81 /* MockUrlSession.swift in Sources */ = {isa = PBXBuildFile; fileRef = 6E7519B722C5211100B2B157 /* MockUrlSession.swift */; };
		6E9B11AA22C5489200C22D81 /* OTUtils.swift in Sources */ = {isa = PBXBuildFile; fileRef = 6E7519B822C5211100B2B157 /* OTUtils.swift */; };
		6E9B11AB22C5489300C22D81 /* MockUrlSession.swift in Sources */ = {isa = PBXBuildFile; fileRef = 6E7519B722C5211100B2B157 /* MockUrlSession.swift */; };
		6E9B11AC22C5489300C22D81 /* OTUtils.swift in Sources */ = {isa = PBXBuildFile; fileRef = 6E7519B822C5211100B2B157 /* OTUtils.swift */; };
		6E9B11AD22C5489300C22D81 /* MockUrlSession.swift in Sources */ = {isa = PBXBuildFile; fileRef = 6E7519B722C5211100B2B157 /* MockUrlSession.swift */; };
		6E9B11AE22C5489300C22D81 /* OTUtils.swift in Sources */ = {isa = PBXBuildFile; fileRef = 6E7519B822C5211100B2B157 /* OTUtils.swift */; };
		6E9B11AF22C5489400C22D81 /* MockUrlSession.swift in Sources */ = {isa = PBXBuildFile; fileRef = 6E7519B722C5211100B2B157 /* MockUrlSession.swift */; };
		6E9B11B022C5489400C22D81 /* OTUtils.swift in Sources */ = {isa = PBXBuildFile; fileRef = 6E7519B822C5211100B2B157 /* OTUtils.swift */; };
		6E9B11B122C5489400C22D81 /* MockUrlSession.swift in Sources */ = {isa = PBXBuildFile; fileRef = 6E7519B722C5211100B2B157 /* MockUrlSession.swift */; };
		6E9B11B222C5489400C22D81 /* OTUtils.swift in Sources */ = {isa = PBXBuildFile; fileRef = 6E7519B822C5211100B2B157 /* OTUtils.swift */; };
		6E9B11B322C5489500C22D81 /* MockUrlSession.swift in Sources */ = {isa = PBXBuildFile; fileRef = 6E7519B722C5211100B2B157 /* MockUrlSession.swift */; };
		6E9B11B422C5489500C22D81 /* OTUtils.swift in Sources */ = {isa = PBXBuildFile; fileRef = 6E7519B822C5211100B2B157 /* OTUtils.swift */; };
		6E9B11B522C5489600C22D81 /* MockUrlSession.swift in Sources */ = {isa = PBXBuildFile; fileRef = 6E7519B722C5211100B2B157 /* MockUrlSession.swift */; };
		6E9B11B622C5489600C22D81 /* OTUtils.swift in Sources */ = {isa = PBXBuildFile; fileRef = 6E7519B822C5211100B2B157 /* OTUtils.swift */; };
		6E9B11B722C5489600C22D81 /* MockUrlSession.swift in Sources */ = {isa = PBXBuildFile; fileRef = 6E7519B722C5211100B2B157 /* MockUrlSession.swift */; };
		6E9B11B822C5489600C22D81 /* OTUtils.swift in Sources */ = {isa = PBXBuildFile; fileRef = 6E7519B822C5211100B2B157 /* OTUtils.swift */; };
		6E9B11B922C5489700C22D81 /* MockUrlSession.swift in Sources */ = {isa = PBXBuildFile; fileRef = 6E7519B722C5211100B2B157 /* MockUrlSession.swift */; };
		6E9B11BA22C5489700C22D81 /* OTUtils.swift in Sources */ = {isa = PBXBuildFile; fileRef = 6E7519B822C5211100B2B157 /* OTUtils.swift */; };
		6E9B11D522C548A200C22D81 /* OptimizelyClientTests_Evaluation.swift in Sources */ = {isa = PBXBuildFile; fileRef = 6E7519BA22C5211100B2B157 /* OptimizelyClientTests_Evaluation.swift */; };
		6E9B11D622C548A200C22D81 /* OptimizelyClientTests_DatafileHandler.swift in Sources */ = {isa = PBXBuildFile; fileRef = 6E7519BB22C5211100B2B157 /* OptimizelyClientTests_DatafileHandler.swift */; };
		6E9B11D722C548A200C22D81 /* OptimizelyErrorTests.swift in Sources */ = {isa = PBXBuildFile; fileRef = 6E7519BC22C5211100B2B157 /* OptimizelyErrorTests.swift */; };
		6E9B11D922C548A200C22D81 /* OptimizelyClientTests_Invalid.swift in Sources */ = {isa = PBXBuildFile; fileRef = 6E7519BE22C5211100B2B157 /* OptimizelyClientTests_Invalid.swift */; };
		6E9B11DA22C548A200C22D81 /* OptimizelyClientTests_ObjcAPIs.m in Sources */ = {isa = PBXBuildFile; fileRef = 6E7519BF22C5211100B2B157 /* OptimizelyClientTests_ObjcAPIs.m */; };
		6E9B11DB22C548A200C22D81 /* OptimizelyClientTests_Variables.swift in Sources */ = {isa = PBXBuildFile; fileRef = 6E7519C022C5211100B2B157 /* OptimizelyClientTests_Variables.swift */; };
		6E9B11DC22C548A200C22D81 /* OptimizelyClientTests.swift in Sources */ = {isa = PBXBuildFile; fileRef = 6E7519C122C5211100B2B157 /* OptimizelyClientTests.swift */; };
		6E9B11DD22C548A200C22D81 /* OptimizelyClientTests_Valid.swift in Sources */ = {isa = PBXBuildFile; fileRef = 6E7519C222C5211100B2B157 /* OptimizelyClientTests_Valid.swift */; };
		6E9B11DE22C548A200C22D81 /* OptimizelyClientTests_Others.swift in Sources */ = {isa = PBXBuildFile; fileRef = 6E7519C322C5211100B2B157 /* OptimizelyClientTests_Others.swift */; };
		6E9B11DF22C548A200C22D81 /* OptimizelyClientTests_ForcedVariation.swift in Sources */ = {isa = PBXBuildFile; fileRef = 6E7519C422C5211100B2B157 /* OptimizelyClientTests_ForcedVariation.swift */; };
		6E9B11E022C548A200C22D81 /* OptimizelyClientTests_Group.swift in Sources */ = {isa = PBXBuildFile; fileRef = 6E7519C522C5211100B2B157 /* OptimizelyClientTests_Group.swift */; };
		6E9B11E122C548A200C22D81 /* OptimizelyClientTests_ObjcOthers.m in Sources */ = {isa = PBXBuildFile; fileRef = 6E7519C622C5211100B2B157 /* OptimizelyClientTests_ObjcOthers.m */; };
		6E9B11E222C548AF00C22D81 /* OtherTests.swift in Sources */ = {isa = PBXBuildFile; fileRef = 6E7519C822C5211100B2B157 /* OtherTests.swift */; };
		6E9B11E322C548AF00C22D81 /* ThrowableConditionListTest.swift in Sources */ = {isa = PBXBuildFile; fileRef = 6E7519C922C5211100B2B157 /* ThrowableConditionListTest.swift */; };
		6E9B11E422C548B100C22D81 /* OtherTests.swift in Sources */ = {isa = PBXBuildFile; fileRef = 6E7519C822C5211100B2B157 /* OtherTests.swift */; };
		6E9B11E522C548B100C22D81 /* ThrowableConditionListTest.swift in Sources */ = {isa = PBXBuildFile; fileRef = 6E7519C922C5211100B2B157 /* ThrowableConditionListTest.swift */; };
		6EA4250D2218E41600B074B5 /* Optimizely.framework in Frameworks */ = {isa = PBXBuildFile; fileRef = 6E614DCD21E3F389005982A1 /* Optimizely.framework */; };
		6EA425602218E58400B074B5 /* Optimizely.framework in Frameworks */ = {isa = PBXBuildFile; fileRef = 6E614DCD21E3F389005982A1 /* Optimizely.framework */; };
		6EA4256F2218E60A00B074B5 /* Optimizely.framework in Frameworks */ = {isa = PBXBuildFile; fileRef = 6EBAEB6C21E3FEF800D13AA9 /* Optimizely.framework */; };
		6EA4257E2218E61F00B074B5 /* Optimizely.framework in Frameworks */ = {isa = PBXBuildFile; fileRef = 6EBAEB6C21E3FEF800D13AA9 /* Optimizely.framework */; settings = {ATTRIBUTES = (Required, ); }; };
		6EA425962218E6AD00B074B5 /* (null) in Sources */ = {isa = PBXBuildFile; };
		6EA425A52218E6AE00B074B5 /* (null) in Sources */ = {isa = PBXBuildFile; };
		6EA426602219242100B074B5 /* Optimizely.framework in Frameworks */ = {isa = PBXBuildFile; fileRef = 6EBAEB6C21E3FEF800D13AA9 /* Optimizely.framework */; };
		6EA4266F2219243D00B074B5 /* Optimizely.framework in Frameworks */ = {isa = PBXBuildFile; fileRef = 6E614DCD21E3F389005982A1 /* Optimizely.framework */; };
		6ECB270222C526A7005D52DC /* Optimizely.h in Headers */ = {isa = PBXBuildFile; fileRef = 6E75167A22C520D400B2B157 /* Optimizely.h */; settings = {ATTRIBUTES = (Public, ); }; };
		6EE216B42328383E001930C7 /* OptimizelyClientTests_DatafileHandler_Exceptions.swift in Sources */ = {isa = PBXBuildFile; fileRef = 6EE216B32328383E001930C7 /* OptimizelyClientTests_DatafileHandler_Exceptions.swift */; };
		6EE32D0E23313B55007744E7 /* NetworkReachability.swift in Sources */ = {isa = PBXBuildFile; fileRef = 6EE32D0D23313B55007744E7 /* NetworkReachability.swift */; };
		6EE32D0F23313B55007744E7 /* NetworkReachability.swift in Sources */ = {isa = PBXBuildFile; fileRef = 6EE32D0D23313B55007744E7 /* NetworkReachability.swift */; };
		6EE32D1023313B55007744E7 /* NetworkReachability.swift in Sources */ = {isa = PBXBuildFile; fileRef = 6EE32D0D23313B55007744E7 /* NetworkReachability.swift */; };
		6EE32D1123313B55007744E7 /* NetworkReachability.swift in Sources */ = {isa = PBXBuildFile; fileRef = 6EE32D0D23313B55007744E7 /* NetworkReachability.swift */; };
		6EE32D1223313B55007744E7 /* NetworkReachability.swift in Sources */ = {isa = PBXBuildFile; fileRef = 6EE32D0D23313B55007744E7 /* NetworkReachability.swift */; };
		6EE32D1323313B55007744E7 /* NetworkReachability.swift in Sources */ = {isa = PBXBuildFile; fileRef = 6EE32D0D23313B55007744E7 /* NetworkReachability.swift */; };
		6EE32D1423313B55007744E7 /* NetworkReachability.swift in Sources */ = {isa = PBXBuildFile; fileRef = 6EE32D0D23313B55007744E7 /* NetworkReachability.swift */; };
		6EE32D1523313B55007744E7 /* NetworkReachability.swift in Sources */ = {isa = PBXBuildFile; fileRef = 6EE32D0D23313B55007744E7 /* NetworkReachability.swift */; };
		6EE32D1623313B55007744E7 /* NetworkReachability.swift in Sources */ = {isa = PBXBuildFile; fileRef = 6EE32D0D23313B55007744E7 /* NetworkReachability.swift */; };
		6EE32D1723313B55007744E7 /* NetworkReachability.swift in Sources */ = {isa = PBXBuildFile; fileRef = 6EE32D0D23313B55007744E7 /* NetworkReachability.swift */; };
		6EE32D1823313B55007744E7 /* NetworkReachability.swift in Sources */ = {isa = PBXBuildFile; fileRef = 6EE32D0D23313B55007744E7 /* NetworkReachability.swift */; };
		6EE32D1923313B55007744E7 /* NetworkReachability.swift in Sources */ = {isa = PBXBuildFile; fileRef = 6EE32D0D23313B55007744E7 /* NetworkReachability.swift */; };
/* End PBXBuildFile section */

/* Begin PBXContainerItemProxy section */
		6E614DD721E3F38A005982A1 /* PBXContainerItemProxy */ = {
			isa = PBXContainerItemProxy;
			containerPortal = 0B7CB0B921AC5FE2007B77E5 /* Project object */;
			proxyType = 1;
			remoteGlobalIDString = 6E614DCC21E3F389005982A1;
			remoteInfo = OptimizelySwiftSDKtvOS;
		};
		6E636B922236C91F00AF3CEF /* PBXContainerItemProxy */ = {
			isa = PBXContainerItemProxy;
			containerPortal = 0B7CB0B921AC5FE2007B77E5 /* Project object */;
			proxyType = 1;
			remoteGlobalIDString = 6EBAEB6B21E3FEF800D13AA9;
			remoteInfo = "OptimizelySwiftSDK-iOS";
		};
		6E636BA12236C96700AF3CEF /* PBXContainerItemProxy */ = {
			isa = PBXContainerItemProxy;
			containerPortal = 0B7CB0B921AC5FE2007B77E5 /* Project object */;
			proxyType = 1;
			remoteGlobalIDString = 6EBAEB6B21E3FEF800D13AA9;
			remoteInfo = "OptimizelySwiftSDK-iOS";
		};
		6EA4250E2218E41600B074B5 /* PBXContainerItemProxy */ = {
			isa = PBXContainerItemProxy;
			containerPortal = 0B7CB0B921AC5FE2007B77E5 /* Project object */;
			proxyType = 1;
			remoteGlobalIDString = 6E614DCC21E3F389005982A1;
			remoteInfo = "OptimizelySwiftSDK-tvOS";
		};
		6EA425612218E58400B074B5 /* PBXContainerItemProxy */ = {
			isa = PBXContainerItemProxy;
			containerPortal = 0B7CB0B921AC5FE2007B77E5 /* Project object */;
			proxyType = 1;
			remoteGlobalIDString = 6E614DCC21E3F389005982A1;
			remoteInfo = "OptimizelySwiftSDK-tvOS";
		};
		6EA425702218E60A00B074B5 /* PBXContainerItemProxy */ = {
			isa = PBXContainerItemProxy;
			containerPortal = 0B7CB0B921AC5FE2007B77E5 /* Project object */;
			proxyType = 1;
			remoteGlobalIDString = 6EBAEB6B21E3FEF800D13AA9;
			remoteInfo = "OptimizelySwiftSDK-iOS";
		};
		6EA4257F2218E61F00B074B5 /* PBXContainerItemProxy */ = {
			isa = PBXContainerItemProxy;
			containerPortal = 0B7CB0B921AC5FE2007B77E5 /* Project object */;
			proxyType = 1;
			remoteGlobalIDString = 6EBAEB6B21E3FEF800D13AA9;
			remoteInfo = "OptimizelySwiftSDK-iOS";
		};
		6EA426612219242100B074B5 /* PBXContainerItemProxy */ = {
			isa = PBXContainerItemProxy;
			containerPortal = 0B7CB0B921AC5FE2007B77E5 /* Project object */;
			proxyType = 1;
			remoteGlobalIDString = 6EBAEB6B21E3FEF800D13AA9;
			remoteInfo = "OptimizelySwiftSDK-iOS";
		};
		6EA426702219243D00B074B5 /* PBXContainerItemProxy */ = {
			isa = PBXContainerItemProxy;
			containerPortal = 0B7CB0B921AC5FE2007B77E5 /* Project object */;
			proxyType = 1;
			remoteGlobalIDString = 6E614DCC21E3F389005982A1;
			remoteInfo = "OptimizelySwiftSDK-tvOS";
		};
		6EBAEB7621E3FEF900D13AA9 /* PBXContainerItemProxy */ = {
			isa = PBXContainerItemProxy;
			containerPortal = 0B7CB0B921AC5FE2007B77E5 /* Project object */;
			proxyType = 1;
			remoteGlobalIDString = 6EBAEB6B21E3FEF800D13AA9;
			remoteInfo = OptimizelySwiftSDKiOS;
		};
/* End PBXContainerItemProxy section */

/* Begin PBXFileReference section */
		6E34A6162319EBB700BAE302 /* Notifications.swift */ = {isa = PBXFileReference; fileEncoding = 4; lastKnownFileType = sourcecode.swift; path = Notifications.swift; sourceTree = "<group>"; };
		6E34A623231ED04900BAE302 /* empty_datafile_new_project_id.json */ = {isa = PBXFileReference; fileEncoding = 4; lastKnownFileType = text.json; path = empty_datafile_new_project_id.json; sourceTree = "<group>"; };
		6E34A624231ED04900BAE302 /* empty_datafile_new_revision.json */ = {isa = PBXFileReference; fileEncoding = 4; lastKnownFileType = text.json; path = empty_datafile_new_revision.json; sourceTree = "<group>"; };
		6E34A63D231ED28600BAE302 /* empty_datafile_new_account_id.json */ = {isa = PBXFileReference; fileEncoding = 4; lastKnownFileType = text.json; path = empty_datafile_new_account_id.json; sourceTree = "<group>"; };
		6E4E8FD92326EC49008C218D /* SystemConfiguration.framework */ = {isa = PBXFileReference; lastKnownFileType = wrapper.framework; name = SystemConfiguration.framework; path = System/Library/Frameworks/SystemConfiguration.framework; sourceTree = SDKROOT; };
		6E4E8FDB2326EC58008C218D /* SystemConfiguration.framework */ = {isa = PBXFileReference; lastKnownFileType = wrapper.framework; name = SystemConfiguration.framework; path = Platforms/AppleTVOS.platform/Developer/SDKs/AppleTVOS12.2.sdk/System/Library/Frameworks/SystemConfiguration.framework; sourceTree = DEVELOPER_DIR; };
		6E614DCD21E3F389005982A1 /* Optimizely.framework */ = {isa = PBXFileReference; explicitFileType = wrapper.framework; includeInIndex = 0; path = Optimizely.framework; sourceTree = BUILT_PRODUCTS_DIR; };
		6E614DD521E3F38A005982A1 /* OptimizelyTests-tvOS.xctest */ = {isa = PBXFileReference; explicitFileType = wrapper.cfbundle; includeInIndex = 0; path = "OptimizelyTests-tvOS.xctest"; sourceTree = BUILT_PRODUCTS_DIR; };
		6E636B8C2236C91F00AF3CEF /* OptimizelyTests-APIs-iOS.xctest */ = {isa = PBXFileReference; explicitFileType = wrapper.cfbundle; includeInIndex = 0; path = "OptimizelyTests-APIs-iOS.xctest"; sourceTree = BUILT_PRODUCTS_DIR; };
		6E636B9B2236C96700AF3CEF /* OptimizelyTests-Legacy-iOS.xctest */ = {isa = PBXFileReference; explicitFileType = wrapper.cfbundle; includeInIndex = 0; path = "OptimizelyTests-Legacy-iOS.xctest"; sourceTree = BUILT_PRODUCTS_DIR; };
		6E75165F22C520D400B2B157 /* DefaultLogger.swift */ = {isa = PBXFileReference; fileEncoding = 4; lastKnownFileType = sourcecode.swift; path = DefaultLogger.swift; sourceTree = "<group>"; };
		6E75166022C520D400B2B157 /* DefaultUserProfileService.swift */ = {isa = PBXFileReference; fileEncoding = 4; lastKnownFileType = sourcecode.swift; path = DefaultUserProfileService.swift; sourceTree = "<group>"; };
		6E75166122C520D400B2B157 /* DefaultEventDispatcher.swift */ = {isa = PBXFileReference; fileEncoding = 4; lastKnownFileType = sourcecode.swift; path = DefaultEventDispatcher.swift; sourceTree = "<group>"; };
		6E75166322C520D400B2B157 /* OPTLogger.swift */ = {isa = PBXFileReference; fileEncoding = 4; lastKnownFileType = sourcecode.swift; path = OPTLogger.swift; sourceTree = "<group>"; };
		6E75166422C520D400B2B157 /* OPTUserProfileService.swift */ = {isa = PBXFileReference; fileEncoding = 4; lastKnownFileType = sourcecode.swift; path = OPTUserProfileService.swift; sourceTree = "<group>"; };
		6E75166522C520D400B2B157 /* OPTEventDispatcher.swift */ = {isa = PBXFileReference; fileEncoding = 4; lastKnownFileType = sourcecode.swift; path = OPTEventDispatcher.swift; sourceTree = "<group>"; };
		6E75166722C520D400B2B157 /* OptimizelyError.swift */ = {isa = PBXFileReference; fileEncoding = 4; lastKnownFileType = sourcecode.swift; path = OptimizelyError.swift; sourceTree = "<group>"; };
		6E75166822C520D400B2B157 /* OptimizelyLogLevel.swift */ = {isa = PBXFileReference; fileEncoding = 4; lastKnownFileType = sourcecode.swift; path = OptimizelyLogLevel.swift; sourceTree = "<group>"; };
		6E75166922C520D400B2B157 /* OptimizelyClient.swift */ = {isa = PBXFileReference; fileEncoding = 4; lastKnownFileType = sourcecode.swift; path = OptimizelyClient.swift; sourceTree = "<group>"; };
		6E75166A22C520D400B2B157 /* OptimizelyClient+ObjC.swift */ = {isa = PBXFileReference; fileEncoding = 4; lastKnownFileType = sourcecode.swift; path = "OptimizelyClient+ObjC.swift"; sourceTree = "<group>"; };
		6E75166B22C520D400B2B157 /* OptimizelyResult.swift */ = {isa = PBXFileReference; fileEncoding = 4; lastKnownFileType = sourcecode.swift; path = OptimizelyResult.swift; sourceTree = "<group>"; };
		6E75166D22C520D400B2B157 /* Constants.swift */ = {isa = PBXFileReference; fileEncoding = 4; lastKnownFileType = sourcecode.swift; path = Constants.swift; sourceTree = "<group>"; };
		6E75166E22C520D400B2B157 /* MurmurHash3.swift */ = {isa = PBXFileReference; fileEncoding = 4; lastKnownFileType = sourcecode.swift; path = MurmurHash3.swift; sourceTree = "<group>"; };
		6E75166F22C520D400B2B157 /* HandlerRegistryService.swift */ = {isa = PBXFileReference; fileEncoding = 4; lastKnownFileType = sourcecode.swift; path = HandlerRegistryService.swift; sourceTree = "<group>"; };
		6E75167022C520D400B2B157 /* LogMessage.swift */ = {isa = PBXFileReference; fileEncoding = 4; lastKnownFileType = sourcecode.swift; path = LogMessage.swift; sourceTree = "<group>"; };
		6E75167122C520D400B2B157 /* AtomicProperty.swift */ = {isa = PBXFileReference; fileEncoding = 4; lastKnownFileType = sourcecode.swift; path = AtomicProperty.swift; sourceTree = "<group>"; };
		6E75167222C520D400B2B157 /* Utils.swift */ = {isa = PBXFileReference; fileEncoding = 4; lastKnownFileType = sourcecode.swift; path = Utils.swift; sourceTree = "<group>"; };
		6E75167322C520D400B2B157 /* SDKVersion.swift */ = {isa = PBXFileReference; fileEncoding = 4; lastKnownFileType = sourcecode.swift; path = SDKVersion.swift; sourceTree = "<group>"; };
		6E75167522C520D400B2B157 /* ArrayEventForDispatch+Extension.swift */ = {isa = PBXFileReference; fileEncoding = 4; lastKnownFileType = sourcecode.swift; path = "ArrayEventForDispatch+Extension.swift"; sourceTree = "<group>"; };
		6E75167622C520D400B2B157 /* OptimizelyClient+Extension.swift */ = {isa = PBXFileReference; fileEncoding = 4; lastKnownFileType = sourcecode.swift; path = "OptimizelyClient+Extension.swift"; sourceTree = "<group>"; };
		6E75167722C520D400B2B157 /* DataStoreQueueStackImpl+Extension.swift */ = {isa = PBXFileReference; fileEncoding = 4; lastKnownFileType = sourcecode.swift; path = "DataStoreQueueStackImpl+Extension.swift"; sourceTree = "<group>"; };
		6E75167822C520D400B2B157 /* Array+Extension.swift */ = {isa = PBXFileReference; fileEncoding = 4; lastKnownFileType = sourcecode.swift; path = "Array+Extension.swift"; sourceTree = "<group>"; };
		6E75167A22C520D400B2B157 /* Optimizely.h */ = {isa = PBXFileReference; fileEncoding = 4; lastKnownFileType = sourcecode.c.h; path = Optimizely.h; sourceTree = "<group>"; };
		6E75167B22C520D400B2B157 /* Info.plist */ = {isa = PBXFileReference; fileEncoding = 4; lastKnownFileType = text.plist.xml; path = Info.plist; sourceTree = "<group>"; };
		6E75167D22C520D400B2B157 /* DefaultDatafileHandler.swift */ = {isa = PBXFileReference; fileEncoding = 4; lastKnownFileType = sourcecode.swift; path = DefaultDatafileHandler.swift; sourceTree = "<group>"; };
		6E75167E22C520D400B2B157 /* DefaultBucketer.swift */ = {isa = PBXFileReference; fileEncoding = 4; lastKnownFileType = sourcecode.swift; path = DefaultBucketer.swift; sourceTree = "<group>"; };
		6E75167F22C520D400B2B157 /* DefaultNotificationCenter.swift */ = {isa = PBXFileReference; fileEncoding = 4; lastKnownFileType = sourcecode.swift; path = DefaultNotificationCenter.swift; sourceTree = "<group>"; };
		6E75168022C520D400B2B157 /* DefaultDecisionService.swift */ = {isa = PBXFileReference; fileEncoding = 4; lastKnownFileType = sourcecode.swift; path = DefaultDecisionService.swift; sourceTree = "<group>"; };
		6E75168222C520D400B2B157 /* DataStoreMemory.swift */ = {isa = PBXFileReference; fileEncoding = 4; lastKnownFileType = sourcecode.swift; path = DataStoreMemory.swift; sourceTree = "<group>"; };
		6E75168322C520D400B2B157 /* DataStoreUserDefaults.swift */ = {isa = PBXFileReference; fileEncoding = 4; lastKnownFileType = sourcecode.swift; path = DataStoreUserDefaults.swift; sourceTree = "<group>"; };
		6E75168422C520D400B2B157 /* DataStoreFile.swift */ = {isa = PBXFileReference; fileEncoding = 4; lastKnownFileType = sourcecode.swift; path = DataStoreFile.swift; sourceTree = "<group>"; };
		6E75168522C520D400B2B157 /* DataStoreQueueStackImpl.swift */ = {isa = PBXFileReference; fileEncoding = 4; lastKnownFileType = sourcecode.swift; path = DataStoreQueueStackImpl.swift; sourceTree = "<group>"; };
		6E75168722C520D400B2B157 /* BatchEventBuilder.swift */ = {isa = PBXFileReference; fileEncoding = 4; lastKnownFileType = sourcecode.swift; path = BatchEventBuilder.swift; sourceTree = "<group>"; };
		6E75168A22C520D400B2B157 /* BatchEvent.swift */ = {isa = PBXFileReference; fileEncoding = 4; lastKnownFileType = sourcecode.swift; path = BatchEvent.swift; sourceTree = "<group>"; };
		6E75168B22C520D400B2B157 /* EventForDispatch.swift */ = {isa = PBXFileReference; fileEncoding = 4; lastKnownFileType = sourcecode.swift; path = EventForDispatch.swift; sourceTree = "<group>"; };
		6E75168C22C520D400B2B157 /* Event.swift */ = {isa = PBXFileReference; fileEncoding = 4; lastKnownFileType = sourcecode.swift; path = Event.swift; sourceTree = "<group>"; };
		6E75168D22C520D400B2B157 /* ProjectConfig.swift */ = {isa = PBXFileReference; fileEncoding = 4; lastKnownFileType = sourcecode.swift; path = ProjectConfig.swift; sourceTree = "<group>"; };
		6E75168E22C520D400B2B157 /* FeatureVariable.swift */ = {isa = PBXFileReference; fileEncoding = 4; lastKnownFileType = sourcecode.swift; path = FeatureVariable.swift; sourceTree = "<group>"; };
		6E75168F22C520D400B2B157 /* Rollout.swift */ = {isa = PBXFileReference; fileEncoding = 4; lastKnownFileType = sourcecode.swift; path = Rollout.swift; sourceTree = "<group>"; };
		6E75169022C520D400B2B157 /* Variation.swift */ = {isa = PBXFileReference; fileEncoding = 4; lastKnownFileType = sourcecode.swift; path = Variation.swift; sourceTree = "<group>"; };
		6E75169122C520D400B2B157 /* TrafficAllocation.swift */ = {isa = PBXFileReference; fileEncoding = 4; lastKnownFileType = sourcecode.swift; path = TrafficAllocation.swift; sourceTree = "<group>"; };
		6E75169222C520D400B2B157 /* Project.swift */ = {isa = PBXFileReference; fileEncoding = 4; lastKnownFileType = sourcecode.swift; path = Project.swift; sourceTree = "<group>"; };
		6E75169322C520D400B2B157 /* Experiment.swift */ = {isa = PBXFileReference; fileEncoding = 4; lastKnownFileType = sourcecode.swift; path = Experiment.swift; sourceTree = "<group>"; };
		6E75169422C520D400B2B157 /* FeatureFlag.swift */ = {isa = PBXFileReference; fileEncoding = 4; lastKnownFileType = sourcecode.swift; path = FeatureFlag.swift; sourceTree = "<group>"; };
		6E75169522C520D400B2B157 /* Group.swift */ = {isa = PBXFileReference; fileEncoding = 4; lastKnownFileType = sourcecode.swift; path = Group.swift; sourceTree = "<group>"; };
		6E75169622C520D400B2B157 /* Variable.swift */ = {isa = PBXFileReference; fileEncoding = 4; lastKnownFileType = sourcecode.swift; path = Variable.swift; sourceTree = "<group>"; };
		6E75169822C520D400B2B157 /* Audience.swift */ = {isa = PBXFileReference; fileEncoding = 4; lastKnownFileType = sourcecode.swift; path = Audience.swift; sourceTree = "<group>"; };
		6E75169922C520D400B2B157 /* AttributeValue.swift */ = {isa = PBXFileReference; fileEncoding = 4; lastKnownFileType = sourcecode.swift; path = AttributeValue.swift; sourceTree = "<group>"; };
		6E75169A22C520D400B2B157 /* ConditionLeaf.swift */ = {isa = PBXFileReference; fileEncoding = 4; lastKnownFileType = sourcecode.swift; path = ConditionLeaf.swift; sourceTree = "<group>"; };
		6E75169B22C520D400B2B157 /* ConditionHolder.swift */ = {isa = PBXFileReference; fileEncoding = 4; lastKnownFileType = sourcecode.swift; path = ConditionHolder.swift; sourceTree = "<group>"; };
		6E75169C22C520D400B2B157 /* UserAttribute.swift */ = {isa = PBXFileReference; fileEncoding = 4; lastKnownFileType = sourcecode.swift; path = UserAttribute.swift; sourceTree = "<group>"; };
		6E75169D22C520D400B2B157 /* Attribute.swift */ = {isa = PBXFileReference; fileEncoding = 4; lastKnownFileType = sourcecode.swift; path = Attribute.swift; sourceTree = "<group>"; };
		6E75169F22C520D400B2B157 /* BackgroundingCallbacks.swift */ = {isa = PBXFileReference; fileEncoding = 4; lastKnownFileType = sourcecode.swift; path = BackgroundingCallbacks.swift; sourceTree = "<group>"; };
		6E7516A022C520D400B2B157 /* OPTNotificationCenter.swift */ = {isa = PBXFileReference; fileEncoding = 4; lastKnownFileType = sourcecode.swift; path = OPTNotificationCenter.swift; sourceTree = "<group>"; };
		6E7516A122C520D400B2B157 /* DataStoreQueueStack.swift */ = {isa = PBXFileReference; fileEncoding = 4; lastKnownFileType = sourcecode.swift; path = DataStoreQueueStack.swift; sourceTree = "<group>"; };
		6E7516A222C520D400B2B157 /* OPTDataStore.swift */ = {isa = PBXFileReference; fileEncoding = 4; lastKnownFileType = sourcecode.swift; path = OPTDataStore.swift; sourceTree = "<group>"; };
		6E7516A322C520D400B2B157 /* OPTDecisionService.swift */ = {isa = PBXFileReference; fileEncoding = 4; lastKnownFileType = sourcecode.swift; path = OPTDecisionService.swift; sourceTree = "<group>"; };
		6E7516A422C520D400B2B157 /* OPTDatafileHandler.swift */ = {isa = PBXFileReference; fileEncoding = 4; lastKnownFileType = sourcecode.swift; path = OPTDatafileHandler.swift; sourceTree = "<group>"; };
		6E7516A522C520D400B2B157 /* OPTBucketer.swift */ = {isa = PBXFileReference; fileEncoding = 4; lastKnownFileType = sourcecode.swift; path = OPTBucketer.swift; sourceTree = "<group>"; };
		6E75196222C5211100B2B157 /* optimizely_6372300739_v4.json */ = {isa = PBXFileReference; lastKnownFileType = text.json; path = optimizely_6372300739_v4.json; sourceTree = "<group>"; };
		6E75196422C5211100B2B157 /* 10_entities.json */ = {isa = PBXFileReference; lastKnownFileType = text.json; path = 10_entities.json; sourceTree = "<group>"; };
		6E75196522C5211100B2B157 /* 50_entities.json */ = {isa = PBXFileReference; lastKnownFileType = text.json; path = 50_entities.json; sourceTree = "<group>"; };
		6E75196622C5211100B2B157 /* 100_entities.json */ = {isa = PBXFileReference; lastKnownFileType = text.json; path = 100_entities.json; sourceTree = "<group>"; };
		6E75196722C5211100B2B157 /* feature_rollout_toggle_on.json */ = {isa = PBXFileReference; lastKnownFileType = text.json; path = feature_rollout_toggle_on.json; sourceTree = "<group>"; };
		6E75196822C5211100B2B157 /* feature_rollout_toggle_off.json */ = {isa = PBXFileReference; lastKnownFileType = text.json; path = feature_rollout_toggle_off.json; sourceTree = "<group>"; };
		6E75196922C5211100B2B157 /* feature_experiments.json */ = {isa = PBXFileReference; lastKnownFileType = text.json; path = feature_experiments.json; sourceTree = "<group>"; };
		6E75196A22C5211100B2B157 /* forced_variation.json */ = {isa = PBXFileReference; lastKnownFileType = text.json; path = forced_variation.json; sourceTree = "<group>"; };
		6E75196B22C5211100B2B157 /* unsupported_datafile.json */ = {isa = PBXFileReference; lastKnownFileType = text.json; path = unsupported_datafile.json; sourceTree = "<group>"; };
		6E75196C22C5211100B2B157 /* rollout_bucketing.json */ = {isa = PBXFileReference; lastKnownFileType = text.json; path = rollout_bucketing.json; sourceTree = "<group>"; };
		6E75196D22C5211100B2B157 /* feature_management_experiment_bucketing.json */ = {isa = PBXFileReference; lastKnownFileType = text.json; path = feature_management_experiment_bucketing.json; sourceTree = "<group>"; };
		6E75196E22C5211100B2B157 /* bucketing_id.json */ = {isa = PBXFileReference; lastKnownFileType = text.json; path = bucketing_id.json; sourceTree = "<group>"; };
		6E75196F22C5211100B2B157 /* feature_variables.json */ = {isa = PBXFileReference; lastKnownFileType = text.json; path = feature_variables.json; sourceTree = "<group>"; };
		6E75197022C5211100B2B157 /* api_datafile.json */ = {isa = PBXFileReference; lastKnownFileType = text.json; path = api_datafile.json; sourceTree = "<group>"; };
		6E75197122C5211100B2B157 /* feature_flag.json */ = {isa = PBXFileReference; lastKnownFileType = text.json; path = feature_flag.json; sourceTree = "<group>"; };
		6E75197222C5211100B2B157 /* grouped_experiments.json */ = {isa = PBXFileReference; lastKnownFileType = text.json; path = grouped_experiments.json; sourceTree = "<group>"; };
		6E75197322C5211100B2B157 /* feature_rollouts.json */ = {isa = PBXFileReference; lastKnownFileType = text.json; path = feature_rollouts.json; sourceTree = "<group>"; };
		6E75197422C5211100B2B157 /* audience_targeting.json */ = {isa = PBXFileReference; lastKnownFileType = text.json; path = audience_targeting.json; sourceTree = "<group>"; };
		6E75197522C5211100B2B157 /* typed_audience_datafile.json */ = {isa = PBXFileReference; lastKnownFileType = text.json; path = typed_audience_datafile.json; sourceTree = "<group>"; };
		6E75197622C5211100B2B157 /* feature_exp.json */ = {isa = PBXFileReference; lastKnownFileType = text.json; path = feature_exp.json; sourceTree = "<group>"; };
		6E75197722C5211100B2B157 /* empty_datafile.json */ = {isa = PBXFileReference; lastKnownFileType = text.json; path = empty_datafile.json; sourceTree = "<group>"; };
		6E75197822C5211100B2B157 /* BucketerTestsDatafile.json */ = {isa = PBXFileReference; lastKnownFileType = text.json; path = BucketerTestsDatafile.json; sourceTree = "<group>"; };
		6E75197922C5211100B2B157 /* BucketerTestsDatafile2.json */ = {isa = PBXFileReference; lastKnownFileType = text.json; path = BucketerTestsDatafile2.json; sourceTree = "<group>"; };
		6E75197A22C5211100B2B157 /* ab_experiments.json */ = {isa = PBXFileReference; lastKnownFileType = text.json; path = ab_experiments.json; sourceTree = "<group>"; };
		6E75197B22C5211100B2B157 /* bot_filtering_enabled.json */ = {isa = PBXFileReference; lastKnownFileType = text.json; path = bot_filtering_enabled.json; sourceTree = "<group>"; };
		6E75197C22C5211100B2B157 /* simple_datafile.json */ = {isa = PBXFileReference; lastKnownFileType = text.json; path = simple_datafile.json; sourceTree = "<group>"; };
		6E75197D22C5211100B2B157 /* UnsupportedVersionDatafile.json */ = {isa = PBXFileReference; lastKnownFileType = text.json; path = UnsupportedVersionDatafile.json; sourceTree = "<group>"; };
		6E75197F22C5211100B2B157 /* MurmurTests.swift */ = {isa = PBXFileReference; lastKnownFileType = sourcecode.swift; path = MurmurTests.swift; sourceTree = "<group>"; };
		6E75198022C5211100B2B157 /* DecisionServiceTests_Experiments.swift */ = {isa = PBXFileReference; lastKnownFileType = sourcecode.swift; path = DecisionServiceTests_Experiments.swift; sourceTree = "<group>"; };
		6E75198122C5211100B2B157 /* OptimizelyErrorTests.swift */ = {isa = PBXFileReference; lastKnownFileType = sourcecode.swift; path = OptimizelyErrorTests.swift; sourceTree = "<group>"; };
		6E75198222C5211100B2B157 /* OptimizelySwiftSDKiOSTests.swift */ = {isa = PBXFileReference; lastKnownFileType = sourcecode.swift; path = OptimizelySwiftSDKiOSTests.swift; sourceTree = "<group>"; };
		6E75198322C5211100B2B157 /* BucketTests_GroupToExp.swift */ = {isa = PBXFileReference; lastKnownFileType = sourcecode.swift; path = BucketTests_GroupToExp.swift; sourceTree = "<group>"; };
		6E75198422C5211100B2B157 /* BucketTests_Others.swift */ = {isa = PBXFileReference; lastKnownFileType = sourcecode.swift; path = BucketTests_Others.swift; sourceTree = "<group>"; };
		6E75198522C5211100B2B157 /* BatchEventBuilderTest.swift */ = {isa = PBXFileReference; lastKnownFileType = sourcecode.swift; path = BatchEventBuilderTest.swift; sourceTree = "<group>"; };
		6E75198622C5211100B2B157 /* DecisionServiceTests_UserProfiles.swift */ = {isa = PBXFileReference; lastKnownFileType = sourcecode.swift; path = DecisionServiceTests_UserProfiles.swift; sourceTree = "<group>"; };
		6E75198722C5211100B2B157 /* BatchEventBuilderTests_Events.swift */ = {isa = PBXFileReference; lastKnownFileType = sourcecode.swift; path = BatchEventBuilderTests_Events.swift; sourceTree = "<group>"; };
		6E75198822C5211100B2B157 /* DefaultLoggerTests.swift */ = {isa = PBXFileReference; lastKnownFileType = sourcecode.swift; path = DefaultLoggerTests.swift; sourceTree = "<group>"; };
		6E75198922C5211100B2B157 /* DefaultUserProfileServiceTests.swift */ = {isa = PBXFileReference; lastKnownFileType = sourcecode.swift; path = DefaultUserProfileServiceTests.swift; sourceTree = "<group>"; };
		6E75198A22C5211100B2B157 /* BucketTests_Base.swift */ = {isa = PBXFileReference; lastKnownFileType = sourcecode.swift; path = BucketTests_Base.swift; sourceTree = "<group>"; };
		6E75198B22C5211100B2B157 /* NotificationCenterTests.swift */ = {isa = PBXFileReference; lastKnownFileType = sourcecode.swift; path = NotificationCenterTests.swift; sourceTree = "<group>"; };
		6E75198C22C5211100B2B157 /* BucketTests_ExpToVariation.swift */ = {isa = PBXFileReference; lastKnownFileType = sourcecode.swift; path = BucketTests_ExpToVariation.swift; sourceTree = "<group>"; };
		6E75198D22C5211100B2B157 /* EventDispatcherTests_Batch.swift */ = {isa = PBXFileReference; lastKnownFileType = sourcecode.swift; path = EventDispatcherTests_Batch.swift; sourceTree = "<group>"; };
		6E75198E22C5211100B2B157 /* LoggerTests.swift */ = {isa = PBXFileReference; lastKnownFileType = sourcecode.swift; path = LoggerTests.swift; sourceTree = "<group>"; };
		6E75198F22C5211100B2B157 /* BucketTests_BucketVariation.swift */ = {isa = PBXFileReference; lastKnownFileType = sourcecode.swift; path = BucketTests_BucketVariation.swift; sourceTree = "<group>"; };
		6E75199022C5211100B2B157 /* DecisionListenerTests.swift */ = {isa = PBXFileReference; lastKnownFileType = sourcecode.swift; path = DecisionListenerTests.swift; sourceTree = "<group>"; };
		6E75199122C5211100B2B157 /* DecisionServiceTests_Features.swift */ = {isa = PBXFileReference; lastKnownFileType = sourcecode.swift; path = DecisionServiceTests_Features.swift; sourceTree = "<group>"; };
		6E75199222C5211100B2B157 /* EventDispatcherTests.swift */ = {isa = PBXFileReference; lastKnownFileType = sourcecode.swift; path = EventDispatcherTests.swift; sourceTree = "<group>"; };
		6E75199322C5211100B2B157 /* BatchEventBuilderTests_Attributes.swift */ = {isa = PBXFileReference; lastKnownFileType = sourcecode.swift; path = BatchEventBuilderTests_Attributes.swift; sourceTree = "<group>"; };
		6E75199422C5211100B2B157 /* DecisionServiceTests_Others.swift */ = {isa = PBXFileReference; lastKnownFileType = sourcecode.swift; path = DecisionServiceTests_Others.swift; sourceTree = "<group>"; };
		6E75199522C5211100B2B157 /* DecisionServiceTests.swift */ = {isa = PBXFileReference; lastKnownFileType = sourcecode.swift; path = DecisionServiceTests.swift; sourceTree = "<group>"; };
		6E75199622C5211100B2B157 /* DatafileHandlerTests.swift */ = {isa = PBXFileReference; lastKnownFileType = sourcecode.swift; path = DatafileHandlerTests.swift; sourceTree = "<group>"; };
		6E75199722C5211100B2B157 /* BatchEventBuilderTests_EventTags.swift */ = {isa = PBXFileReference; lastKnownFileType = sourcecode.swift; path = BatchEventBuilderTests_EventTags.swift; sourceTree = "<group>"; };
		6E75199822C5211100B2B157 /* DataStoreTests.swift */ = {isa = PBXFileReference; lastKnownFileType = sourcecode.swift; path = DataStoreTests.swift; sourceTree = "<group>"; };
		6E75199A22C5211100B2B157 /* tvOSOnlyTests.swift */ = {isa = PBXFileReference; lastKnownFileType = sourcecode.swift; path = tvOSOnlyTests.swift; sourceTree = "<group>"; };
		6E75199C22C5211100B2B157 /* AttributeValueTests.swift */ = {isa = PBXFileReference; lastKnownFileType = sourcecode.swift; path = AttributeValueTests.swift; sourceTree = "<group>"; };
		6E75199D22C5211100B2B157 /* EventForDispatchTests.swift */ = {isa = PBXFileReference; lastKnownFileType = sourcecode.swift; path = EventForDispatchTests.swift; sourceTree = "<group>"; };
		6E75199E22C5211100B2B157 /* FeatureVariableTests.swift */ = {isa = PBXFileReference; lastKnownFileType = sourcecode.swift; path = FeatureVariableTests.swift; sourceTree = "<group>"; };
		6E75199F22C5211100B2B157 /* AttributeTests.swift */ = {isa = PBXFileReference; lastKnownFileType = sourcecode.swift; path = AttributeTests.swift; sourceTree = "<group>"; };
		6E7519A022C5211100B2B157 /* VariableTests.swift */ = {isa = PBXFileReference; lastKnownFileType = sourcecode.swift; path = VariableTests.swift; sourceTree = "<group>"; };
		6E7519A122C5211100B2B157 /* FeatureFlagTests.swift */ = {isa = PBXFileReference; lastKnownFileType = sourcecode.swift; path = FeatureFlagTests.swift; sourceTree = "<group>"; };
		6E7519A222C5211100B2B157 /* AudienceTests.swift */ = {isa = PBXFileReference; lastKnownFileType = sourcecode.swift; path = AudienceTests.swift; sourceTree = "<group>"; };
		6E7519A322C5211100B2B157 /* ConditionLeafTests.swift */ = {isa = PBXFileReference; lastKnownFileType = sourcecode.swift; path = ConditionLeafTests.swift; sourceTree = "<group>"; };
		6E7519A422C5211100B2B157 /* AudienceTests_Evaluate.swift */ = {isa = PBXFileReference; lastKnownFileType = sourcecode.swift; path = AudienceTests_Evaluate.swift; sourceTree = "<group>"; };
		6E7519A522C5211100B2B157 /* UserAttributeTests_Evaluate.swift */ = {isa = PBXFileReference; lastKnownFileType = sourcecode.swift; path = UserAttributeTests_Evaluate.swift; sourceTree = "<group>"; };
		6E7519A622C5211100B2B157 /* AttributeValueTests_Evaluate.swift */ = {isa = PBXFileReference; lastKnownFileType = sourcecode.swift; path = AttributeValueTests_Evaluate.swift; sourceTree = "<group>"; };
		6E7519A722C5211100B2B157 /* RolloutTests.swift */ = {isa = PBXFileReference; lastKnownFileType = sourcecode.swift; path = RolloutTests.swift; sourceTree = "<group>"; };
		6E7519A822C5211100B2B157 /* ProjectConfigTests.swift */ = {isa = PBXFileReference; lastKnownFileType = sourcecode.swift; path = ProjectConfigTests.swift; sourceTree = "<group>"; };
		6E7519A922C5211100B2B157 /* UserAttributeTests.swift */ = {isa = PBXFileReference; lastKnownFileType = sourcecode.swift; path = UserAttributeTests.swift; sourceTree = "<group>"; };
		6E7519AA22C5211100B2B157 /* GroupTests.swift */ = {isa = PBXFileReference; lastKnownFileType = sourcecode.swift; path = GroupTests.swift; sourceTree = "<group>"; };
		6E7519AB22C5211100B2B157 /* VariationTests.swift */ = {isa = PBXFileReference; lastKnownFileType = sourcecode.swift; path = VariationTests.swift; sourceTree = "<group>"; };
		6E7519AC22C5211100B2B157 /* ExperimentTests.swift */ = {isa = PBXFileReference; lastKnownFileType = sourcecode.swift; path = ExperimentTests.swift; sourceTree = "<group>"; };
		6E7519AD22C5211100B2B157 /* EventTests.swift */ = {isa = PBXFileReference; lastKnownFileType = sourcecode.swift; path = EventTests.swift; sourceTree = "<group>"; };
		6E7519AE22C5211100B2B157 /* ConditionHolderTests.swift */ = {isa = PBXFileReference; lastKnownFileType = sourcecode.swift; path = ConditionHolderTests.swift; sourceTree = "<group>"; };
		6E7519AF22C5211100B2B157 /* TrafficAllocationTests.swift */ = {isa = PBXFileReference; lastKnownFileType = sourcecode.swift; path = TrafficAllocationTests.swift; sourceTree = "<group>"; };
		6E7519B022C5211100B2B157 /* ProjectTests.swift */ = {isa = PBXFileReference; lastKnownFileType = sourcecode.swift; path = ProjectTests.swift; sourceTree = "<group>"; };
		6E7519B122C5211100B2B157 /* ConditionHolderTests_Evaluate.swift */ = {isa = PBXFileReference; lastKnownFileType = sourcecode.swift; path = ConditionHolderTests_Evaluate.swift; sourceTree = "<group>"; };
		6E7519B322C5211100B2B157 /* iOSOnlyTests.swift */ = {isa = PBXFileReference; lastKnownFileType = sourcecode.swift; path = iOSOnlyTests.swift; sourceTree = "<group>"; };
		6E7519B422C5211100B2B157 /* Info.plist */ = {isa = PBXFileReference; lastKnownFileType = text.plist.xml; path = Info.plist; sourceTree = "<group>"; };
		6E7519B722C5211100B2B157 /* MockUrlSession.swift */ = {isa = PBXFileReference; lastKnownFileType = sourcecode.swift; path = MockUrlSession.swift; sourceTree = "<group>"; };
		6E7519B822C5211100B2B157 /* OTUtils.swift */ = {isa = PBXFileReference; lastKnownFileType = sourcecode.swift; path = OTUtils.swift; sourceTree = "<group>"; };
		6E7519BA22C5211100B2B157 /* OptimizelyClientTests_Evaluation.swift */ = {isa = PBXFileReference; lastKnownFileType = sourcecode.swift; path = OptimizelyClientTests_Evaluation.swift; sourceTree = "<group>"; };
		6E7519BB22C5211100B2B157 /* OptimizelyClientTests_DatafileHandler.swift */ = {isa = PBXFileReference; lastKnownFileType = sourcecode.swift; path = OptimizelyClientTests_DatafileHandler.swift; sourceTree = "<group>"; };
		6E7519BC22C5211100B2B157 /* OptimizelyErrorTests.swift */ = {isa = PBXFileReference; lastKnownFileType = sourcecode.swift; path = OptimizelyErrorTests.swift; sourceTree = "<group>"; };
		6E7519BE22C5211100B2B157 /* OptimizelyClientTests_Invalid.swift */ = {isa = PBXFileReference; lastKnownFileType = sourcecode.swift; path = OptimizelyClientTests_Invalid.swift; sourceTree = "<group>"; };
		6E7519BF22C5211100B2B157 /* OptimizelyClientTests_ObjcAPIs.m */ = {isa = PBXFileReference; lastKnownFileType = sourcecode.c.objc; path = OptimizelyClientTests_ObjcAPIs.m; sourceTree = "<group>"; };
		6E7519C022C5211100B2B157 /* OptimizelyClientTests_Variables.swift */ = {isa = PBXFileReference; lastKnownFileType = sourcecode.swift; path = OptimizelyClientTests_Variables.swift; sourceTree = "<group>"; };
		6E7519C122C5211100B2B157 /* OptimizelyClientTests.swift */ = {isa = PBXFileReference; lastKnownFileType = sourcecode.swift; path = OptimizelyClientTests.swift; sourceTree = "<group>"; };
		6E7519C222C5211100B2B157 /* OptimizelyClientTests_Valid.swift */ = {isa = PBXFileReference; lastKnownFileType = sourcecode.swift; path = OptimizelyClientTests_Valid.swift; sourceTree = "<group>"; };
		6E7519C322C5211100B2B157 /* OptimizelyClientTests_Others.swift */ = {isa = PBXFileReference; lastKnownFileType = sourcecode.swift; path = OptimizelyClientTests_Others.swift; sourceTree = "<group>"; };
		6E7519C422C5211100B2B157 /* OptimizelyClientTests_ForcedVariation.swift */ = {isa = PBXFileReference; lastKnownFileType = sourcecode.swift; path = OptimizelyClientTests_ForcedVariation.swift; sourceTree = "<group>"; };
		6E7519C522C5211100B2B157 /* OptimizelyClientTests_Group.swift */ = {isa = PBXFileReference; lastKnownFileType = sourcecode.swift; path = OptimizelyClientTests_Group.swift; sourceTree = "<group>"; };
		6E7519C622C5211100B2B157 /* OptimizelyClientTests_ObjcOthers.m */ = {isa = PBXFileReference; lastKnownFileType = sourcecode.c.objc; path = OptimizelyClientTests_ObjcOthers.m; sourceTree = "<group>"; };
		6E7519C822C5211100B2B157 /* OtherTests.swift */ = {isa = PBXFileReference; lastKnownFileType = sourcecode.swift; path = OtherTests.swift; sourceTree = "<group>"; };
		6E7519C922C5211100B2B157 /* ThrowableConditionListTest.swift */ = {isa = PBXFileReference; lastKnownFileType = sourcecode.swift; path = ThrowableConditionListTest.swift; sourceTree = "<group>"; };
		6E981FC1232C363300FADDD6 /* DecisionListenerTests_Datafile.swift */ = {isa = PBXFileReference; fileEncoding = 4; lastKnownFileType = sourcecode.swift; path = DecisionListenerTests_Datafile.swift; sourceTree = "<group>"; };
		6EA425082218E41500B074B5 /* OptimizelyTests-Common-tvOS.xctest */ = {isa = PBXFileReference; explicitFileType = wrapper.cfbundle; includeInIndex = 0; path = "OptimizelyTests-Common-tvOS.xctest"; sourceTree = BUILT_PRODUCTS_DIR; };
		6EA4255B2218E58400B074B5 /* OptimizelyTests-DataModel-tvOS.xctest */ = {isa = PBXFileReference; explicitFileType = wrapper.cfbundle; includeInIndex = 0; path = "OptimizelyTests-DataModel-tvOS.xctest"; sourceTree = BUILT_PRODUCTS_DIR; };
		6EA4256A2218E60A00B074B5 /* OptimizelyTests-Common-iOS.xctest */ = {isa = PBXFileReference; explicitFileType = wrapper.cfbundle; includeInIndex = 0; path = "OptimizelyTests-Common-iOS.xctest"; sourceTree = BUILT_PRODUCTS_DIR; };
		6EA425792218E61E00B074B5 /* OptimizelyTests-DataModel-iOS.xctest */ = {isa = PBXFileReference; explicitFileType = wrapper.cfbundle; includeInIndex = 0; path = "OptimizelyTests-DataModel-iOS.xctest"; sourceTree = BUILT_PRODUCTS_DIR; };
		6EA4265B2219242100B074B5 /* OptimizelyTests-Others-iOS.xctest */ = {isa = PBXFileReference; explicitFileType = wrapper.cfbundle; includeInIndex = 0; path = "OptimizelyTests-Others-iOS.xctest"; sourceTree = BUILT_PRODUCTS_DIR; };
		6EA4266A2219243D00B074B5 /* OptimizelyTests-Others-tvOS.xctest */ = {isa = PBXFileReference; explicitFileType = wrapper.cfbundle; includeInIndex = 0; path = "OptimizelyTests-Others-tvOS.xctest"; sourceTree = BUILT_PRODUCTS_DIR; };
		6EBAEB6C21E3FEF800D13AA9 /* Optimizely.framework */ = {isa = PBXFileReference; explicitFileType = wrapper.framework; includeInIndex = 0; path = Optimizely.framework; sourceTree = BUILT_PRODUCTS_DIR; };
		6EBAEB7421E3FEF900D13AA9 /* OptimizelyTests-iOS.xctest */ = {isa = PBXFileReference; explicitFileType = wrapper.cfbundle; includeInIndex = 0; path = "OptimizelyTests-iOS.xctest"; sourceTree = BUILT_PRODUCTS_DIR; };
		6EE216B32328383E001930C7 /* OptimizelyClientTests_DatafileHandler_Exceptions.swift */ = {isa = PBXFileReference; lastKnownFileType = sourcecode.swift; path = OptimizelyClientTests_DatafileHandler_Exceptions.swift; sourceTree = "<group>"; };
		6EE32D0D23313B55007744E7 /* NetworkReachability.swift */ = {isa = PBXFileReference; lastKnownFileType = sourcecode.swift; path = NetworkReachability.swift; sourceTree = "<group>"; };
/* End PBXFileReference section */

/* Begin PBXFrameworksBuildPhase section */
		0B11272D2242D80A002A9C20 /* Frameworks */ = {
			isa = PBXFrameworksBuildPhase;
			buildActionMask = 2147483647;
			files = (
				0B11272E2242D817002A9C20 /* Optimizely.framework in Frameworks */,
			);
			runOnlyForDeploymentPostprocessing = 0;
		};
		6E614DCA21E3F389005982A1 /* Frameworks */ = {
			isa = PBXFrameworksBuildPhase;
			buildActionMask = 2147483647;
			files = (
			);
			runOnlyForDeploymentPostprocessing = 0;
		};
		6E614DD221E3F38A005982A1 /* Frameworks */ = {
			isa = PBXFrameworksBuildPhase;
			buildActionMask = 2147483647;
			files = (
				6E614DD621E3F38A005982A1 /* Optimizely.framework in Frameworks */,
			);
			runOnlyForDeploymentPostprocessing = 0;
		};
		6E636B892236C91F00AF3CEF /* Frameworks */ = {
			isa = PBXFrameworksBuildPhase;
			buildActionMask = 2147483647;
			files = (
				6E636B912236C91F00AF3CEF /* Optimizely.framework in Frameworks */,
			);
			runOnlyForDeploymentPostprocessing = 0;
		};
		6E636B982236C96700AF3CEF /* Frameworks */ = {
			isa = PBXFrameworksBuildPhase;
			buildActionMask = 2147483647;
			files = (
				6E636BA02236C96700AF3CEF /* Optimizely.framework in Frameworks */,
			);
			runOnlyForDeploymentPostprocessing = 0;
		};
		6EA425052218E41500B074B5 /* Frameworks */ = {
			isa = PBXFrameworksBuildPhase;
			buildActionMask = 2147483647;
			files = (
				6EA4250D2218E41600B074B5 /* Optimizely.framework in Frameworks */,
			);
			runOnlyForDeploymentPostprocessing = 0;
		};
		6EA425582218E58400B074B5 /* Frameworks */ = {
			isa = PBXFrameworksBuildPhase;
			buildActionMask = 2147483647;
			files = (
				6EA425602218E58400B074B5 /* Optimizely.framework in Frameworks */,
			);
			runOnlyForDeploymentPostprocessing = 0;
		};
		6EA425672218E60A00B074B5 /* Frameworks */ = {
			isa = PBXFrameworksBuildPhase;
			buildActionMask = 2147483647;
			files = (
				6EA4256F2218E60A00B074B5 /* Optimizely.framework in Frameworks */,
			);
			runOnlyForDeploymentPostprocessing = 0;
		};
		6EA425762218E61E00B074B5 /* Frameworks */ = {
			isa = PBXFrameworksBuildPhase;
			buildActionMask = 2147483647;
			files = (
				6EA4257E2218E61F00B074B5 /* Optimizely.framework in Frameworks */,
			);
			runOnlyForDeploymentPostprocessing = 0;
		};
		6EA426582219242100B074B5 /* Frameworks */ = {
			isa = PBXFrameworksBuildPhase;
			buildActionMask = 2147483647;
			files = (
				6EA426602219242100B074B5 /* Optimizely.framework in Frameworks */,
			);
			runOnlyForDeploymentPostprocessing = 0;
		};
		6EA426672219243D00B074B5 /* Frameworks */ = {
			isa = PBXFrameworksBuildPhase;
			buildActionMask = 2147483647;
			files = (
				6EA4266F2219243D00B074B5 /* Optimizely.framework in Frameworks */,
			);
			runOnlyForDeploymentPostprocessing = 0;
		};
		6EBAEB6921E3FEF800D13AA9 /* Frameworks */ = {
			isa = PBXFrameworksBuildPhase;
			buildActionMask = 2147483647;
			files = (
			);
			runOnlyForDeploymentPostprocessing = 0;
		};
/* End PBXFrameworksBuildPhase section */

/* Begin PBXGroup section */
		0B7CB0B821AC5FE2007B77E5 = {
			isa = PBXGroup;
			children = (
				6E75165D22C520D400B2B157 /* Sources */,
				6E75196022C5211100B2B157 /* Tests */,
				0B7CB0C321AC5FE2007B77E5 /* Products */,
				6E4E8FD82326EC49008C218D /* Frameworks */,
			);
			sourceTree = "<group>";
		};
		0B7CB0C321AC5FE2007B77E5 /* Products */ = {
			isa = PBXGroup;
			children = (
				6E614DCD21E3F389005982A1 /* Optimizely.framework */,
				6E614DD521E3F38A005982A1 /* OptimizelyTests-tvOS.xctest */,
				6EBAEB6C21E3FEF800D13AA9 /* Optimizely.framework */,
				6EBAEB7421E3FEF900D13AA9 /* OptimizelyTests-iOS.xctest */,
				6EA425082218E41500B074B5 /* OptimizelyTests-Common-tvOS.xctest */,
				6EA4255B2218E58400B074B5 /* OptimizelyTests-DataModel-tvOS.xctest */,
				6EA4256A2218E60A00B074B5 /* OptimizelyTests-Common-iOS.xctest */,
				6EA425792218E61E00B074B5 /* OptimizelyTests-DataModel-iOS.xctest */,
				6EA4265B2219242100B074B5 /* OptimizelyTests-Others-iOS.xctest */,
				6EA4266A2219243D00B074B5 /* OptimizelyTests-Others-tvOS.xctest */,
				6E636B8C2236C91F00AF3CEF /* OptimizelyTests-APIs-iOS.xctest */,
				6E636B9B2236C96700AF3CEF /* OptimizelyTests-Legacy-iOS.xctest */,
			);
			name = Products;
			sourceTree = "<group>";
		};
		6E4E8FD82326EC49008C218D /* Frameworks */ = {
			isa = PBXGroup;
			children = (
				6E4E8FDB2326EC58008C218D /* SystemConfiguration.framework */,
				6E4E8FD92326EC49008C218D /* SystemConfiguration.framework */,
			);
			name = Frameworks;
			sourceTree = "<group>";
		};
		6E75165D22C520D400B2B157 /* Sources */ = {
			isa = PBXGroup;
			children = (
				6E75166622C520D400B2B157 /* Optimizely */,
				6E75165E22C520D400B2B157 /* Customization */,
				6E75167C22C520D400B2B157 /* Implementation */,
				6E75168822C520D400B2B157 /* Data Model */,
				6E75169E22C520D400B2B157 /* Protocols */,
				6E75167422C520D400B2B157 /* Extensions */,
				6E75166C22C520D400B2B157 /* Utils */,
				6E75167922C520D400B2B157 /* Supporting Files */,
			);
			path = Sources;
			sourceTree = "<group>";
		};
		6E75165E22C520D400B2B157 /* Customization */ = {
			isa = PBXGroup;
			children = (
				6E75165F22C520D400B2B157 /* DefaultLogger.swift */,
				6E75166022C520D400B2B157 /* DefaultUserProfileService.swift */,
				6E75166122C520D400B2B157 /* DefaultEventDispatcher.swift */,
				6E75166222C520D400B2B157 /* Protocols */,
			);
			path = Customization;
			sourceTree = "<group>";
		};
		6E75166222C520D400B2B157 /* Protocols */ = {
			isa = PBXGroup;
			children = (
				6E75166322C520D400B2B157 /* OPTLogger.swift */,
				6E75166422C520D400B2B157 /* OPTUserProfileService.swift */,
				6E75166522C520D400B2B157 /* OPTEventDispatcher.swift */,
			);
			path = Protocols;
			sourceTree = "<group>";
		};
		6E75166622C520D400B2B157 /* Optimizely */ = {
			isa = PBXGroup;
			children = (
				6E75166722C520D400B2B157 /* OptimizelyError.swift */,
				6E75166822C520D400B2B157 /* OptimizelyLogLevel.swift */,
				6E75166922C520D400B2B157 /* OptimizelyClient.swift */,
				6E75166A22C520D400B2B157 /* OptimizelyClient+ObjC.swift */,
				6E75166B22C520D400B2B157 /* OptimizelyResult.swift */,
			);
			path = Optimizely;
			sourceTree = "<group>";
		};
		6E75166C22C520D400B2B157 /* Utils */ = {
			isa = PBXGroup;
			children = (
				6E75166D22C520D400B2B157 /* Constants.swift */,
				6EE32D0D23313B55007744E7 /* NetworkReachability.swift */,
				6E34A6162319EBB700BAE302 /* Notifications.swift */,
				6E75166E22C520D400B2B157 /* MurmurHash3.swift */,
				6E75166F22C520D400B2B157 /* HandlerRegistryService.swift */,
				6E75167022C520D400B2B157 /* LogMessage.swift */,
				6E75167122C520D400B2B157 /* AtomicProperty.swift */,
				6E75167222C520D400B2B157 /* Utils.swift */,
				6E75167322C520D400B2B157 /* SDKVersion.swift */,
			);
			path = Utils;
			sourceTree = "<group>";
		};
		6E75167422C520D400B2B157 /* Extensions */ = {
			isa = PBXGroup;
			children = (
				6E75167522C520D400B2B157 /* ArrayEventForDispatch+Extension.swift */,
				6E75167622C520D400B2B157 /* OptimizelyClient+Extension.swift */,
				6E75167722C520D400B2B157 /* DataStoreQueueStackImpl+Extension.swift */,
				6E75167822C520D400B2B157 /* Array+Extension.swift */,
			);
			path = Extensions;
			sourceTree = "<group>";
		};
		6E75167922C520D400B2B157 /* Supporting Files */ = {
			isa = PBXGroup;
			children = (
				6E75167A22C520D400B2B157 /* Optimizely.h */,
				6E75167B22C520D400B2B157 /* Info.plist */,
			);
			path = "Supporting Files";
			sourceTree = "<group>";
		};
		6E75167C22C520D400B2B157 /* Implementation */ = {
			isa = PBXGroup;
			children = (
				6E75167D22C520D400B2B157 /* DefaultDatafileHandler.swift */,
				6E75167E22C520D400B2B157 /* DefaultBucketer.swift */,
				6E75167F22C520D400B2B157 /* DefaultNotificationCenter.swift */,
				6E75168022C520D400B2B157 /* DefaultDecisionService.swift */,
				6E75168122C520D400B2B157 /* Datastore */,
				6E75168622C520D400B2B157 /* Events */,
			);
			path = Implementation;
			sourceTree = "<group>";
		};
		6E75168122C520D400B2B157 /* Datastore */ = {
			isa = PBXGroup;
			children = (
				6E75168222C520D400B2B157 /* DataStoreMemory.swift */,
				6E75168322C520D400B2B157 /* DataStoreUserDefaults.swift */,
				6E75168422C520D400B2B157 /* DataStoreFile.swift */,
				6E75168522C520D400B2B157 /* DataStoreQueueStackImpl.swift */,
			);
			path = Datastore;
			sourceTree = "<group>";
		};
		6E75168622C520D400B2B157 /* Events */ = {
			isa = PBXGroup;
			children = (
				6E75168722C520D400B2B157 /* BatchEventBuilder.swift */,
			);
			path = Events;
			sourceTree = "<group>";
		};
		6E75168822C520D400B2B157 /* Data Model */ = {
			isa = PBXGroup;
			children = (
				6E75168922C520D400B2B157 /* DispatchEvents */,
				6E75169722C520D400B2B157 /* Audience */,
				6E75168C22C520D400B2B157 /* Event.swift */,
				6E75168D22C520D400B2B157 /* ProjectConfig.swift */,
				6E75168E22C520D400B2B157 /* FeatureVariable.swift */,
				6E75168F22C520D400B2B157 /* Rollout.swift */,
				6E75169022C520D400B2B157 /* Variation.swift */,
				6E75169122C520D400B2B157 /* TrafficAllocation.swift */,
				6E75169222C520D400B2B157 /* Project.swift */,
				6E75169322C520D400B2B157 /* Experiment.swift */,
				6E75169422C520D400B2B157 /* FeatureFlag.swift */,
				6E75169522C520D400B2B157 /* Group.swift */,
				6E75169622C520D400B2B157 /* Variable.swift */,
				6E75169D22C520D400B2B157 /* Attribute.swift */,
			);
			path = "Data Model";
			sourceTree = "<group>";
		};
		6E75168922C520D400B2B157 /* DispatchEvents */ = {
			isa = PBXGroup;
			children = (
				6E75168A22C520D400B2B157 /* BatchEvent.swift */,
				6E75168B22C520D400B2B157 /* EventForDispatch.swift */,
			);
			path = DispatchEvents;
			sourceTree = "<group>";
		};
		6E75169722C520D400B2B157 /* Audience */ = {
			isa = PBXGroup;
			children = (
				6E75169822C520D400B2B157 /* Audience.swift */,
				6E75169922C520D400B2B157 /* AttributeValue.swift */,
				6E75169A22C520D400B2B157 /* ConditionLeaf.swift */,
				6E75169B22C520D400B2B157 /* ConditionHolder.swift */,
				6E75169C22C520D400B2B157 /* UserAttribute.swift */,
			);
			path = Audience;
			sourceTree = "<group>";
		};
		6E75169E22C520D400B2B157 /* Protocols */ = {
			isa = PBXGroup;
			children = (
				6E75169F22C520D400B2B157 /* BackgroundingCallbacks.swift */,
				6E7516A022C520D400B2B157 /* OPTNotificationCenter.swift */,
				6E7516A122C520D400B2B157 /* DataStoreQueueStack.swift */,
				6E7516A222C520D400B2B157 /* OPTDataStore.swift */,
				6E7516A322C520D400B2B157 /* OPTDecisionService.swift */,
				6E7516A422C520D400B2B157 /* OPTDatafileHandler.swift */,
				6E7516A522C520D400B2B157 /* OPTBucketer.swift */,
			);
			path = Protocols;
			sourceTree = "<group>";
		};
		6E75196022C5211100B2B157 /* Tests */ = {
			isa = PBXGroup;
			children = (
				6E75197E22C5211100B2B157 /* OptimizelyTests-Common */,
				6E75199B22C5211100B2B157 /* OptimizelyTests-DataModel */,
				6E7519B922C5211100B2B157 /* OptimizelyTests-APIs */,
				6E7519C722C5211100B2B157 /* OptimizelyTests-Others */,
				6E7519B522C5211100B2B157 /* OptimizelyTests-Legacy */,
				6E7519B222C5211100B2B157 /* OptimizelyTests-iOS */,
				6E75199922C5211100B2B157 /* OptimizelyTests-tvOS */,
				6E75196122C5211100B2B157 /* TestData */,
				6E7519B622C5211100B2B157 /* TestUtils */,
				6E7519B422C5211100B2B157 /* Info.plist */,
			);
			path = Tests;
			sourceTree = "<group>";
		};
		6E75196122C5211100B2B157 /* TestData */ = {
			isa = PBXGroup;
			children = (
				6E75196322C5211100B2B157 /* benchmark */,
				6E75196222C5211100B2B157 /* optimizely_6372300739_v4.json */,
				6E75196722C5211100B2B157 /* feature_rollout_toggle_on.json */,
				6E75196822C5211100B2B157 /* feature_rollout_toggle_off.json */,
				6E75196922C5211100B2B157 /* feature_experiments.json */,
				6E75196A22C5211100B2B157 /* forced_variation.json */,
				6E75196B22C5211100B2B157 /* unsupported_datafile.json */,
				6E75196C22C5211100B2B157 /* rollout_bucketing.json */,
				6E75196D22C5211100B2B157 /* feature_management_experiment_bucketing.json */,
				6E75196E22C5211100B2B157 /* bucketing_id.json */,
				6E75196F22C5211100B2B157 /* feature_variables.json */,
				6E75197022C5211100B2B157 /* api_datafile.json */,
				6E75197122C5211100B2B157 /* feature_flag.json */,
				6E75197222C5211100B2B157 /* grouped_experiments.json */,
				6E75197322C5211100B2B157 /* feature_rollouts.json */,
				6E75197422C5211100B2B157 /* audience_targeting.json */,
				6E75197522C5211100B2B157 /* typed_audience_datafile.json */,
				6E75197622C5211100B2B157 /* feature_exp.json */,
				6E75197722C5211100B2B157 /* empty_datafile.json */,
				6E34A623231ED04900BAE302 /* empty_datafile_new_project_id.json */,
				6E34A624231ED04900BAE302 /* empty_datafile_new_revision.json */,
				6E34A63D231ED28600BAE302 /* empty_datafile_new_account_id.json */,
				6E75197822C5211100B2B157 /* BucketerTestsDatafile.json */,
				6E75197922C5211100B2B157 /* BucketerTestsDatafile2.json */,
				6E75197A22C5211100B2B157 /* ab_experiments.json */,
				6E75197B22C5211100B2B157 /* bot_filtering_enabled.json */,
				6E75197C22C5211100B2B157 /* simple_datafile.json */,
				6E75197D22C5211100B2B157 /* UnsupportedVersionDatafile.json */,
			);
			path = TestData;
			sourceTree = "<group>";
		};
		6E75196322C5211100B2B157 /* benchmark */ = {
			isa = PBXGroup;
			children = (
				6E75196422C5211100B2B157 /* 10_entities.json */,
				6E75196522C5211100B2B157 /* 50_entities.json */,
				6E75196622C5211100B2B157 /* 100_entities.json */,
			);
			path = benchmark;
			sourceTree = "<group>";
		};
		6E75197E22C5211100B2B157 /* OptimizelyTests-Common */ = {
			isa = PBXGroup;
			children = (
				6E75197F22C5211100B2B157 /* MurmurTests.swift */,
				6E75198122C5211100B2B157 /* OptimizelyErrorTests.swift */,
				6E75198222C5211100B2B157 /* OptimizelySwiftSDKiOSTests.swift */,
				6E75198322C5211100B2B157 /* BucketTests_GroupToExp.swift */,
				6E75198422C5211100B2B157 /* BucketTests_Others.swift */,
				6E75198522C5211100B2B157 /* BatchEventBuilderTest.swift */,
				6E75198622C5211100B2B157 /* DecisionServiceTests_UserProfiles.swift */,
				6E75198722C5211100B2B157 /* BatchEventBuilderTests_Events.swift */,
				6E75198822C5211100B2B157 /* DefaultLoggerTests.swift */,
				6E75198922C5211100B2B157 /* DefaultUserProfileServiceTests.swift */,
				6E75198A22C5211100B2B157 /* BucketTests_Base.swift */,
				6E75198B22C5211100B2B157 /* NotificationCenterTests.swift */,
				6E75198C22C5211100B2B157 /* BucketTests_ExpToVariation.swift */,
				6E75198E22C5211100B2B157 /* LoggerTests.swift */,
				6E75198F22C5211100B2B157 /* BucketTests_BucketVariation.swift */,
				6E75199022C5211100B2B157 /* DecisionListenerTests.swift */,
<<<<<<< HEAD
				6E75198022C5211100B2B157 /* DecisionServiceTests_Experiments.swift */,
=======
				6E981FC1232C363300FADDD6 /* DecisionListenerTests_Datafile.swift */,
>>>>>>> a457ff3b
				6E75199122C5211100B2B157 /* DecisionServiceTests_Features.swift */,
				6E75199222C5211100B2B157 /* EventDispatcherTests.swift */,
				6E75198D22C5211100B2B157 /* EventDispatcherTests_Batch.swift */,
				6E75199322C5211100B2B157 /* BatchEventBuilderTests_Attributes.swift */,
				6E75199422C5211100B2B157 /* DecisionServiceTests_Others.swift */,
				6E75199522C5211100B2B157 /* DecisionServiceTests.swift */,
				6E75199622C5211100B2B157 /* DatafileHandlerTests.swift */,
				6E75199722C5211100B2B157 /* BatchEventBuilderTests_EventTags.swift */,
				6E75199822C5211100B2B157 /* DataStoreTests.swift */,
			);
			path = "OptimizelyTests-Common";
			sourceTree = "<group>";
		};
		6E75199922C5211100B2B157 /* OptimizelyTests-tvOS */ = {
			isa = PBXGroup;
			children = (
				6E75199A22C5211100B2B157 /* tvOSOnlyTests.swift */,
			);
			path = "OptimizelyTests-tvOS";
			sourceTree = "<group>";
		};
		6E75199B22C5211100B2B157 /* OptimizelyTests-DataModel */ = {
			isa = PBXGroup;
			children = (
				6E75199C22C5211100B2B157 /* AttributeValueTests.swift */,
				6E75199D22C5211100B2B157 /* EventForDispatchTests.swift */,
				6E75199E22C5211100B2B157 /* FeatureVariableTests.swift */,
				6E75199F22C5211100B2B157 /* AttributeTests.swift */,
				6E7519A022C5211100B2B157 /* VariableTests.swift */,
				6E7519A122C5211100B2B157 /* FeatureFlagTests.swift */,
				6E7519A222C5211100B2B157 /* AudienceTests.swift */,
				6E7519A322C5211100B2B157 /* ConditionLeafTests.swift */,
				6E7519A422C5211100B2B157 /* AudienceTests_Evaluate.swift */,
				6E7519A522C5211100B2B157 /* UserAttributeTests_Evaluate.swift */,
				6E7519A622C5211100B2B157 /* AttributeValueTests_Evaluate.swift */,
				6E7519A722C5211100B2B157 /* RolloutTests.swift */,
				6E7519A822C5211100B2B157 /* ProjectConfigTests.swift */,
				6E7519A922C5211100B2B157 /* UserAttributeTests.swift */,
				6E7519AA22C5211100B2B157 /* GroupTests.swift */,
				6E7519AB22C5211100B2B157 /* VariationTests.swift */,
				6E7519AC22C5211100B2B157 /* ExperimentTests.swift */,
				6E7519AD22C5211100B2B157 /* EventTests.swift */,
				6E7519AE22C5211100B2B157 /* ConditionHolderTests.swift */,
				6E7519AF22C5211100B2B157 /* TrafficAllocationTests.swift */,
				6E7519B022C5211100B2B157 /* ProjectTests.swift */,
				6E7519B122C5211100B2B157 /* ConditionHolderTests_Evaluate.swift */,
			);
			path = "OptimizelyTests-DataModel";
			sourceTree = "<group>";
		};
		6E7519B222C5211100B2B157 /* OptimizelyTests-iOS */ = {
			isa = PBXGroup;
			children = (
				6E7519B322C5211100B2B157 /* iOSOnlyTests.swift */,
			);
			path = "OptimizelyTests-iOS";
			sourceTree = "<group>";
		};
		6E7519B522C5211100B2B157 /* OptimizelyTests-Legacy */ = {
			isa = PBXGroup;
			children = (
			);
			path = "OptimizelyTests-Legacy";
			sourceTree = "<group>";
		};
		6E7519B622C5211100B2B157 /* TestUtils */ = {
			isa = PBXGroup;
			children = (
				6E7519B722C5211100B2B157 /* MockUrlSession.swift */,
				6E7519B822C5211100B2B157 /* OTUtils.swift */,
			);
			path = TestUtils;
			sourceTree = "<group>";
		};
		6E7519B922C5211100B2B157 /* OptimizelyTests-APIs */ = {
			isa = PBXGroup;
			children = (
				6E7519BA22C5211100B2B157 /* OptimizelyClientTests_Evaluation.swift */,
				6E7519BB22C5211100B2B157 /* OptimizelyClientTests_DatafileHandler.swift */,
				6EE216B32328383E001930C7 /* OptimizelyClientTests_DatafileHandler_Exceptions.swift */,
				6E7519BC22C5211100B2B157 /* OptimizelyErrorTests.swift */,
				6E7519BE22C5211100B2B157 /* OptimizelyClientTests_Invalid.swift */,
				6E7519BF22C5211100B2B157 /* OptimizelyClientTests_ObjcAPIs.m */,
				6E7519C022C5211100B2B157 /* OptimizelyClientTests_Variables.swift */,
				6E7519C122C5211100B2B157 /* OptimizelyClientTests.swift */,
				6E7519C222C5211100B2B157 /* OptimizelyClientTests_Valid.swift */,
				6E7519C322C5211100B2B157 /* OptimizelyClientTests_Others.swift */,
				6E7519C422C5211100B2B157 /* OptimizelyClientTests_ForcedVariation.swift */,
				6E7519C522C5211100B2B157 /* OptimizelyClientTests_Group.swift */,
				6E7519C622C5211100B2B157 /* OptimizelyClientTests_ObjcOthers.m */,
			);
			path = "OptimizelyTests-APIs";
			sourceTree = "<group>";
		};
		6E7519C722C5211100B2B157 /* OptimizelyTests-Others */ = {
			isa = PBXGroup;
			children = (
				6E7519C822C5211100B2B157 /* OtherTests.swift */,
				6E7519C922C5211100B2B157 /* ThrowableConditionListTest.swift */,
			);
			path = "OptimizelyTests-Others";
			sourceTree = "<group>";
		};
/* End PBXGroup section */

/* Begin PBXHeadersBuildPhase section */
		6E614DC821E3F389005982A1 /* Headers */ = {
			isa = PBXHeadersBuildPhase;
			buildActionMask = 2147483647;
			files = (
				6E7517AF22C520D400B2B157 /* Optimizely.h in Headers */,
			);
			runOnlyForDeploymentPostprocessing = 0;
		};
		6EBAEB6721E3FEF800D13AA9 /* Headers */ = {
			isa = PBXHeadersBuildPhase;
			buildActionMask = 2147483647;
			files = (
				6ECB270222C526A7005D52DC /* Optimizely.h in Headers */,
			);
			runOnlyForDeploymentPostprocessing = 0;
		};
/* End PBXHeadersBuildPhase section */

/* Begin PBXNativeTarget section */
		6E614DCC21E3F389005982A1 /* OptimizelySwiftSDK-tvOS */ = {
			isa = PBXNativeTarget;
			buildConfigurationList = 6E614DE221E3F38A005982A1 /* Build configuration list for PBXNativeTarget "OptimizelySwiftSDK-tvOS" */;
			buildPhases = (
				6E614DC821E3F389005982A1 /* Headers */,
				6E614DC921E3F389005982A1 /* Sources */,
				6E614DCA21E3F389005982A1 /* Frameworks */,
				6E614DCB21E3F389005982A1 /* Resources */,
			);
			buildRules = (
			);
			dependencies = (
			);
			name = "OptimizelySwiftSDK-tvOS";
			productName = OptimizelySwiftSDKtvOS;
			productReference = 6E614DCD21E3F389005982A1 /* Optimizely.framework */;
			productType = "com.apple.product-type.framework";
		};
		6E614DD421E3F38A005982A1 /* OptimizelyTests-tvOS */ = {
			isa = PBXNativeTarget;
			buildConfigurationList = 6E614DE321E3F38A005982A1 /* Build configuration list for PBXNativeTarget "OptimizelyTests-tvOS" */;
			buildPhases = (
				6E614DD121E3F38A005982A1 /* Sources */,
				6E614DD221E3F38A005982A1 /* Frameworks */,
				6E614DD321E3F38A005982A1 /* Resources */,
			);
			buildRules = (
			);
			dependencies = (
				6E614DD821E3F38A005982A1 /* PBXTargetDependency */,
			);
			name = "OptimizelyTests-tvOS";
			productName = OptimizelySwiftSDKtvOSTests;
			productReference = 6E614DD521E3F38A005982A1 /* OptimizelyTests-tvOS.xctest */;
			productType = "com.apple.product-type.bundle.unit-test";
		};
		6E636B8B2236C91F00AF3CEF /* OptimizelyTests-APIs-iOS */ = {
			isa = PBXNativeTarget;
			buildConfigurationList = 6E636B942236C91F00AF3CEF /* Build configuration list for PBXNativeTarget "OptimizelyTests-APIs-iOS" */;
			buildPhases = (
				6E636B882236C91F00AF3CEF /* Sources */,
				6E636B892236C91F00AF3CEF /* Frameworks */,
				6E636B8A2236C91F00AF3CEF /* Resources */,
			);
			buildRules = (
			);
			dependencies = (
				6E636B932236C91F00AF3CEF /* PBXTargetDependency */,
			);
			name = "OptimizelyTests-APIs-iOS";
			productName = "OptimizelyTests-APIs-iOS";
			productReference = 6E636B8C2236C91F00AF3CEF /* OptimizelyTests-APIs-iOS.xctest */;
			productType = "com.apple.product-type.bundle.unit-test";
		};
		6E636B9A2236C96700AF3CEF /* OptimizelyTests-Legacy-iOS */ = {
			isa = PBXNativeTarget;
			buildConfigurationList = 6E636BA32236C96700AF3CEF /* Build configuration list for PBXNativeTarget "OptimizelyTests-Legacy-iOS" */;
			buildPhases = (
				6E636B972236C96700AF3CEF /* Sources */,
				6E636B982236C96700AF3CEF /* Frameworks */,
				6E636B992236C96700AF3CEF /* Resources */,
			);
			buildRules = (
			);
			dependencies = (
				6E636BA22236C96700AF3CEF /* PBXTargetDependency */,
			);
			name = "OptimizelyTests-Legacy-iOS";
			productName = "OptimizelyTests-Legacy-iOS";
			productReference = 6E636B9B2236C96700AF3CEF /* OptimizelyTests-Legacy-iOS.xctest */;
			productType = "com.apple.product-type.bundle.unit-test";
		};
		6EA425072218E41500B074B5 /* OptimizelyTests-Common-tvOS */ = {
			isa = PBXNativeTarget;
			buildConfigurationList = 6EA425102218E41600B074B5 /* Build configuration list for PBXNativeTarget "OptimizelyTests-Common-tvOS" */;
			buildPhases = (
				6EA425042218E41500B074B5 /* Sources */,
				6EA425052218E41500B074B5 /* Frameworks */,
				6EA425062218E41500B074B5 /* Resources */,
			);
			buildRules = (
			);
			dependencies = (
				6EA4250F2218E41600B074B5 /* PBXTargetDependency */,
			);
			name = "OptimizelyTests-Common-tvOS";
			productName = "OptimizelySwiftSDKTests-Common-tvOS";
			productReference = 6EA425082218E41500B074B5 /* OptimizelyTests-Common-tvOS.xctest */;
			productType = "com.apple.product-type.bundle.unit-test";
		};
		6EA4255A2218E58400B074B5 /* OptimizelyTests-DataModel-tvOS */ = {
			isa = PBXNativeTarget;
			buildConfigurationList = 6EA425632218E58400B074B5 /* Build configuration list for PBXNativeTarget "OptimizelyTests-DataModel-tvOS" */;
			buildPhases = (
				6EA425572218E58400B074B5 /* Sources */,
				6EA425582218E58400B074B5 /* Frameworks */,
				6EA425592218E58400B074B5 /* Resources */,
			);
			buildRules = (
			);
			dependencies = (
				6EA425622218E58400B074B5 /* PBXTargetDependency */,
			);
			name = "OptimizelyTests-DataModel-tvOS";
			productName = "OptimizelyTests-DataModel-tvOS";
			productReference = 6EA4255B2218E58400B074B5 /* OptimizelyTests-DataModel-tvOS.xctest */;
			productType = "com.apple.product-type.bundle.unit-test";
		};
		6EA425692218E60A00B074B5 /* OptimizelyTests-Common-iOS */ = {
			isa = PBXNativeTarget;
			buildConfigurationList = 6EA425722218E60A00B074B5 /* Build configuration list for PBXNativeTarget "OptimizelyTests-Common-iOS" */;
			buildPhases = (
				6EA425662218E60A00B074B5 /* Sources */,
				6EA425672218E60A00B074B5 /* Frameworks */,
				6EA425682218E60A00B074B5 /* Resources */,
			);
			buildRules = (
			);
			dependencies = (
				6EA425712218E60A00B074B5 /* PBXTargetDependency */,
			);
			name = "OptimizelyTests-Common-iOS";
			productName = "OptimizelyTests-Commons-iOS";
			productReference = 6EA4256A2218E60A00B074B5 /* OptimizelyTests-Common-iOS.xctest */;
			productType = "com.apple.product-type.bundle.unit-test";
		};
		6EA425782218E61E00B074B5 /* OptimizelyTests-DataModel-iOS */ = {
			isa = PBXNativeTarget;
			buildConfigurationList = 6EA425812218E61F00B074B5 /* Build configuration list for PBXNativeTarget "OptimizelyTests-DataModel-iOS" */;
			buildPhases = (
				6EA425752218E61E00B074B5 /* Sources */,
				6EA425762218E61E00B074B5 /* Frameworks */,
				6EA425772218E61E00B074B5 /* Resources */,
			);
			buildRules = (
			);
			dependencies = (
				6EA425802218E61F00B074B5 /* PBXTargetDependency */,
			);
			name = "OptimizelyTests-DataModel-iOS";
			productName = "OptimizelyTests-DataModels-iOS";
			productReference = 6EA425792218E61E00B074B5 /* OptimizelyTests-DataModel-iOS.xctest */;
			productType = "com.apple.product-type.bundle.unit-test";
		};
		6EA4265A2219242100B074B5 /* OptimizelyTests-Others-iOS */ = {
			isa = PBXNativeTarget;
			buildConfigurationList = 6EA426632219242100B074B5 /* Build configuration list for PBXNativeTarget "OptimizelyTests-Others-iOS" */;
			buildPhases = (
				6EA426572219242100B074B5 /* Sources */,
				6EA426582219242100B074B5 /* Frameworks */,
				6EA426592219242100B074B5 /* Resources */,
			);
			buildRules = (
			);
			dependencies = (
				6EA426622219242100B074B5 /* PBXTargetDependency */,
			);
			name = "OptimizelyTests-Others-iOS";
			productName = "OptimizelyTests-Others-iOS";
			productReference = 6EA4265B2219242100B074B5 /* OptimizelyTests-Others-iOS.xctest */;
			productType = "com.apple.product-type.bundle.unit-test";
		};
		6EA426692219243D00B074B5 /* OptimizelyTests-Others-tvOS */ = {
			isa = PBXNativeTarget;
			buildConfigurationList = 6EA426722219243D00B074B5 /* Build configuration list for PBXNativeTarget "OptimizelyTests-Others-tvOS" */;
			buildPhases = (
				6EA426662219243D00B074B5 /* Sources */,
				6EA426672219243D00B074B5 /* Frameworks */,
				6EA426682219243D00B074B5 /* Resources */,
			);
			buildRules = (
			);
			dependencies = (
				6EA426712219243D00B074B5 /* PBXTargetDependency */,
			);
			name = "OptimizelyTests-Others-tvOS";
			productName = "OptimizelyTests-Others-tvOS";
			productReference = 6EA4266A2219243D00B074B5 /* OptimizelyTests-Others-tvOS.xctest */;
			productType = "com.apple.product-type.bundle.unit-test";
		};
		6EBAEB6B21E3FEF800D13AA9 /* OptimizelySwiftSDK-iOS */ = {
			isa = PBXNativeTarget;
			buildConfigurationList = 6EBAEB8121E3FEF900D13AA9 /* Build configuration list for PBXNativeTarget "OptimizelySwiftSDK-iOS" */;
			buildPhases = (
				6EBAEB6721E3FEF800D13AA9 /* Headers */,
				6EBAEB6821E3FEF800D13AA9 /* Sources */,
				6EBAEB6921E3FEF800D13AA9 /* Frameworks */,
				6EBAEB6A21E3FEF800D13AA9 /* Resources */,
			);
			buildRules = (
			);
			dependencies = (
			);
			name = "OptimizelySwiftSDK-iOS";
			productName = OptimizelySwiftSDKiOS;
			productReference = 6EBAEB6C21E3FEF800D13AA9 /* Optimizely.framework */;
			productType = "com.apple.product-type.framework";
		};
		6EBAEB7321E3FEF900D13AA9 /* OptimizelyTests-iOS */ = {
			isa = PBXNativeTarget;
			buildConfigurationList = 6EBAEB8221E3FEF900D13AA9 /* Build configuration list for PBXNativeTarget "OptimizelyTests-iOS" */;
			buildPhases = (
				6EBAEB7021E3FEF900D13AA9 /* Sources */,
				6EBAEB7221E3FEF900D13AA9 /* Resources */,
				0B11272D2242D80A002A9C20 /* Frameworks */,
			);
			buildRules = (
			);
			dependencies = (
				6EBAEB7721E3FEF900D13AA9 /* PBXTargetDependency */,
			);
			name = "OptimizelyTests-iOS";
			productName = OptimizelySwiftSDKiOSTests;
			productReference = 6EBAEB7421E3FEF900D13AA9 /* OptimizelyTests-iOS.xctest */;
			productType = "com.apple.product-type.bundle.unit-test";
		};
/* End PBXNativeTarget section */

/* Begin PBXProject section */
		0B7CB0B921AC5FE2007B77E5 /* Project object */ = {
			isa = PBXProject;
			attributes = {
				LastSwiftUpdateCheck = 1010;
				LastUpgradeCheck = 1000;
				ORGANIZATIONNAME = Optimizely;
				TargetAttributes = {
					6E614DCC21E3F389005982A1 = {
						CreatedOnToolsVersion = 10.1;
					};
					6E614DD421E3F38A005982A1 = {
						CreatedOnToolsVersion = 10.1;
					};
					6E636B8B2236C91F00AF3CEF = {
						CreatedOnToolsVersion = 10.1;
						LastSwiftMigration = 1010;
					};
					6E636B9A2236C96700AF3CEF = {
						CreatedOnToolsVersion = 10.1;
					};
					6EA425072218E41500B074B5 = {
						CreatedOnToolsVersion = 10.1;
					};
					6EA4255A2218E58400B074B5 = {
						CreatedOnToolsVersion = 10.1;
					};
					6EA425692218E60A00B074B5 = {
						CreatedOnToolsVersion = 10.1;
					};
					6EA425782218E61E00B074B5 = {
						CreatedOnToolsVersion = 10.1;
					};
					6EA4265A2219242100B074B5 = {
						CreatedOnToolsVersion = 10.1;
					};
					6EA426692219243D00B074B5 = {
						CreatedOnToolsVersion = 10.1;
					};
					6EBAEB6B21E3FEF800D13AA9 = {
						CreatedOnToolsVersion = 10.1;
					};
					6EBAEB7321E3FEF900D13AA9 = {
						CreatedOnToolsVersion = 10.1;
					};
				};
			};
			buildConfigurationList = 0B7CB0BC21AC5FE2007B77E5 /* Build configuration list for PBXProject "OptimizelySwiftSDK" */;
			compatibilityVersion = "Xcode 9.3";
			developmentRegion = en;
			hasScannedForEncodings = 0;
			knownRegions = (
				en,
			);
			mainGroup = 0B7CB0B821AC5FE2007B77E5;
			productRefGroup = 0B7CB0C321AC5FE2007B77E5 /* Products */;
			projectDirPath = "";
			projectRoot = "";
			targets = (
				6EBAEB6B21E3FEF800D13AA9 /* OptimizelySwiftSDK-iOS */,
				6E614DCC21E3F389005982A1 /* OptimizelySwiftSDK-tvOS */,
				6EBAEB7321E3FEF900D13AA9 /* OptimizelyTests-iOS */,
				6EA425692218E60A00B074B5 /* OptimizelyTests-Common-iOS */,
				6E636B8B2236C91F00AF3CEF /* OptimizelyTests-APIs-iOS */,
				6EA425782218E61E00B074B5 /* OptimizelyTests-DataModel-iOS */,
				6EA4265A2219242100B074B5 /* OptimizelyTests-Others-iOS */,
				6E636B9A2236C96700AF3CEF /* OptimizelyTests-Legacy-iOS */,
				6E614DD421E3F38A005982A1 /* OptimizelyTests-tvOS */,
				6EA425072218E41500B074B5 /* OptimizelyTests-Common-tvOS */,
				6EA4255A2218E58400B074B5 /* OptimizelyTests-DataModel-tvOS */,
				6EA426692219243D00B074B5 /* OptimizelyTests-Others-tvOS */,
			);
		};
/* End PBXProject section */

/* Begin PBXResourcesBuildPhase section */
		6E614DCB21E3F389005982A1 /* Resources */ = {
			isa = PBXResourcesBuildPhase;
			buildActionMask = 2147483647;
			files = (
			);
			runOnlyForDeploymentPostprocessing = 0;
		};
		6E614DD321E3F38A005982A1 /* Resources */ = {
			isa = PBXResourcesBuildPhase;
			buildActionMask = 2147483647;
			files = (
				6E12B27122C55A290005E9E6 /* UnsupportedVersionDatafile.json in Resources */,
				6E34A639231ED04900BAE302 /* empty_datafile_new_revision.json in Resources */,
				6E12B26922C55A290005E9E6 /* typed_audience_datafile.json in Resources */,
				6E12B26722C55A290005E9E6 /* feature_rollouts.json in Resources */,
				6E12B26022C55A290005E9E6 /* rollout_bucketing.json in Resources */,
				6E12B26222C55A290005E9E6 /* bucketing_id.json in Resources */,
				6E12B2CC22C55A370005E9E6 /* 10_entities.json in Resources */,
				6E12B25E22C55A290005E9E6 /* forced_variation.json in Resources */,
				6E12B26422C55A290005E9E6 /* api_datafile.json in Resources */,
				6E12B27022C55A290005E9E6 /* simple_datafile.json in Resources */,
				6E12B2CE22C55A370005E9E6 /* 100_entities.json in Resources */,
				6E12B25A22C55A290005E9E6 /* optimizely_6372300739_v4.json in Resources */,
				6E12B26E22C55A290005E9E6 /* ab_experiments.json in Resources */,
				6E12B26622C55A290005E9E6 /* grouped_experiments.json in Resources */,
				6E34A62D231ED04900BAE302 /* empty_datafile_new_project_id.json in Resources */,
				6E12B26322C55A290005E9E6 /* feature_variables.json in Resources */,
				6E12B26822C55A290005E9E6 /* audience_targeting.json in Resources */,
				6E12B25B22C55A290005E9E6 /* feature_rollout_toggle_on.json in Resources */,
				6E12B25C22C55A290005E9E6 /* feature_rollout_toggle_off.json in Resources */,
				6E12B25D22C55A290005E9E6 /* feature_experiments.json in Resources */,
				6E12B26F22C55A290005E9E6 /* bot_filtering_enabled.json in Resources */,
				6E12B26C22C55A290005E9E6 /* BucketerTestsDatafile.json in Resources */,
				6E12B26B22C55A290005E9E6 /* empty_datafile.json in Resources */,
				6E12B26D22C55A290005E9E6 /* BucketerTestsDatafile2.json in Resources */,
				6E12B26A22C55A290005E9E6 /* feature_exp.json in Resources */,
				6E12B25F22C55A290005E9E6 /* unsupported_datafile.json in Resources */,
				6E12B26522C55A290005E9E6 /* feature_flag.json in Resources */,
				6E12B26122C55A290005E9E6 /* feature_management_experiment_bucketing.json in Resources */,
				6E12B2CD22C55A370005E9E6 /* 50_entities.json in Resources */,
				6E34A646231ED28600BAE302 /* empty_datafile_new_account_id.json in Resources */,
			);
			runOnlyForDeploymentPostprocessing = 0;
		};
		6E636B8A2236C91F00AF3CEF /* Resources */ = {
			isa = PBXResourcesBuildPhase;
			buildActionMask = 2147483647;
			files = (
				6E12B21122C55A270005E9E6 /* UnsupportedVersionDatafile.json in Resources */,
				6E34A635231ED04900BAE302 /* empty_datafile_new_revision.json in Resources */,
				6E12B20922C55A270005E9E6 /* typed_audience_datafile.json in Resources */,
				6E12B20722C55A270005E9E6 /* feature_rollouts.json in Resources */,
				6E12B20022C55A270005E9E6 /* rollout_bucketing.json in Resources */,
				6E12B20222C55A270005E9E6 /* bucketing_id.json in Resources */,
				6E12B2C022C55A340005E9E6 /* 10_entities.json in Resources */,
				6E12B1FE22C55A270005E9E6 /* forced_variation.json in Resources */,
				6E12B20422C55A270005E9E6 /* api_datafile.json in Resources */,
				6E12B21022C55A270005E9E6 /* simple_datafile.json in Resources */,
				6E12B2C222C55A340005E9E6 /* 100_entities.json in Resources */,
				6E12B1FA22C55A270005E9E6 /* optimizely_6372300739_v4.json in Resources */,
				6E12B20E22C55A270005E9E6 /* ab_experiments.json in Resources */,
				6E12B20622C55A270005E9E6 /* grouped_experiments.json in Resources */,
				6E34A629231ED04900BAE302 /* empty_datafile_new_project_id.json in Resources */,
				6E12B20322C55A270005E9E6 /* feature_variables.json in Resources */,
				6E12B20822C55A270005E9E6 /* audience_targeting.json in Resources */,
				6E12B1FB22C55A270005E9E6 /* feature_rollout_toggle_on.json in Resources */,
				6E12B1FC22C55A270005E9E6 /* feature_rollout_toggle_off.json in Resources */,
				6E12B1FD22C55A270005E9E6 /* feature_experiments.json in Resources */,
				6E12B20F22C55A270005E9E6 /* bot_filtering_enabled.json in Resources */,
				6E12B20C22C55A270005E9E6 /* BucketerTestsDatafile.json in Resources */,
				6E12B20B22C55A270005E9E6 /* empty_datafile.json in Resources */,
				6E12B20D22C55A270005E9E6 /* BucketerTestsDatafile2.json in Resources */,
				6E12B20A22C55A270005E9E6 /* feature_exp.json in Resources */,
				6E12B1FF22C55A270005E9E6 /* unsupported_datafile.json in Resources */,
				6E12B20522C55A270005E9E6 /* feature_flag.json in Resources */,
				6E12B20122C55A270005E9E6 /* feature_management_experiment_bucketing.json in Resources */,
				6E12B2C122C55A340005E9E6 /* 50_entities.json in Resources */,
				6E34A642231ED28600BAE302 /* empty_datafile_new_account_id.json in Resources */,
			);
			runOnlyForDeploymentPostprocessing = 0;
		};
		6E636B992236C96700AF3CEF /* Resources */ = {
			isa = PBXResourcesBuildPhase;
			buildActionMask = 2147483647;
			files = (
				6E12B25922C55A280005E9E6 /* UnsupportedVersionDatafile.json in Resources */,
				6E34A638231ED04900BAE302 /* empty_datafile_new_revision.json in Resources */,
				6E12B25122C55A280005E9E6 /* typed_audience_datafile.json in Resources */,
				6E12B24F22C55A280005E9E6 /* feature_rollouts.json in Resources */,
				6E12B24822C55A280005E9E6 /* rollout_bucketing.json in Resources */,
				6E12B24A22C55A280005E9E6 /* bucketing_id.json in Resources */,
				6E12B2C922C55A360005E9E6 /* 10_entities.json in Resources */,
				6E12B24622C55A280005E9E6 /* forced_variation.json in Resources */,
				6E12B24C22C55A280005E9E6 /* api_datafile.json in Resources */,
				6E12B25822C55A280005E9E6 /* simple_datafile.json in Resources */,
				6E12B2CB22C55A360005E9E6 /* 100_entities.json in Resources */,
				6E12B24222C55A280005E9E6 /* optimizely_6372300739_v4.json in Resources */,
				6E12B25622C55A280005E9E6 /* ab_experiments.json in Resources */,
				6E12B24E22C55A280005E9E6 /* grouped_experiments.json in Resources */,
				6E34A62C231ED04900BAE302 /* empty_datafile_new_project_id.json in Resources */,
				6E12B24B22C55A280005E9E6 /* feature_variables.json in Resources */,
				6E12B25022C55A280005E9E6 /* audience_targeting.json in Resources */,
				6E12B24322C55A280005E9E6 /* feature_rollout_toggle_on.json in Resources */,
				6E12B24422C55A280005E9E6 /* feature_rollout_toggle_off.json in Resources */,
				6E12B24522C55A280005E9E6 /* feature_experiments.json in Resources */,
				6E12B25722C55A280005E9E6 /* bot_filtering_enabled.json in Resources */,
				6E12B25422C55A280005E9E6 /* BucketerTestsDatafile.json in Resources */,
				6E12B25322C55A280005E9E6 /* empty_datafile.json in Resources */,
				6E12B25522C55A280005E9E6 /* BucketerTestsDatafile2.json in Resources */,
				6E12B25222C55A280005E9E6 /* feature_exp.json in Resources */,
				6E12B24722C55A280005E9E6 /* unsupported_datafile.json in Resources */,
				6E12B24D22C55A280005E9E6 /* feature_flag.json in Resources */,
				6E12B24922C55A280005E9E6 /* feature_management_experiment_bucketing.json in Resources */,
				6E12B2CA22C55A360005E9E6 /* 50_entities.json in Resources */,
				6E34A645231ED28600BAE302 /* empty_datafile_new_account_id.json in Resources */,
			);
			runOnlyForDeploymentPostprocessing = 0;
		};
		6EA425062218E41500B074B5 /* Resources */ = {
			isa = PBXResourcesBuildPhase;
			buildActionMask = 2147483647;
			files = (
				6E12B28922C55A290005E9E6 /* UnsupportedVersionDatafile.json in Resources */,
				6E34A63A231ED04900BAE302 /* empty_datafile_new_revision.json in Resources */,
				6E12B28122C55A290005E9E6 /* typed_audience_datafile.json in Resources */,
				6E12B27F22C55A290005E9E6 /* feature_rollouts.json in Resources */,
				6E12B27822C55A290005E9E6 /* rollout_bucketing.json in Resources */,
				6E12B27A22C55A290005E9E6 /* bucketing_id.json in Resources */,
				6E12B2CF22C55A370005E9E6 /* 10_entities.json in Resources */,
				6E12B27622C55A290005E9E6 /* forced_variation.json in Resources */,
				6E12B27C22C55A290005E9E6 /* api_datafile.json in Resources */,
				6E12B28822C55A290005E9E6 /* simple_datafile.json in Resources */,
				6E12B2D122C55A370005E9E6 /* 100_entities.json in Resources */,
				6E12B27222C55A290005E9E6 /* optimizely_6372300739_v4.json in Resources */,
				6E12B28622C55A290005E9E6 /* ab_experiments.json in Resources */,
				6E12B27E22C55A290005E9E6 /* grouped_experiments.json in Resources */,
				6E34A62E231ED04900BAE302 /* empty_datafile_new_project_id.json in Resources */,
				6E12B27B22C55A290005E9E6 /* feature_variables.json in Resources */,
				6E12B28022C55A290005E9E6 /* audience_targeting.json in Resources */,
				6E12B27322C55A290005E9E6 /* feature_rollout_toggle_on.json in Resources */,
				6E12B27422C55A290005E9E6 /* feature_rollout_toggle_off.json in Resources */,
				6E12B27522C55A290005E9E6 /* feature_experiments.json in Resources */,
				6E12B28722C55A290005E9E6 /* bot_filtering_enabled.json in Resources */,
				6E12B28422C55A290005E9E6 /* BucketerTestsDatafile.json in Resources */,
				6E12B28322C55A290005E9E6 /* empty_datafile.json in Resources */,
				6E12B28522C55A290005E9E6 /* BucketerTestsDatafile2.json in Resources */,
				6E12B28222C55A290005E9E6 /* feature_exp.json in Resources */,
				6E12B27722C55A290005E9E6 /* unsupported_datafile.json in Resources */,
				6E12B27D22C55A290005E9E6 /* feature_flag.json in Resources */,
				6E12B27922C55A290005E9E6 /* feature_management_experiment_bucketing.json in Resources */,
				6E12B2D022C55A370005E9E6 /* 50_entities.json in Resources */,
				6E34A647231ED28600BAE302 /* empty_datafile_new_account_id.json in Resources */,
			);
			runOnlyForDeploymentPostprocessing = 0;
		};
		6EA425592218E58400B074B5 /* Resources */ = {
			isa = PBXResourcesBuildPhase;
			buildActionMask = 2147483647;
			files = (
				6E12B2A122C55A2A0005E9E6 /* UnsupportedVersionDatafile.json in Resources */,
				6E34A63B231ED04900BAE302 /* empty_datafile_new_revision.json in Resources */,
				6E12B29922C55A2A0005E9E6 /* typed_audience_datafile.json in Resources */,
				6E12B29722C55A2A0005E9E6 /* feature_rollouts.json in Resources */,
				6E12B29022C55A2A0005E9E6 /* rollout_bucketing.json in Resources */,
				6E12B29222C55A2A0005E9E6 /* bucketing_id.json in Resources */,
				6E12B2D222C55A380005E9E6 /* 10_entities.json in Resources */,
				6E12B28E22C55A2A0005E9E6 /* forced_variation.json in Resources */,
				6E12B29422C55A2A0005E9E6 /* api_datafile.json in Resources */,
				6E12B2A022C55A2A0005E9E6 /* simple_datafile.json in Resources */,
				6E12B2D422C55A380005E9E6 /* 100_entities.json in Resources */,
				6E12B28A22C55A2A0005E9E6 /* optimizely_6372300739_v4.json in Resources */,
				6E12B29E22C55A2A0005E9E6 /* ab_experiments.json in Resources */,
				6E12B29622C55A2A0005E9E6 /* grouped_experiments.json in Resources */,
				6E34A62F231ED04900BAE302 /* empty_datafile_new_project_id.json in Resources */,
				6E12B29322C55A2A0005E9E6 /* feature_variables.json in Resources */,
				6E12B29822C55A2A0005E9E6 /* audience_targeting.json in Resources */,
				6E12B28B22C55A2A0005E9E6 /* feature_rollout_toggle_on.json in Resources */,
				6E12B28C22C55A2A0005E9E6 /* feature_rollout_toggle_off.json in Resources */,
				6E12B28D22C55A2A0005E9E6 /* feature_experiments.json in Resources */,
				6E12B29F22C55A2A0005E9E6 /* bot_filtering_enabled.json in Resources */,
				6E12B29C22C55A2A0005E9E6 /* BucketerTestsDatafile.json in Resources */,
				6E12B29B22C55A2A0005E9E6 /* empty_datafile.json in Resources */,
				6E12B29D22C55A2A0005E9E6 /* BucketerTestsDatafile2.json in Resources */,
				6E12B29A22C55A2A0005E9E6 /* feature_exp.json in Resources */,
				6E12B28F22C55A2A0005E9E6 /* unsupported_datafile.json in Resources */,
				6E12B29522C55A2A0005E9E6 /* feature_flag.json in Resources */,
				6E12B29122C55A2A0005E9E6 /* feature_management_experiment_bucketing.json in Resources */,
				6E12B2D322C55A380005E9E6 /* 50_entities.json in Resources */,
				6E34A648231ED28600BAE302 /* empty_datafile_new_account_id.json in Resources */,
			);
			runOnlyForDeploymentPostprocessing = 0;
		};
		6EA425682218E60A00B074B5 /* Resources */ = {
			isa = PBXResourcesBuildPhase;
			buildActionMask = 2147483647;
			files = (
				6E12B1F922C55A260005E9E6 /* UnsupportedVersionDatafile.json in Resources */,
				6E34A634231ED04900BAE302 /* empty_datafile_new_revision.json in Resources */,
				6E12B1F122C55A260005E9E6 /* typed_audience_datafile.json in Resources */,
				6E12B1EF22C55A260005E9E6 /* feature_rollouts.json in Resources */,
				6E12B1E822C55A260005E9E6 /* rollout_bucketing.json in Resources */,
				6E12B1EA22C55A260005E9E6 /* bucketing_id.json in Resources */,
				6E12B2BD22C55A330005E9E6 /* 10_entities.json in Resources */,
				6E12B1E622C55A260005E9E6 /* forced_variation.json in Resources */,
				6E12B1EC22C55A260005E9E6 /* api_datafile.json in Resources */,
				6E12B1F822C55A260005E9E6 /* simple_datafile.json in Resources */,
				6E12B2BF22C55A330005E9E6 /* 100_entities.json in Resources */,
				6E12B1E222C55A260005E9E6 /* optimizely_6372300739_v4.json in Resources */,
				6E12B1F622C55A260005E9E6 /* ab_experiments.json in Resources */,
				6E12B1EE22C55A260005E9E6 /* grouped_experiments.json in Resources */,
				6E34A628231ED04900BAE302 /* empty_datafile_new_project_id.json in Resources */,
				6E12B1EB22C55A260005E9E6 /* feature_variables.json in Resources */,
				6E12B1F022C55A260005E9E6 /* audience_targeting.json in Resources */,
				6E12B1E322C55A260005E9E6 /* feature_rollout_toggle_on.json in Resources */,
				6E12B1E422C55A260005E9E6 /* feature_rollout_toggle_off.json in Resources */,
				6E12B1E522C55A260005E9E6 /* feature_experiments.json in Resources */,
				6E12B1F722C55A260005E9E6 /* bot_filtering_enabled.json in Resources */,
				6E12B1F422C55A260005E9E6 /* BucketerTestsDatafile.json in Resources */,
				6E12B1F322C55A260005E9E6 /* empty_datafile.json in Resources */,
				6E12B1F522C55A260005E9E6 /* BucketerTestsDatafile2.json in Resources */,
				6E12B1F222C55A260005E9E6 /* feature_exp.json in Resources */,
				6E12B1E722C55A260005E9E6 /* unsupported_datafile.json in Resources */,
				6E12B1ED22C55A260005E9E6 /* feature_flag.json in Resources */,
				6E12B1E922C55A260005E9E6 /* feature_management_experiment_bucketing.json in Resources */,
				6E12B2BE22C55A330005E9E6 /* 50_entities.json in Resources */,
				6E34A641231ED28600BAE302 /* empty_datafile_new_account_id.json in Resources */,
			);
			runOnlyForDeploymentPostprocessing = 0;
		};
		6EA425772218E61E00B074B5 /* Resources */ = {
			isa = PBXResourcesBuildPhase;
			buildActionMask = 2147483647;
			files = (
				6E12B22922C55A270005E9E6 /* UnsupportedVersionDatafile.json in Resources */,
				6E34A636231ED04900BAE302 /* empty_datafile_new_revision.json in Resources */,
				6E12B22122C55A270005E9E6 /* typed_audience_datafile.json in Resources */,
				6E12B21F22C55A270005E9E6 /* feature_rollouts.json in Resources */,
				6E12B21822C55A270005E9E6 /* rollout_bucketing.json in Resources */,
				6E12B21A22C55A270005E9E6 /* bucketing_id.json in Resources */,
				6E12B2C322C55A350005E9E6 /* 10_entities.json in Resources */,
				6E12B21622C55A270005E9E6 /* forced_variation.json in Resources */,
				6E12B21C22C55A270005E9E6 /* api_datafile.json in Resources */,
				6E12B22822C55A270005E9E6 /* simple_datafile.json in Resources */,
				6E12B2C522C55A350005E9E6 /* 100_entities.json in Resources */,
				6E12B21222C55A270005E9E6 /* optimizely_6372300739_v4.json in Resources */,
				6E12B22622C55A270005E9E6 /* ab_experiments.json in Resources */,
				6E12B21E22C55A270005E9E6 /* grouped_experiments.json in Resources */,
				6E34A62A231ED04900BAE302 /* empty_datafile_new_project_id.json in Resources */,
				6E12B21B22C55A270005E9E6 /* feature_variables.json in Resources */,
				6E12B22022C55A270005E9E6 /* audience_targeting.json in Resources */,
				6E12B21322C55A270005E9E6 /* feature_rollout_toggle_on.json in Resources */,
				6E12B21422C55A270005E9E6 /* feature_rollout_toggle_off.json in Resources */,
				6E12B21522C55A270005E9E6 /* feature_experiments.json in Resources */,
				6E12B22722C55A270005E9E6 /* bot_filtering_enabled.json in Resources */,
				6E12B22422C55A270005E9E6 /* BucketerTestsDatafile.json in Resources */,
				6E12B22322C55A270005E9E6 /* empty_datafile.json in Resources */,
				6E12B22522C55A270005E9E6 /* BucketerTestsDatafile2.json in Resources */,
				6E12B22222C55A270005E9E6 /* feature_exp.json in Resources */,
				6E12B21722C55A270005E9E6 /* unsupported_datafile.json in Resources */,
				6E12B21D22C55A270005E9E6 /* feature_flag.json in Resources */,
				6E12B21922C55A270005E9E6 /* feature_management_experiment_bucketing.json in Resources */,
				6E12B2C422C55A350005E9E6 /* 50_entities.json in Resources */,
				6E34A643231ED28600BAE302 /* empty_datafile_new_account_id.json in Resources */,
			);
			runOnlyForDeploymentPostprocessing = 0;
		};
		6EA426592219242100B074B5 /* Resources */ = {
			isa = PBXResourcesBuildPhase;
			buildActionMask = 2147483647;
			files = (
				6E12B24122C55A280005E9E6 /* UnsupportedVersionDatafile.json in Resources */,
				6E34A637231ED04900BAE302 /* empty_datafile_new_revision.json in Resources */,
				6E12B23922C55A280005E9E6 /* typed_audience_datafile.json in Resources */,
				6E12B23722C55A280005E9E6 /* feature_rollouts.json in Resources */,
				6E12B23022C55A280005E9E6 /* rollout_bucketing.json in Resources */,
				6E12B23222C55A280005E9E6 /* bucketing_id.json in Resources */,
				6E12B2C622C55A350005E9E6 /* 10_entities.json in Resources */,
				6E12B22E22C55A280005E9E6 /* forced_variation.json in Resources */,
				6E12B23422C55A280005E9E6 /* api_datafile.json in Resources */,
				6E12B24022C55A280005E9E6 /* simple_datafile.json in Resources */,
				6E12B2C822C55A350005E9E6 /* 100_entities.json in Resources */,
				6E12B22A22C55A280005E9E6 /* optimizely_6372300739_v4.json in Resources */,
				6E12B23E22C55A280005E9E6 /* ab_experiments.json in Resources */,
				6E12B23622C55A280005E9E6 /* grouped_experiments.json in Resources */,
				6E34A62B231ED04900BAE302 /* empty_datafile_new_project_id.json in Resources */,
				6E12B23322C55A280005E9E6 /* feature_variables.json in Resources */,
				6E12B23822C55A280005E9E6 /* audience_targeting.json in Resources */,
				6E12B22B22C55A280005E9E6 /* feature_rollout_toggle_on.json in Resources */,
				6E12B22C22C55A280005E9E6 /* feature_rollout_toggle_off.json in Resources */,
				6E12B22D22C55A280005E9E6 /* feature_experiments.json in Resources */,
				6E12B23F22C55A280005E9E6 /* bot_filtering_enabled.json in Resources */,
				6E12B23C22C55A280005E9E6 /* BucketerTestsDatafile.json in Resources */,
				6E12B23B22C55A280005E9E6 /* empty_datafile.json in Resources */,
				6E12B23D22C55A280005E9E6 /* BucketerTestsDatafile2.json in Resources */,
				6E12B23A22C55A280005E9E6 /* feature_exp.json in Resources */,
				6E12B22F22C55A280005E9E6 /* unsupported_datafile.json in Resources */,
				6E12B23522C55A280005E9E6 /* feature_flag.json in Resources */,
				6E12B23122C55A280005E9E6 /* feature_management_experiment_bucketing.json in Resources */,
				6E12B2C722C55A350005E9E6 /* 50_entities.json in Resources */,
				6E34A644231ED28600BAE302 /* empty_datafile_new_account_id.json in Resources */,
			);
			runOnlyForDeploymentPostprocessing = 0;
		};
		6EA426682219243D00B074B5 /* Resources */ = {
			isa = PBXResourcesBuildPhase;
			buildActionMask = 2147483647;
			files = (
				6E12B2B922C55A2B0005E9E6 /* UnsupportedVersionDatafile.json in Resources */,
				6E34A63C231ED04900BAE302 /* empty_datafile_new_revision.json in Resources */,
				6E12B2B122C55A2A0005E9E6 /* typed_audience_datafile.json in Resources */,
				6E12B2AF22C55A2A0005E9E6 /* feature_rollouts.json in Resources */,
				6E12B2A822C55A2A0005E9E6 /* rollout_bucketing.json in Resources */,
				6E12B2AA22C55A2A0005E9E6 /* bucketing_id.json in Resources */,
				6E12B2D522C55A380005E9E6 /* 10_entities.json in Resources */,
				6E12B2A622C55A2A0005E9E6 /* forced_variation.json in Resources */,
				6E12B2AC22C55A2A0005E9E6 /* api_datafile.json in Resources */,
				6E12B2B822C55A2B0005E9E6 /* simple_datafile.json in Resources */,
				6E12B2D722C55A380005E9E6 /* 100_entities.json in Resources */,
				6E12B2A222C55A2A0005E9E6 /* optimizely_6372300739_v4.json in Resources */,
				6E12B2B622C55A2B0005E9E6 /* ab_experiments.json in Resources */,
				6E12B2AE22C55A2A0005E9E6 /* grouped_experiments.json in Resources */,
				6E34A630231ED04900BAE302 /* empty_datafile_new_project_id.json in Resources */,
				6E12B2AB22C55A2A0005E9E6 /* feature_variables.json in Resources */,
				6E12B2B022C55A2A0005E9E6 /* audience_targeting.json in Resources */,
				6E12B2A322C55A2A0005E9E6 /* feature_rollout_toggle_on.json in Resources */,
				6E12B2A422C55A2A0005E9E6 /* feature_rollout_toggle_off.json in Resources */,
				6E12B2A522C55A2A0005E9E6 /* feature_experiments.json in Resources */,
				6E12B2B722C55A2B0005E9E6 /* bot_filtering_enabled.json in Resources */,
				6E12B2B422C55A2A0005E9E6 /* BucketerTestsDatafile.json in Resources */,
				6E12B2B322C55A2A0005E9E6 /* empty_datafile.json in Resources */,
				6E12B2B522C55A2B0005E9E6 /* BucketerTestsDatafile2.json in Resources */,
				6E12B2B222C55A2A0005E9E6 /* feature_exp.json in Resources */,
				6E12B2A722C55A2A0005E9E6 /* unsupported_datafile.json in Resources */,
				6E12B2AD22C55A2A0005E9E6 /* feature_flag.json in Resources */,
				6E12B2A922C55A2A0005E9E6 /* feature_management_experiment_bucketing.json in Resources */,
				6E12B2D622C55A380005E9E6 /* 50_entities.json in Resources */,
				6E34A649231ED28600BAE302 /* empty_datafile_new_account_id.json in Resources */,
			);
			runOnlyForDeploymentPostprocessing = 0;
		};
		6EBAEB6A21E3FEF800D13AA9 /* Resources */ = {
			isa = PBXResourcesBuildPhase;
			buildActionMask = 2147483647;
			files = (
			);
			runOnlyForDeploymentPostprocessing = 0;
		};
		6EBAEB7221E3FEF900D13AA9 /* Resources */ = {
			isa = PBXResourcesBuildPhase;
			buildActionMask = 2147483647;
			files = (
				6E12B1E122C55A250005E9E6 /* UnsupportedVersionDatafile.json in Resources */,
				6E34A633231ED04900BAE302 /* empty_datafile_new_revision.json in Resources */,
				6E12B1D922C55A250005E9E6 /* typed_audience_datafile.json in Resources */,
				6E12B1D722C55A250005E9E6 /* feature_rollouts.json in Resources */,
				6E12B1D022C55A250005E9E6 /* rollout_bucketing.json in Resources */,
				6E12B1D222C55A250005E9E6 /* bucketing_id.json in Resources */,
				6E12B2BA22C55A330005E9E6 /* 10_entities.json in Resources */,
				6E12B1CE22C55A250005E9E6 /* forced_variation.json in Resources */,
				6E12B1D422C55A250005E9E6 /* api_datafile.json in Resources */,
				6E12B1E022C55A250005E9E6 /* simple_datafile.json in Resources */,
				6E12B2BC22C55A330005E9E6 /* 100_entities.json in Resources */,
				6E12B1CA22C55A250005E9E6 /* optimizely_6372300739_v4.json in Resources */,
				6E12B1DE22C55A250005E9E6 /* ab_experiments.json in Resources */,
				6E12B1D622C55A250005E9E6 /* grouped_experiments.json in Resources */,
				6E34A627231ED04900BAE302 /* empty_datafile_new_project_id.json in Resources */,
				6E12B1D322C55A250005E9E6 /* feature_variables.json in Resources */,
				6E12B1D822C55A250005E9E6 /* audience_targeting.json in Resources */,
				6E12B1CB22C55A250005E9E6 /* feature_rollout_toggle_on.json in Resources */,
				6E12B1CC22C55A250005E9E6 /* feature_rollout_toggle_off.json in Resources */,
				6E12B1CD22C55A250005E9E6 /* feature_experiments.json in Resources */,
				6E12B1DF22C55A250005E9E6 /* bot_filtering_enabled.json in Resources */,
				6E12B1DC22C55A250005E9E6 /* BucketerTestsDatafile.json in Resources */,
				6E12B1DB22C55A250005E9E6 /* empty_datafile.json in Resources */,
				6E12B1DD22C55A250005E9E6 /* BucketerTestsDatafile2.json in Resources */,
				6E12B1DA22C55A250005E9E6 /* feature_exp.json in Resources */,
				6E12B1CF22C55A250005E9E6 /* unsupported_datafile.json in Resources */,
				6E12B1D522C55A250005E9E6 /* feature_flag.json in Resources */,
				6E12B1D122C55A250005E9E6 /* feature_management_experiment_bucketing.json in Resources */,
				6E12B2BB22C55A330005E9E6 /* 50_entities.json in Resources */,
				6E34A640231ED28600BAE302 /* empty_datafile_new_account_id.json in Resources */,
			);
			runOnlyForDeploymentPostprocessing = 0;
		};
/* End PBXResourcesBuildPhase section */

/* Begin PBXSourcesBuildPhase section */
		6E614DC921E3F389005982A1 /* Sources */ = {
			isa = PBXSourcesBuildPhase;
			buildActionMask = 2147483647;
			files = (
				6E7518AD22C520D400B2B157 /* Group.swift in Sources */,
				6E75175B22C520D400B2B157 /* AtomicProperty.swift in Sources */,
				6E7518C522C520D400B2B157 /* Audience.swift in Sources */,
				6E7517BD22C520D400B2B157 /* DefaultDatafileHandler.swift in Sources */,
				6E7518F522C520D500B2B157 /* UserAttribute.swift in Sources */,
				6E75192522C520D500B2B157 /* DataStoreQueueStack.swift in Sources */,
				6E7516FB22C520D400B2B157 /* OptimizelyLogLevel.swift in Sources */,
				6E75184D22C520D400B2B157 /* ProjectConfig.swift in Sources */,
				6E75171322C520D400B2B157 /* OptimizelyClient+ObjC.swift in Sources */,
				6E75191922C520D500B2B157 /* OPTNotificationCenter.swift in Sources */,
				6E7518A122C520D400B2B157 /* FeatureFlag.swift in Sources */,
				6E7516D722C520D400B2B157 /* OPTUserProfileService.swift in Sources */,
				6E75195522C520D500B2B157 /* OPTBucketer.swift in Sources */,
				6E75176722C520D400B2B157 /* Utils.swift in Sources */,
				6E75180522C520D400B2B157 /* DataStoreFile.swift in Sources */,
				6E75193D22C520D500B2B157 /* OPTDecisionService.swift in Sources */,
				6E7516E322C520D400B2B157 /* OPTEventDispatcher.swift in Sources */,
				6E75186522C520D400B2B157 /* Rollout.swift in Sources */,
				6E75190122C520D500B2B157 /* Attribute.swift in Sources */,
				6E7516B322C520D400B2B157 /* DefaultUserProfileService.swift in Sources */,
				6E75183522C520D400B2B157 /* EventForDispatch.swift in Sources */,
				6E7517D522C520D400B2B157 /* DefaultNotificationCenter.swift in Sources */,
				6E75187122C520D400B2B157 /* Variation.swift in Sources */,
				6E7516A722C520D400B2B157 /* DefaultLogger.swift in Sources */,
				6E75177322C520D400B2B157 /* SDKVersion.swift in Sources */,
				6E75179722C520D400B2B157 /* DataStoreQueueStackImpl+Extension.swift in Sources */,
				6E7518DD22C520D400B2B157 /* ConditionLeaf.swift in Sources */,
				6E75187D22C520D400B2B157 /* TrafficAllocation.swift in Sources */,
				6E75185922C520D400B2B157 /* FeatureVariable.swift in Sources */,
				6E7517ED22C520D400B2B157 /* DataStoreMemory.swift in Sources */,
				6E75172B22C520D400B2B157 /* Constants.swift in Sources */,
				6E7516BF22C520D400B2B157 /* DefaultEventDispatcher.swift in Sources */,
				6E7517E122C520D400B2B157 /* DefaultDecisionService.swift in Sources */,
				6E75178B22C520D400B2B157 /* OptimizelyClient+Extension.swift in Sources */,
				6E75177F22C520D400B2B157 /* ArrayEventForDispatch+Extension.swift in Sources */,
				6E75181122C520D400B2B157 /* DataStoreQueueStackImpl.swift in Sources */,
				6E75173722C520D400B2B157 /* MurmurHash3.swift in Sources */,
				6E7517F922C520D400B2B157 /* DataStoreUserDefaults.swift in Sources */,
				6E7518E922C520D400B2B157 /* ConditionHolder.swift in Sources */,
				6E75184122C520D400B2B157 /* Event.swift in Sources */,
				6E7517C922C520D400B2B157 /* DefaultBucketer.swift in Sources */,
				6E75181D22C520D400B2B157 /* BatchEventBuilder.swift in Sources */,
				6E7516CB22C520D400B2B157 /* OPTLogger.swift in Sources */,
				6E7517A322C520D400B2B157 /* Array+Extension.swift in Sources */,
				6E75193122C520D500B2B157 /* OPTDataStore.swift in Sources */,
				6E75190D22C520D500B2B157 /* BackgroundingCallbacks.swift in Sources */,
				6E75194922C520D500B2B157 /* OPTDatafileHandler.swift in Sources */,
				6E7516EF22C520D400B2B157 /* OptimizelyError.swift in Sources */,
				6E75174F22C520D400B2B157 /* LogMessage.swift in Sources */,
				6E75189522C520D400B2B157 /* Experiment.swift in Sources */,
				6EE32D0F23313B55007744E7 /* NetworkReachability.swift in Sources */,
				6E7518D122C520D400B2B157 /* AttributeValue.swift in Sources */,
				6E75182922C520D400B2B157 /* BatchEvent.swift in Sources */,
				6E75171F22C520D400B2B157 /* OptimizelyResult.swift in Sources */,
				6E75170722C520D400B2B157 /* OptimizelyClient.swift in Sources */,
				6E75174322C520D400B2B157 /* HandlerRegistryService.swift in Sources */,
				6E75188922C520D400B2B157 /* Project.swift in Sources */,
				6E7518B922C520D400B2B157 /* Variable.swift in Sources */,
				6E34A6182319EBB800BAE302 /* Notifications.swift in Sources */,
			);
			runOnlyForDeploymentPostprocessing = 0;
		};
		6E614DD121E3F38A005982A1 /* Sources */ = {
			isa = PBXSourcesBuildPhase;
			buildActionMask = 2147483647;
			files = (
				6E75170222C520D400B2B157 /* OptimizelyLogLevel.swift in Sources */,
				6E7516BA22C520D400B2B157 /* DefaultUserProfileService.swift in Sources */,
				6E75175622C520D400B2B157 /* LogMessage.swift in Sources */,
				6E75193822C520D500B2B157 /* OPTDataStore.swift in Sources */,
				6E75191422C520D500B2B157 /* BackgroundingCallbacks.swift in Sources */,
				6E75172622C520D400B2B157 /* OptimizelyResult.swift in Sources */,
				6E75173222C520D400B2B157 /* Constants.swift in Sources */,
				6E75184822C520D400B2B157 /* Event.swift in Sources */,
				6E75170E22C520D400B2B157 /* OptimizelyClient.swift in Sources */,
				6E75177A22C520D400B2B157 /* SDKVersion.swift in Sources */,
				6E7516C622C520D400B2B157 /* DefaultEventDispatcher.swift in Sources */,
				6E75189C22C520D400B2B157 /* Experiment.swift in Sources */,
				6E75176222C520D400B2B157 /* AtomicProperty.swift in Sources */,
				6E75180C22C520D400B2B157 /* DataStoreFile.swift in Sources */,
				6E7517C422C520D400B2B157 /* DefaultDatafileHandler.swift in Sources */,
				6E75190822C520D500B2B157 /* Attribute.swift in Sources */,
				6E75179E22C520D400B2B157 /* DataStoreQueueStackImpl+Extension.swift in Sources */,
				6E7518C022C520D400B2B157 /* Variable.swift in Sources */,
				6E75181822C520D400B2B157 /* DataStoreQueueStackImpl.swift in Sources */,
				6E75185422C520D400B2B157 /* ProjectConfig.swift in Sources */,
				6E9B11B422C5489500C22D81 /* OTUtils.swift in Sources */,
				6E75173E22C520D400B2B157 /* MurmurHash3.swift in Sources */,
				6E7516EA22C520D400B2B157 /* OPTEventDispatcher.swift in Sources */,
				6E7518A822C520D400B2B157 /* FeatureFlag.swift in Sources */,
				6E75187822C520D400B2B157 /* Variation.swift in Sources */,
				6E7517F422C520D400B2B157 /* DataStoreMemory.swift in Sources */,
				6E7518FC22C520D500B2B157 /* UserAttribute.swift in Sources */,
				6E34A61F2319EBB800BAE302 /* Notifications.swift in Sources */,
				6E7518D822C520D400B2B157 /* AttributeValue.swift in Sources */,
				6E7516AE22C520D400B2B157 /* DefaultLogger.swift in Sources */,
				6E75195022C520D500B2B157 /* OPTDatafileHandler.swift in Sources */,
				6E7516D222C520D400B2B157 /* OPTLogger.swift in Sources */,
				6E75186022C520D400B2B157 /* FeatureVariable.swift in Sources */,
				6E7517E822C520D400B2B157 /* DefaultDecisionService.swift in Sources */,
				6E7516DE22C520D400B2B157 /* OPTUserProfileService.swift in Sources */,
				6E75189022C520D400B2B157 /* Project.swift in Sources */,
				6E75195C22C520D500B2B157 /* OPTBucketer.swift in Sources */,
				6E7518E422C520D400B2B157 /* ConditionLeaf.swift in Sources */,
				6E7518F022C520D500B2B157 /* ConditionHolder.swift in Sources */,
				6E75183022C520D400B2B157 /* BatchEvent.swift in Sources */,
				6E75192022C520D500B2B157 /* OPTNotificationCenter.swift in Sources */,
				6E9B117922C5487A00C22D81 /* tvOSOnlyTests.swift in Sources */,
				6E7518B422C520D400B2B157 /* Group.swift in Sources */,
				6E7518CC22C520D400B2B157 /* Audience.swift in Sources */,
				6E75176E22C520D400B2B157 /* Utils.swift in Sources */,
				6E75182422C520D400B2B157 /* BatchEventBuilder.swift in Sources */,
				6E75174A22C520D400B2B157 /* HandlerRegistryService.swift in Sources */,
				6E7516F622C520D400B2B157 /* OptimizelyError.swift in Sources */,
				6E75188422C520D400B2B157 /* TrafficAllocation.swift in Sources */,
				6E7517D022C520D400B2B157 /* DefaultBucketer.swift in Sources */,
				6E75180022C520D400B2B157 /* DataStoreUserDefaults.swift in Sources */,
				6E9B11B322C5489500C22D81 /* MockUrlSession.swift in Sources */,
				6E7517DC22C520D400B2B157 /* DefaultNotificationCenter.swift in Sources */,
				6E75178622C520D400B2B157 /* ArrayEventForDispatch+Extension.swift in Sources */,
				6E75171A22C520D400B2B157 /* OptimizelyClient+ObjC.swift in Sources */,
				6E75192C22C520D500B2B157 /* DataStoreQueueStack.swift in Sources */,
				6E7517AA22C520D400B2B157 /* Array+Extension.swift in Sources */,
				6E75186C22C520D400B2B157 /* Rollout.swift in Sources */,
				6E75183C22C520D400B2B157 /* EventForDispatch.swift in Sources */,
				6E75194422C520D500B2B157 /* OPTDecisionService.swift in Sources */,
				6E75179222C520D400B2B157 /* OptimizelyClient+Extension.swift in Sources */,
				6EE32D1623313B55007744E7 /* NetworkReachability.swift in Sources */,
			);
			runOnlyForDeploymentPostprocessing = 0;
		};
		6E636B882236C91F00AF3CEF /* Sources */ = {
			isa = PBXSourcesBuildPhase;
			buildActionMask = 2147483647;
			files = (
				0BAB9B0122567E34000DC388 /* (null) in Sources */,
				6E7517D822C520D400B2B157 /* DefaultNotificationCenter.swift in Sources */,
				6E75177622C520D400B2B157 /* SDKVersion.swift in Sources */,
				6E7516FE22C520D400B2B157 /* OptimizelyLogLevel.swift in Sources */,
				6E75173A22C520D400B2B157 /* MurmurHash3.swift in Sources */,
				6E7517CC22C520D400B2B157 /* DefaultBucketer.swift in Sources */,
				6E75178E22C520D400B2B157 /* OptimizelyClient+Extension.swift in Sources */,
				6E75172E22C520D400B2B157 /* Constants.swift in Sources */,
				6E9B11E022C548A200C22D81 /* OptimizelyClientTests_Group.swift in Sources */,
				6E75187422C520D400B2B157 /* Variation.swift in Sources */,
				6EE216B42328383E001930C7 /* OptimizelyClientTests_DatafileHandler_Exceptions.swift in Sources */,
				6E9B11D622C548A200C22D81 /* OptimizelyClientTests_DatafileHandler.swift in Sources */,
				6E7518C822C520D400B2B157 /* Audience.swift in Sources */,
				6E75174622C520D400B2B157 /* HandlerRegistryService.swift in Sources */,
				6EE32D1223313B55007744E7 /* NetworkReachability.swift in Sources */,
				6E75181422C520D400B2B157 /* DataStoreQueueStackImpl.swift in Sources */,
				6E7516C222C520D400B2B157 /* DefaultEventDispatcher.swift in Sources */,
				6E75188022C520D400B2B157 /* TrafficAllocation.swift in Sources */,
				6E9B11DD22C548A200C22D81 /* OptimizelyClientTests_Valid.swift in Sources */,
				6E7518D422C520D400B2B157 /* AttributeValue.swift in Sources */,
				6E7518BC22C520D400B2B157 /* Variable.swift in Sources */,
				6E75192822C520D500B2B157 /* DataStoreQueueStack.swift in Sources */,
				6E7516B622C520D400B2B157 /* DefaultUserProfileService.swift in Sources */,
				6E75195822C520D500B2B157 /* OPTBucketer.swift in Sources */,
				6E75170A22C520D400B2B157 /* OptimizelyClient.swift in Sources */,
				6E9B11AC22C5489300C22D81 /* OTUtils.swift in Sources */,
				6E75191C22C520D500B2B157 /* OPTNotificationCenter.swift in Sources */,
				6E75180822C520D400B2B157 /* DataStoreFile.swift in Sources */,
				6E7518EC22C520D400B2B157 /* ConditionHolder.swift in Sources */,
				6E7516AA22C520D400B2B157 /* DefaultLogger.swift in Sources */,
				6E75186822C520D400B2B157 /* Rollout.swift in Sources */,
				6E9B11E122C548A200C22D81 /* OptimizelyClientTests_ObjcOthers.m in Sources */,
				6E75188C22C520D400B2B157 /* Project.swift in Sources */,
				6E75172222C520D400B2B157 /* OptimizelyResult.swift in Sources */,
				6E7517E422C520D400B2B157 /* DefaultDecisionService.swift in Sources */,
				6E9B11D722C548A200C22D81 /* OptimizelyErrorTests.swift in Sources */,
				6E75194C22C520D500B2B157 /* OPTDatafileHandler.swift in Sources */,
				6E7517C022C520D400B2B157 /* DefaultDatafileHandler.swift in Sources */,
				6E75183822C520D400B2B157 /* EventForDispatch.swift in Sources */,
				6E75175222C520D400B2B157 /* LogMessage.swift in Sources */,
				6E9B11DB22C548A200C22D81 /* OptimizelyClientTests_Variables.swift in Sources */,
				6E75189822C520D400B2B157 /* Experiment.swift in Sources */,
				6E9B11DF22C548A200C22D81 /* OptimizelyClientTests_ForcedVariation.swift in Sources */,
				6E7516DA22C520D400B2B157 /* OPTUserProfileService.swift in Sources */,
				6E34A61B2319EBB800BAE302 /* Notifications.swift in Sources */,
				6E9B11DC22C548A200C22D81 /* OptimizelyClientTests.swift in Sources */,
				6E7517FC22C520D400B2B157 /* DataStoreUserDefaults.swift in Sources */,
				6E75178222C520D400B2B157 /* ArrayEventForDispatch+Extension.swift in Sources */,
				6E7518A422C520D400B2B157 /* FeatureFlag.swift in Sources */,
				6E75185C22C520D400B2B157 /* FeatureVariable.swift in Sources */,
				6E75176A22C520D400B2B157 /* Utils.swift in Sources */,
				6E75171622C520D400B2B157 /* OptimizelyClient+ObjC.swift in Sources */,
				6E7517F022C520D400B2B157 /* DataStoreMemory.swift in Sources */,
				6E9B11D922C548A200C22D81 /* OptimizelyClientTests_Invalid.swift in Sources */,
				6E9B11D522C548A200C22D81 /* OptimizelyClientTests_Evaluation.swift in Sources */,
				6E9B11DA22C548A200C22D81 /* OptimizelyClientTests_ObjcAPIs.m in Sources */,
				6E75179A22C520D400B2B157 /* DataStoreQueueStackImpl+Extension.swift in Sources */,
				6E75182022C520D400B2B157 /* BatchEventBuilder.swift in Sources */,
				6E75184422C520D400B2B157 /* Event.swift in Sources */,
				6E75194022C520D500B2B157 /* OPTDecisionService.swift in Sources */,
				6E7518E022C520D400B2B157 /* ConditionLeaf.swift in Sources */,
				6E7518B022C520D400B2B157 /* Group.swift in Sources */,
				6E75185022C520D400B2B157 /* ProjectConfig.swift in Sources */,
				6E7516CE22C520D400B2B157 /* OPTLogger.swift in Sources */,
				6E9B11AB22C5489300C22D81 /* MockUrlSession.swift in Sources */,
				6E75190422C520D500B2B157 /* Attribute.swift in Sources */,
				6E75193422C520D500B2B157 /* OPTDataStore.swift in Sources */,
				6E75182C22C520D400B2B157 /* BatchEvent.swift in Sources */,
				6E75175E22C520D400B2B157 /* AtomicProperty.swift in Sources */,
				6E9B11DE22C548A200C22D81 /* OptimizelyClientTests_Others.swift in Sources */,
				6E7516E622C520D400B2B157 /* OPTEventDispatcher.swift in Sources */,
				6E7518F822C520D500B2B157 /* UserAttribute.swift in Sources */,
				6E7517A622C520D400B2B157 /* Array+Extension.swift in Sources */,
				6E75191022C520D500B2B157 /* BackgroundingCallbacks.swift in Sources */,
				6E7516F222C520D400B2B157 /* OptimizelyError.swift in Sources */,
			);
			runOnlyForDeploymentPostprocessing = 0;
		};
		6E636B972236C96700AF3CEF /* Sources */ = {
			isa = PBXSourcesBuildPhase;
			buildActionMask = 2147483647;
			files = (
				6E75170122C520D400B2B157 /* OptimizelyLogLevel.swift in Sources */,
				6E7516B922C520D400B2B157 /* DefaultUserProfileService.swift in Sources */,
				6E75175522C520D400B2B157 /* LogMessage.swift in Sources */,
				6E75193722C520D500B2B157 /* OPTDataStore.swift in Sources */,
				6E75191322C520D500B2B157 /* BackgroundingCallbacks.swift in Sources */,
				6E75172522C520D400B2B157 /* OptimizelyResult.swift in Sources */,
				6E75173122C520D400B2B157 /* Constants.swift in Sources */,
				6E75184722C520D400B2B157 /* Event.swift in Sources */,
				6E75170D22C520D400B2B157 /* OptimizelyClient.swift in Sources */,
				6E75177922C520D400B2B157 /* SDKVersion.swift in Sources */,
				6E7516C522C520D400B2B157 /* DefaultEventDispatcher.swift in Sources */,
				6E75189B22C520D400B2B157 /* Experiment.swift in Sources */,
				6E75176122C520D400B2B157 /* AtomicProperty.swift in Sources */,
				6E75180B22C520D400B2B157 /* DataStoreFile.swift in Sources */,
				6E7517C322C520D400B2B157 /* DefaultDatafileHandler.swift in Sources */,
				6E75190722C520D500B2B157 /* Attribute.swift in Sources */,
				6E75179D22C520D400B2B157 /* DataStoreQueueStackImpl+Extension.swift in Sources */,
				6E7518BF22C520D400B2B157 /* Variable.swift in Sources */,
				6E75181722C520D400B2B157 /* DataStoreQueueStackImpl.swift in Sources */,
				6E75185322C520D400B2B157 /* ProjectConfig.swift in Sources */,
				6E75173D22C520D400B2B157 /* MurmurHash3.swift in Sources */,
				6E7516E922C520D400B2B157 /* OPTEventDispatcher.swift in Sources */,
				6E7518A722C520D400B2B157 /* FeatureFlag.swift in Sources */,
				6E75187722C520D400B2B157 /* Variation.swift in Sources */,
				6E7517F322C520D400B2B157 /* DataStoreMemory.swift in Sources */,
				6E7518FB22C520D500B2B157 /* UserAttribute.swift in Sources */,
				6E9B11B222C5489400C22D81 /* OTUtils.swift in Sources */,
				6E7518D722C520D400B2B157 /* AttributeValue.swift in Sources */,
				6E7516AD22C520D400B2B157 /* DefaultLogger.swift in Sources */,
				6E75194F22C520D500B2B157 /* OPTDatafileHandler.swift in Sources */,
				6E7516D122C520D400B2B157 /* OPTLogger.swift in Sources */,
				6E75185F22C520D400B2B157 /* FeatureVariable.swift in Sources */,
				6E7517E722C520D400B2B157 /* DefaultDecisionService.swift in Sources */,
				6E7516DD22C520D400B2B157 /* OPTUserProfileService.swift in Sources */,
				6E75188F22C520D400B2B157 /* Project.swift in Sources */,
				6E75195B22C520D500B2B157 /* OPTBucketer.swift in Sources */,
				6E7518E322C520D400B2B157 /* ConditionLeaf.swift in Sources */,
				6E7518EF22C520D400B2B157 /* ConditionHolder.swift in Sources */,
				6E75182F22C520D400B2B157 /* BatchEvent.swift in Sources */,
				6E75191F22C520D500B2B157 /* OPTNotificationCenter.swift in Sources */,
				6E7518B322C520D400B2B157 /* Group.swift in Sources */,
				6E9B11B122C5489400C22D81 /* MockUrlSession.swift in Sources */,
				6E7518CB22C520D400B2B157 /* Audience.swift in Sources */,
				6E75176D22C520D400B2B157 /* Utils.swift in Sources */,
				6E75182322C520D400B2B157 /* BatchEventBuilder.swift in Sources */,
				6E75174922C520D400B2B157 /* HandlerRegistryService.swift in Sources */,
				6E7516F522C520D400B2B157 /* OptimizelyError.swift in Sources */,
				6E75188322C520D400B2B157 /* TrafficAllocation.swift in Sources */,
				6E7517CF22C520D400B2B157 /* DefaultBucketer.swift in Sources */,
				6E7517FF22C520D400B2B157 /* DataStoreUserDefaults.swift in Sources */,
				6E34A61E2319EBB800BAE302 /* Notifications.swift in Sources */,
				6E7517DB22C520D400B2B157 /* DefaultNotificationCenter.swift in Sources */,
				6E75178522C520D400B2B157 /* ArrayEventForDispatch+Extension.swift in Sources */,
				6E75171922C520D400B2B157 /* OptimizelyClient+ObjC.swift in Sources */,
				6E75192B22C520D500B2B157 /* DataStoreQueueStack.swift in Sources */,
				6E7517A922C520D400B2B157 /* Array+Extension.swift in Sources */,
				6EE32D1523313B55007744E7 /* NetworkReachability.swift in Sources */,
				6E75186B22C520D400B2B157 /* Rollout.swift in Sources */,
				6E75183B22C520D400B2B157 /* EventForDispatch.swift in Sources */,
				6E75194322C520D500B2B157 /* OPTDecisionService.swift in Sources */,
				6E75179122C520D400B2B157 /* OptimizelyClient+Extension.swift in Sources */,
			);
			runOnlyForDeploymentPostprocessing = 0;
		};
		6EA425042218E41500B074B5 /* Sources */ = {
			isa = PBXSourcesBuildPhase;
			buildActionMask = 2147483647;
			files = (
				6E9B117022C5487100C22D81 /* DecisionListenerTests.swift in Sources */,
				6E9B116122C5487100C22D81 /* OptimizelyErrorTests.swift in Sources */,
				6E9B116522C5487100C22D81 /* BatchEventBuilderTest.swift in Sources */,
				6E9B117422C5487100C22D81 /* DecisionServiceTests_Others.swift in Sources */,
				6E9B116E22C5487100C22D81 /* LoggerTests.swift in Sources */,
				6E75180D22C520D400B2B157 /* DataStoreFile.swift in Sources */,
				6E75178722C520D400B2B157 /* ArrayEventForDispatch+Extension.swift in Sources */,
				6E9B117522C5487100C22D81 /* DecisionServiceTests.swift in Sources */,
				6E75179F22C520D400B2B157 /* DataStoreQueueStackImpl+Extension.swift in Sources */,
				6E7516BB22C520D400B2B157 /* DefaultUserProfileService.swift in Sources */,
				6E75184922C520D400B2B157 /* Event.swift in Sources */,
				6E9B116C22C5487100C22D81 /* BucketTests_ExpToVariation.swift in Sources */,
				6E75193922C520D500B2B157 /* OPTDataStore.swift in Sources */,
				6E7518C122C520D400B2B157 /* Variable.swift in Sources */,
				6E75170F22C520D400B2B157 /* OptimizelyClient.swift in Sources */,
				6E7517E922C520D400B2B157 /* DefaultDecisionService.swift in Sources */,
				6E9B116A22C5487100C22D81 /* BucketTests_Base.swift in Sources */,
				6E9B115F22C5487100C22D81 /* MurmurTests.swift in Sources */,
				6E9B116022C5487100C22D81 /* DecisionServiceTests_Experiments.swift in Sources */,
				6E9B116322C5487100C22D81 /* BucketTests_GroupToExp.swift in Sources */,
				6E7516AF22C520D400B2B157 /* DefaultLogger.swift in Sources */,
				6E75194522C520D500B2B157 /* OPTDecisionService.swift in Sources */,
				6E75185522C520D400B2B157 /* ProjectConfig.swift in Sources */,
				6E7516C722C520D400B2B157 /* DefaultEventDispatcher.swift in Sources */,
				6E9B11B522C5489600C22D81 /* MockUrlSession.swift in Sources */,
				6E7517C522C520D400B2B157 /* DefaultDatafileHandler.swift in Sources */,
				6E75190922C520D500B2B157 /* Attribute.swift in Sources */,
				6E75177B22C520D400B2B157 /* SDKVersion.swift in Sources */,
				6E75192D22C520D500B2B157 /* DataStoreQueueStack.swift in Sources */,
				6E7516D322C520D400B2B157 /* OPTLogger.swift in Sources */,
				6E75180122C520D400B2B157 /* DataStoreUserDefaults.swift in Sources */,
				6E75175722C520D400B2B157 /* LogMessage.swift in Sources */,
				6E7516EB22C520D400B2B157 /* OPTEventDispatcher.swift in Sources */,
				6E75188522C520D400B2B157 /* TrafficAllocation.swift in Sources */,
				6E75176F22C520D400B2B157 /* Utils.swift in Sources */,
				6E75182522C520D400B2B157 /* BatchEventBuilder.swift in Sources */,
				6E7517D122C520D400B2B157 /* DefaultBucketer.swift in Sources */,
				6E7517AB22C520D400B2B157 /* Array+Extension.swift in Sources */,
				6E75186122C520D400B2B157 /* FeatureVariable.swift in Sources */,
				6E75172722C520D400B2B157 /* OptimizelyResult.swift in Sources */,
				6E9B116222C5487100C22D81 /* OptimizelySwiftSDKiOSTests.swift in Sources */,
				6E7518FD22C520D500B2B157 /* UserAttribute.swift in Sources */,
				6E7518E522C520D400B2B157 /* ConditionLeaf.swift in Sources */,
				6E9B117222C5487100C22D81 /* EventDispatcherTests.swift in Sources */,
				6E9B116922C5487100C22D81 /* DefaultUserProfileServiceTests.swift in Sources */,
				6E75192122C520D500B2B157 /* OPTNotificationCenter.swift in Sources */,
				6E75170322C520D400B2B157 /* OptimizelyLogLevel.swift in Sources */,
				6E981FC3232C363300FADDD6 /* DecisionListenerTests_Datafile.swift in Sources */,
				6E9B116422C5487100C22D81 /* BucketTests_Others.swift in Sources */,
				6E7518CD22C520D400B2B157 /* Audience.swift in Sources */,
				6E9B117322C5487100C22D81 /* BatchEventBuilderTests_Attributes.swift in Sources */,
				6E9B11B622C5489600C22D81 /* OTUtils.swift in Sources */,
				6E75183122C520D400B2B157 /* BatchEvent.swift in Sources */,
				6E9B117822C5487100C22D81 /* DataStoreTests.swift in Sources */,
				6E75171B22C520D400B2B157 /* OptimizelyClient+ObjC.swift in Sources */,
				6E75195122C520D500B2B157 /* OPTDatafileHandler.swift in Sources */,
				6E75176322C520D400B2B157 /* AtomicProperty.swift in Sources */,
				6E9B117722C5487100C22D81 /* BatchEventBuilderTests_EventTags.swift in Sources */,
				6E7517DD22C520D400B2B157 /* DefaultNotificationCenter.swift in Sources */,
				6E9B116622C5487100C22D81 /* DecisionServiceTests_UserProfiles.swift in Sources */,
				6EE32D1723313B55007744E7 /* NetworkReachability.swift in Sources */,
				6E34A6202319EBB800BAE302 /* Notifications.swift in Sources */,
				6E75173322C520D400B2B157 /* Constants.swift in Sources */,
				6E7518A922C520D400B2B157 /* FeatureFlag.swift in Sources */,
				6E75173F22C520D400B2B157 /* MurmurHash3.swift in Sources */,
				6E75189D22C520D400B2B157 /* Experiment.swift in Sources */,
				6E7518D922C520D400B2B157 /* AttributeValue.swift in Sources */,
				6E9B116822C5487100C22D81 /* DefaultLoggerTests.swift in Sources */,
				6E75179322C520D400B2B157 /* OptimizelyClient+Extension.swift in Sources */,
				6E9B117122C5487100C22D81 /* DecisionServiceTests_Features.swift in Sources */,
				6E9B116F22C5487100C22D81 /* BucketTests_BucketVariation.swift in Sources */,
				6E75174B22C520D400B2B157 /* HandlerRegistryService.swift in Sources */,
				6E75187922C520D400B2B157 /* Variation.swift in Sources */,
				6E75191522C520D500B2B157 /* BackgroundingCallbacks.swift in Sources */,
				6E75195D22C520D500B2B157 /* OPTBucketer.swift in Sources */,
				6E9B117622C5487100C22D81 /* DatafileHandlerTests.swift in Sources */,
				6E9B116722C5487100C22D81 /* BatchEventBuilderTests_Events.swift in Sources */,
				6E75181922C520D400B2B157 /* DataStoreQueueStackImpl.swift in Sources */,
				6E75186D22C520D400B2B157 /* Rollout.swift in Sources */,
				6E7518F122C520D500B2B157 /* ConditionHolder.swift in Sources */,
				6E9B116D22C5487100C22D81 /* EventDispatcherTests_Batch.swift in Sources */,
				6E7516DF22C520D400B2B157 /* OPTUserProfileService.swift in Sources */,
				6E7518B522C520D400B2B157 /* Group.swift in Sources */,
				6E9B116B22C5487100C22D81 /* NotificationCenterTests.swift in Sources */,
				6E7516F722C520D400B2B157 /* OptimizelyError.swift in Sources */,
				6E75189122C520D400B2B157 /* Project.swift in Sources */,
				6E7517F522C520D400B2B157 /* DataStoreMemory.swift in Sources */,
				6E75183D22C520D400B2B157 /* EventForDispatch.swift in Sources */,
			);
			runOnlyForDeploymentPostprocessing = 0;
		};
		6EA425572218E58400B074B5 /* Sources */ = {
			isa = PBXSourcesBuildPhase;
			buildActionMask = 2147483647;
			files = (
				6E9B119A22C5488300C22D81 /* AttributeValueTests_Evaluate.swift in Sources */,
				6E9B11A322C5488300C22D81 /* TrafficAllocationTests.swift in Sources */,
				6E9B119B22C5488300C22D81 /* RolloutTests.swift in Sources */,
				6E75186222C520D400B2B157 /* FeatureVariable.swift in Sources */,
				6E7518C222C520D400B2B157 /* Variable.swift in Sources */,
				6E75192E22C520D500B2B157 /* DataStoreQueueStack.swift in Sources */,
				6E75172822C520D400B2B157 /* OptimizelyResult.swift in Sources */,
				6E75170422C520D400B2B157 /* OptimizelyLogLevel.swift in Sources */,
				6E75187A22C520D400B2B157 /* Variation.swift in Sources */,
				6E9B119C22C5488300C22D81 /* ProjectConfigTests.swift in Sources */,
				6E7518FE22C520D500B2B157 /* UserAttribute.swift in Sources */,
				6E7517F622C520D400B2B157 /* DataStoreMemory.swift in Sources */,
				6E9B119322C5488300C22D81 /* AttributeTests.swift in Sources */,
				6E9B11A122C5488300C22D81 /* EventTests.swift in Sources */,
				6E75188622C520D400B2B157 /* TrafficAllocation.swift in Sources */,
				6E9B119522C5488300C22D81 /* FeatureFlagTests.swift in Sources */,
				6E75190A22C520D500B2B157 /* Attribute.swift in Sources */,
				6E75171022C520D400B2B157 /* OptimizelyClient.swift in Sources */,
				6E7516C822C520D400B2B157 /* DefaultEventDispatcher.swift in Sources */,
				6E75194622C520D500B2B157 /* OPTDecisionService.swift in Sources */,
				6E75185622C520D400B2B157 /* ProjectConfig.swift in Sources */,
				6E75180222C520D400B2B157 /* DataStoreUserDefaults.swift in Sources */,
				6E7517C622C520D400B2B157 /* DefaultDatafileHandler.swift in Sources */,
				6EE32D1823313B55007744E7 /* NetworkReachability.swift in Sources */,
				6E75193A22C520D500B2B157 /* OPTDataStore.swift in Sources */,
				6E75182622C520D400B2B157 /* BatchEventBuilder.swift in Sources */,
				6E9B119922C5488300C22D81 /* UserAttributeTests_Evaluate.swift in Sources */,
				6E9B11A422C5488300C22D81 /* ProjectTests.swift in Sources */,
				6E9B119622C5488300C22D81 /* AudienceTests.swift in Sources */,
				6E7518B622C520D400B2B157 /* Group.swift in Sources */,
				6E7516D422C520D400B2B157 /* OPTLogger.swift in Sources */,
				6E75183222C520D400B2B157 /* BatchEvent.swift in Sources */,
				6E7518DA22C520D400B2B157 /* AttributeValue.swift in Sources */,
				6E9B119822C5488300C22D81 /* AudienceTests_Evaluate.swift in Sources */,
				6E75192222C520D500B2B157 /* OPTNotificationCenter.swift in Sources */,
				6E75177022C520D400B2B157 /* Utils.swift in Sources */,
				6E7516E022C520D400B2B157 /* OPTUserProfileService.swift in Sources */,
				6E34A6212319EBB800BAE302 /* Notifications.swift in Sources */,
				6E9B119D22C5488300C22D81 /* UserAttributeTests.swift in Sources */,
				6E75183E22C520D400B2B157 /* EventForDispatch.swift in Sources */,
				6E9B11A022C5488300C22D81 /* ExperimentTests.swift in Sources */,
				6E7516EC22C520D400B2B157 /* OPTEventDispatcher.swift in Sources */,
				6E75181A22C520D400B2B157 /* DataStoreQueueStackImpl.swift in Sources */,
				6E9B119722C5488300C22D81 /* ConditionLeafTests.swift in Sources */,
				6E75184A22C520D400B2B157 /* Event.swift in Sources */,
				6E75191622C520D500B2B157 /* BackgroundingCallbacks.swift in Sources */,
				6E9B11A522C5488300C22D81 /* ConditionHolderTests_Evaluate.swift in Sources */,
				6E9B119122C5488300C22D81 /* EventForDispatchTests.swift in Sources */,
				6E7517EA22C520D400B2B157 /* DefaultDecisionService.swift in Sources */,
				6E75171C22C520D400B2B157 /* OptimizelyClient+ObjC.swift in Sources */,
				6E7516B022C520D400B2B157 /* DefaultLogger.swift in Sources */,
				6E7517DE22C520D400B2B157 /* DefaultNotificationCenter.swift in Sources */,
				6E75195E22C520D500B2B157 /* OPTBucketer.swift in Sources */,
				6E75186E22C520D400B2B157 /* Rollout.swift in Sources */,
				6E7518E622C520D400B2B157 /* ConditionLeaf.swift in Sources */,
				6E75179422C520D400B2B157 /* OptimizelyClient+Extension.swift in Sources */,
				6E9B11B722C5489600C22D81 /* MockUrlSession.swift in Sources */,
				6E9B119222C5488300C22D81 /* FeatureVariableTests.swift in Sources */,
				6E75176422C520D400B2B157 /* AtomicProperty.swift in Sources */,
				6E7516BC22C520D400B2B157 /* DefaultUserProfileService.swift in Sources */,
				6E7517A022C520D400B2B157 /* DataStoreQueueStackImpl+Extension.swift in Sources */,
				6E7517AC22C520D400B2B157 /* Array+Extension.swift in Sources */,
				6EA425A52218E6AE00B074B5 /* (null) in Sources */,
				6E75180E22C520D400B2B157 /* DataStoreFile.swift in Sources */,
				6E9B11B822C5489600C22D81 /* OTUtils.swift in Sources */,
				6E9B119022C5488300C22D81 /* AttributeValueTests.swift in Sources */,
				6E75175822C520D400B2B157 /* LogMessage.swift in Sources */,
				6E9B119422C5488300C22D81 /* VariableTests.swift in Sources */,
				6E9B11A222C5488300C22D81 /* ConditionHolderTests.swift in Sources */,
				6E75174C22C520D400B2B157 /* HandlerRegistryService.swift in Sources */,
				6E75174022C520D400B2B157 /* MurmurHash3.swift in Sources */,
				6E9B119F22C5488300C22D81 /* VariationTests.swift in Sources */,
				6E7518F222C520D500B2B157 /* ConditionHolder.swift in Sources */,
				6E9B119E22C5488300C22D81 /* GroupTests.swift in Sources */,
				6E75173422C520D400B2B157 /* Constants.swift in Sources */,
				6E75195222C520D500B2B157 /* OPTDatafileHandler.swift in Sources */,
				6E75177C22C520D400B2B157 /* SDKVersion.swift in Sources */,
				6E7517D222C520D400B2B157 /* DefaultBucketer.swift in Sources */,
				6E7518CE22C520D400B2B157 /* Audience.swift in Sources */,
				6E75189222C520D400B2B157 /* Project.swift in Sources */,
				6E7516F822C520D400B2B157 /* OptimizelyError.swift in Sources */,
				6E75189E22C520D400B2B157 /* Experiment.swift in Sources */,
				6E75178822C520D400B2B157 /* ArrayEventForDispatch+Extension.swift in Sources */,
				6E7518AA22C520D400B2B157 /* FeatureFlag.swift in Sources */,
			);
			runOnlyForDeploymentPostprocessing = 0;
		};
		6EA425662218E60A00B074B5 /* Sources */ = {
			isa = PBXSourcesBuildPhase;
			buildActionMask = 2147483647;
			files = (
				6E9B115622C5486E00C22D81 /* DecisionListenerTests.swift in Sources */,
				6E9B114722C5486E00C22D81 /* OptimizelyErrorTests.swift in Sources */,
				6E9B114B22C5486E00C22D81 /* BatchEventBuilderTest.swift in Sources */,
				6E9B115A22C5486E00C22D81 /* DecisionServiceTests_Others.swift in Sources */,
				6E9B115422C5486E00C22D81 /* LoggerTests.swift in Sources */,
				6E7518DF22C520D400B2B157 /* ConditionLeaf.swift in Sources */,
				6E75172D22C520D400B2B157 /* Constants.swift in Sources */,
				6E9B115B22C5486E00C22D81 /* DecisionServiceTests.swift in Sources */,
				6E75172122C520D400B2B157 /* OptimizelyResult.swift in Sources */,
				6E75186722C520D400B2B157 /* Rollout.swift in Sources */,
				6E7518A322C520D400B2B157 /* FeatureFlag.swift in Sources */,
				6E9B115222C5486E00C22D81 /* BucketTests_ExpToVariation.swift in Sources */,
				6E75189722C520D400B2B157 /* Experiment.swift in Sources */,
				6E7516C122C520D400B2B157 /* DefaultEventDispatcher.swift in Sources */,
				6E75178122C520D400B2B157 /* ArrayEventForDispatch+Extension.swift in Sources */,
				6E7517CB22C520D400B2B157 /* DefaultBucketer.swift in Sources */,
				6E9B115022C5486E00C22D81 /* BucketTests_Base.swift in Sources */,
				6E9B114522C5486E00C22D81 /* MurmurTests.swift in Sources */,
				6E9B114622C5486E00C22D81 /* DecisionServiceTests_Experiments.swift in Sources */,
				6E9B114922C5486E00C22D81 /* BucketTests_GroupToExp.swift in Sources */,
				6E75182B22C520D400B2B157 /* BatchEvent.swift in Sources */,
				6E75190322C520D500B2B157 /* Attribute.swift in Sources */,
				6E75192722C520D500B2B157 /* DataStoreQueueStack.swift in Sources */,
				6E7516F122C520D400B2B157 /* OptimizelyError.swift in Sources */,
				6E9B11A922C5489200C22D81 /* MockUrlSession.swift in Sources */,
				6E75175D22C520D400B2B157 /* AtomicProperty.swift in Sources */,
				6E7516D922C520D400B2B157 /* OPTUserProfileService.swift in Sources */,
				6E7516E522C520D400B2B157 /* OPTEventDispatcher.swift in Sources */,
				6E75175122C520D400B2B157 /* LogMessage.swift in Sources */,
				6E75184F22C520D400B2B157 /* ProjectConfig.swift in Sources */,
				6E75190F22C520D500B2B157 /* BackgroundingCallbacks.swift in Sources */,
				6E75193322C520D500B2B157 /* OPTDataStore.swift in Sources */,
				6E7517EF22C520D400B2B157 /* DataStoreMemory.swift in Sources */,
				6E75194B22C520D500B2B157 /* OPTDatafileHandler.swift in Sources */,
				6E75195722C520D500B2B157 /* OPTBucketer.swift in Sources */,
				6E75181322C520D400B2B157 /* DataStoreQueueStackImpl.swift in Sources */,
				6E75171522C520D400B2B157 /* OptimizelyClient+ObjC.swift in Sources */,
				6E75185B22C520D400B2B157 /* FeatureVariable.swift in Sources */,
				6E7516B522C520D400B2B157 /* DefaultUserProfileService.swift in Sources */,
				6E7516A922C520D400B2B157 /* DefaultLogger.swift in Sources */,
				6E9B114822C5486E00C22D81 /* OptimizelySwiftSDKiOSTests.swift in Sources */,
				6E7517D722C520D400B2B157 /* DefaultNotificationCenter.swift in Sources */,
				6E75181F22C520D400B2B157 /* BatchEventBuilder.swift in Sources */,
				6E9B115822C5486E00C22D81 /* EventDispatcherTests.swift in Sources */,
				6E9B114F22C5486E00C22D81 /* DefaultUserProfileServiceTests.swift in Sources */,
				6E7518F722C520D500B2B157 /* UserAttribute.swift in Sources */,
				6E75174522C520D400B2B157 /* HandlerRegistryService.swift in Sources */,
				6E981FC2232C363300FADDD6 /* DecisionListenerTests_Datafile.swift in Sources */,
				6E9B114A22C5486E00C22D81 /* BucketTests_Others.swift in Sources */,
				6E7517BF22C520D400B2B157 /* DefaultDatafileHandler.swift in Sources */,
				6E9B115922C5486E00C22D81 /* BatchEventBuilderTests_Attributes.swift in Sources */,
				6E9B11AA22C5489200C22D81 /* OTUtils.swift in Sources */,
				6E7518D322C520D400B2B157 /* AttributeValue.swift in Sources */,
				6E9B115E22C5486E00C22D81 /* DataStoreTests.swift in Sources */,
				6E75177522C520D400B2B157 /* SDKVersion.swift in Sources */,
				6E75180722C520D400B2B157 /* DataStoreFile.swift in Sources */,
				6E75183722C520D400B2B157 /* EventForDispatch.swift in Sources */,
				6E9B115D22C5486E00C22D81 /* BatchEventBuilderTests_EventTags.swift in Sources */,
				6E75173922C520D400B2B157 /* MurmurHash3.swift in Sources */,
				6E9B114C22C5486E00C22D81 /* DecisionServiceTests_UserProfiles.swift in Sources */,
				6EE32D1123313B55007744E7 /* NetworkReachability.swift in Sources */,
				6E34A61A2319EBB800BAE302 /* Notifications.swift in Sources */,
				6E75191B22C520D500B2B157 /* OPTNotificationCenter.swift in Sources */,
				6E75170922C520D400B2B157 /* OptimizelyClient.swift in Sources */,
				6E75178D22C520D400B2B157 /* OptimizelyClient+Extension.swift in Sources */,
				6E7518EB22C520D400B2B157 /* ConditionHolder.swift in Sources */,
				6E75176922C520D400B2B157 /* Utils.swift in Sources */,
				6E9B114E22C5486E00C22D81 /* DefaultLoggerTests.swift in Sources */,
				6E7518C722C520D400B2B157 /* Audience.swift in Sources */,
				6E9B115722C5486E00C22D81 /* DecisionServiceTests_Features.swift in Sources */,
				6E9B115522C5486E00C22D81 /* BucketTests_BucketVariation.swift in Sources */,
				6E7516FD22C520D400B2B157 /* OptimizelyLogLevel.swift in Sources */,
				6E75187322C520D400B2B157 /* Variation.swift in Sources */,
				6E7517E322C520D400B2B157 /* DefaultDecisionService.swift in Sources */,
				6E75179922C520D400B2B157 /* DataStoreQueueStackImpl+Extension.swift in Sources */,
				6E9B115C22C5486E00C22D81 /* DatafileHandlerTests.swift in Sources */,
				6E9B114D22C5486E00C22D81 /* BatchEventBuilderTests_Events.swift in Sources */,
				6E75188B22C520D400B2B157 /* Project.swift in Sources */,
				6E75187F22C520D400B2B157 /* TrafficAllocation.swift in Sources */,
				6E7518BB22C520D400B2B157 /* Variable.swift in Sources */,
				6E9B115322C5486E00C22D81 /* EventDispatcherTests_Batch.swift in Sources */,
				6E7518AF22C520D400B2B157 /* Group.swift in Sources */,
				6E7517A522C520D400B2B157 /* Array+Extension.swift in Sources */,
				6E9B115122C5486E00C22D81 /* NotificationCenterTests.swift in Sources */,
				6E75184322C520D400B2B157 /* Event.swift in Sources */,
				6E75193F22C520D500B2B157 /* OPTDecisionService.swift in Sources */,
				6E7516CD22C520D400B2B157 /* OPTLogger.swift in Sources */,
				6E7517FB22C520D400B2B157 /* DataStoreUserDefaults.swift in Sources */,
			);
			runOnlyForDeploymentPostprocessing = 0;
		};
		6EA425752218E61E00B074B5 /* Sources */ = {
			isa = PBXSourcesBuildPhase;
			buildActionMask = 2147483647;
			files = (
				6E9B118422C5488100C22D81 /* AttributeValueTests_Evaluate.swift in Sources */,
				6E9B118D22C5488100C22D81 /* TrafficAllocationTests.swift in Sources */,
				6E9B118522C5488100C22D81 /* RolloutTests.swift in Sources */,
				6E75185D22C520D400B2B157 /* FeatureVariable.swift in Sources */,
				6E7518BD22C520D400B2B157 /* Variable.swift in Sources */,
				6E75192922C520D500B2B157 /* DataStoreQueueStack.swift in Sources */,
				6E75172322C520D400B2B157 /* OptimizelyResult.swift in Sources */,
				6E7516FF22C520D400B2B157 /* OptimizelyLogLevel.swift in Sources */,
				6E75187522C520D400B2B157 /* Variation.swift in Sources */,
				6E9B118622C5488100C22D81 /* ProjectConfigTests.swift in Sources */,
				6E7518F922C520D500B2B157 /* UserAttribute.swift in Sources */,
				6E7517F122C520D400B2B157 /* DataStoreMemory.swift in Sources */,
				6E9B117D22C5488100C22D81 /* AttributeTests.swift in Sources */,
				6E9B118B22C5488100C22D81 /* EventTests.swift in Sources */,
				6E75188122C520D400B2B157 /* TrafficAllocation.swift in Sources */,
				6E9B117F22C5488100C22D81 /* FeatureFlagTests.swift in Sources */,
				6E75190522C520D500B2B157 /* Attribute.swift in Sources */,
				6E75170B22C520D400B2B157 /* OptimizelyClient.swift in Sources */,
				6E7516C322C520D400B2B157 /* DefaultEventDispatcher.swift in Sources */,
				6E75194122C520D500B2B157 /* OPTDecisionService.swift in Sources */,
				6E75185122C520D400B2B157 /* ProjectConfig.swift in Sources */,
				6E7517FD22C520D400B2B157 /* DataStoreUserDefaults.swift in Sources */,
				6E7517C122C520D400B2B157 /* DefaultDatafileHandler.swift in Sources */,
				6EE32D1323313B55007744E7 /* NetworkReachability.swift in Sources */,
				6E75193522C520D500B2B157 /* OPTDataStore.swift in Sources */,
				6E75182122C520D400B2B157 /* BatchEventBuilder.swift in Sources */,
				6E9B118322C5488100C22D81 /* UserAttributeTests_Evaluate.swift in Sources */,
				6E9B118E22C5488100C22D81 /* ProjectTests.swift in Sources */,
				6E9B118022C5488100C22D81 /* AudienceTests.swift in Sources */,
				6E7518B122C520D400B2B157 /* Group.swift in Sources */,
				6E7516CF22C520D400B2B157 /* OPTLogger.swift in Sources */,
				6E75182D22C520D400B2B157 /* BatchEvent.swift in Sources */,
				6E7518D522C520D400B2B157 /* AttributeValue.swift in Sources */,
				6E9B118222C5488100C22D81 /* AudienceTests_Evaluate.swift in Sources */,
				6E75191D22C520D500B2B157 /* OPTNotificationCenter.swift in Sources */,
				6E75176B22C520D400B2B157 /* Utils.swift in Sources */,
				6E7516DB22C520D400B2B157 /* OPTUserProfileService.swift in Sources */,
				6E34A61C2319EBB800BAE302 /* Notifications.swift in Sources */,
				6E9B118722C5488100C22D81 /* UserAttributeTests.swift in Sources */,
				6E75183922C520D400B2B157 /* EventForDispatch.swift in Sources */,
				6E9B118A22C5488100C22D81 /* ExperimentTests.swift in Sources */,
				6E7516E722C520D400B2B157 /* OPTEventDispatcher.swift in Sources */,
				6E75181522C520D400B2B157 /* DataStoreQueueStackImpl.swift in Sources */,
				6E9B118122C5488100C22D81 /* ConditionLeafTests.swift in Sources */,
				6E75184522C520D400B2B157 /* Event.swift in Sources */,
				6E75191122C520D500B2B157 /* BackgroundingCallbacks.swift in Sources */,
				6E9B118F22C5488100C22D81 /* ConditionHolderTests_Evaluate.swift in Sources */,
				6E9B117B22C5488100C22D81 /* EventForDispatchTests.swift in Sources */,
				6E7517E522C520D400B2B157 /* DefaultDecisionService.swift in Sources */,
				6E75171722C520D400B2B157 /* OptimizelyClient+ObjC.swift in Sources */,
				6E7516AB22C520D400B2B157 /* DefaultLogger.swift in Sources */,
				6E7517D922C520D400B2B157 /* DefaultNotificationCenter.swift in Sources */,
				6E75195922C520D500B2B157 /* OPTBucketer.swift in Sources */,
				6E75186922C520D400B2B157 /* Rollout.swift in Sources */,
				6E7518E122C520D400B2B157 /* ConditionLeaf.swift in Sources */,
				6E75178F22C520D400B2B157 /* OptimizelyClient+Extension.swift in Sources */,
				6E9B11AD22C5489300C22D81 /* MockUrlSession.swift in Sources */,
				6E9B117C22C5488100C22D81 /* FeatureVariableTests.swift in Sources */,
				6E75175F22C520D400B2B157 /* AtomicProperty.swift in Sources */,
				6E7516B722C520D400B2B157 /* DefaultUserProfileService.swift in Sources */,
				6E75179B22C520D400B2B157 /* DataStoreQueueStackImpl+Extension.swift in Sources */,
				6E7517A722C520D400B2B157 /* Array+Extension.swift in Sources */,
				6EA425962218E6AD00B074B5 /* (null) in Sources */,
				6E75180922C520D400B2B157 /* DataStoreFile.swift in Sources */,
				6E9B11AE22C5489300C22D81 /* OTUtils.swift in Sources */,
				6E9B117A22C5488100C22D81 /* AttributeValueTests.swift in Sources */,
				6E75175322C520D400B2B157 /* LogMessage.swift in Sources */,
				6E9B117E22C5488100C22D81 /* VariableTests.swift in Sources */,
				6E9B118C22C5488100C22D81 /* ConditionHolderTests.swift in Sources */,
				6E75174722C520D400B2B157 /* HandlerRegistryService.swift in Sources */,
				6E75173B22C520D400B2B157 /* MurmurHash3.swift in Sources */,
				6E9B118922C5488100C22D81 /* VariationTests.swift in Sources */,
				6E7518ED22C520D400B2B157 /* ConditionHolder.swift in Sources */,
				6E9B118822C5488100C22D81 /* GroupTests.swift in Sources */,
				6E75172F22C520D400B2B157 /* Constants.swift in Sources */,
				6E75194D22C520D500B2B157 /* OPTDatafileHandler.swift in Sources */,
				6E75177722C520D400B2B157 /* SDKVersion.swift in Sources */,
				6E7517CD22C520D400B2B157 /* DefaultBucketer.swift in Sources */,
				6E7518C922C520D400B2B157 /* Audience.swift in Sources */,
				6E75188D22C520D400B2B157 /* Project.swift in Sources */,
				6E7516F322C520D400B2B157 /* OptimizelyError.swift in Sources */,
				6E75189922C520D400B2B157 /* Experiment.swift in Sources */,
				6E75178322C520D400B2B157 /* ArrayEventForDispatch+Extension.swift in Sources */,
				6E7518A522C520D400B2B157 /* FeatureFlag.swift in Sources */,
			);
			runOnlyForDeploymentPostprocessing = 0;
		};
		6EA426572219242100B074B5 /* Sources */ = {
			isa = PBXSourcesBuildPhase;
			buildActionMask = 2147483647;
			files = (
				6E7516AC22C520D400B2B157 /* DefaultLogger.swift in Sources */,
				6E75176C22C520D400B2B157 /* Utils.swift in Sources */,
				6E7516C422C520D400B2B157 /* DefaultEventDispatcher.swift in Sources */,
				6E75173022C520D400B2B157 /* Constants.swift in Sources */,
				6E75181622C520D400B2B157 /* DataStoreQueueStackImpl.swift in Sources */,
				6E75188E22C520D400B2B157 /* Project.swift in Sources */,
				6E75189A22C520D400B2B157 /* Experiment.swift in Sources */,
				6E75179C22C520D400B2B157 /* DataStoreQueueStackImpl+Extension.swift in Sources */,
				6E7516D022C520D400B2B157 /* OPTLogger.swift in Sources */,
				6E7518B222C520D400B2B157 /* Group.swift in Sources */,
				6E75188222C520D400B2B157 /* TrafficAllocation.swift in Sources */,
				6E9B11E322C548AF00C22D81 /* ThrowableConditionListTest.swift in Sources */,
				6E75176022C520D400B2B157 /* AtomicProperty.swift in Sources */,
				6E75192A22C520D500B2B157 /* DataStoreQueueStack.swift in Sources */,
				6E7517DA22C520D400B2B157 /* DefaultNotificationCenter.swift in Sources */,
				6E7517E622C520D400B2B157 /* DefaultDecisionService.swift in Sources */,
				6E75171822C520D400B2B157 /* OptimizelyClient+ObjC.swift in Sources */,
				6E75174822C520D400B2B157 /* HandlerRegistryService.swift in Sources */,
				6E7518FA22C520D500B2B157 /* UserAttribute.swift in Sources */,
				6E7516E822C520D400B2B157 /* OPTEventDispatcher.swift in Sources */,
				6E75191222C520D500B2B157 /* BackgroundingCallbacks.swift in Sources */,
				6E7518E222C520D400B2B157 /* ConditionLeaf.swift in Sources */,
				6E75182E22C520D400B2B157 /* BatchEvent.swift in Sources */,
				6EE32D1423313B55007744E7 /* NetworkReachability.swift in Sources */,
				6E7516DC22C520D400B2B157 /* OPTUserProfileService.swift in Sources */,
				6E75182222C520D400B2B157 /* BatchEventBuilder.swift in Sources */,
				6E75190622C520D500B2B157 /* Attribute.swift in Sources */,
				6E75183A22C520D400B2B157 /* EventForDispatch.swift in Sources */,
				6E9B11B022C5489400C22D81 /* OTUtils.swift in Sources */,
				6E75172422C520D400B2B157 /* OptimizelyResult.swift in Sources */,
				6E75184622C520D400B2B157 /* Event.swift in Sources */,
				6E7517CE22C520D400B2B157 /* DefaultBucketer.swift in Sources */,
				6E75180A22C520D400B2B157 /* DataStoreFile.swift in Sources */,
				6E7516B822C520D400B2B157 /* DefaultUserProfileService.swift in Sources */,
				6E7517C222C520D400B2B157 /* DefaultDatafileHandler.swift in Sources */,
				6E75191E22C520D500B2B157 /* OPTNotificationCenter.swift in Sources */,
				6E75193622C520D500B2B157 /* OPTDataStore.swift in Sources */,
				6E75170022C520D400B2B157 /* OptimizelyLogLevel.swift in Sources */,
				6E9B11E222C548AF00C22D81 /* OtherTests.swift in Sources */,
				6E75185E22C520D400B2B157 /* FeatureVariable.swift in Sources */,
				6E7518BE22C520D400B2B157 /* Variable.swift in Sources */,
				6E7518CA22C520D400B2B157 /* Audience.swift in Sources */,
				6E75187622C520D400B2B157 /* Variation.swift in Sources */,
				6E7517F222C520D400B2B157 /* DataStoreMemory.swift in Sources */,
				6E9B11AF22C5489400C22D81 /* MockUrlSession.swift in Sources */,
				6E7516F422C520D400B2B157 /* OptimizelyError.swift in Sources */,
				6E75195A22C520D500B2B157 /* OPTBucketer.swift in Sources */,
				6E75177822C520D400B2B157 /* SDKVersion.swift in Sources */,
				6E75194E22C520D500B2B157 /* OPTDatafileHandler.swift in Sources */,
				6E75173C22C520D400B2B157 /* MurmurHash3.swift in Sources */,
				6E75170C22C520D400B2B157 /* OptimizelyClient.swift in Sources */,
				6E7518D622C520D400B2B157 /* AttributeValue.swift in Sources */,
				6E7518A622C520D400B2B157 /* FeatureFlag.swift in Sources */,
				6E75186A22C520D400B2B157 /* Rollout.swift in Sources */,
				6E75178422C520D400B2B157 /* ArrayEventForDispatch+Extension.swift in Sources */,
				6E75175422C520D400B2B157 /* LogMessage.swift in Sources */,
				6E75194222C520D500B2B157 /* OPTDecisionService.swift in Sources */,
				6E34A61D2319EBB800BAE302 /* Notifications.swift in Sources */,
				6E7517A822C520D400B2B157 /* Array+Extension.swift in Sources */,
				6E7518EE22C520D400B2B157 /* ConditionHolder.swift in Sources */,
				6E75185222C520D400B2B157 /* ProjectConfig.swift in Sources */,
				6E75179022C520D400B2B157 /* OptimizelyClient+Extension.swift in Sources */,
				6E7517FE22C520D400B2B157 /* DataStoreUserDefaults.swift in Sources */,
			);
			runOnlyForDeploymentPostprocessing = 0;
		};
		6EA426662219243D00B074B5 /* Sources */ = {
			isa = PBXSourcesBuildPhase;
			buildActionMask = 2147483647;
			files = (
				6E7516B122C520D400B2B157 /* DefaultLogger.swift in Sources */,
				6E75177122C520D400B2B157 /* Utils.swift in Sources */,
				6E7516C922C520D400B2B157 /* DefaultEventDispatcher.swift in Sources */,
				6E75173522C520D400B2B157 /* Constants.swift in Sources */,
				6E75181B22C520D400B2B157 /* DataStoreQueueStackImpl.swift in Sources */,
				6E75189322C520D400B2B157 /* Project.swift in Sources */,
				6E75189F22C520D400B2B157 /* Experiment.swift in Sources */,
				6E7517A122C520D400B2B157 /* DataStoreQueueStackImpl+Extension.swift in Sources */,
				6E7516D522C520D400B2B157 /* OPTLogger.swift in Sources */,
				6E7518B722C520D400B2B157 /* Group.swift in Sources */,
				6E75188722C520D400B2B157 /* TrafficAllocation.swift in Sources */,
				6E9B11E522C548B100C22D81 /* ThrowableConditionListTest.swift in Sources */,
				6E75176522C520D400B2B157 /* AtomicProperty.swift in Sources */,
				6E75192F22C520D500B2B157 /* DataStoreQueueStack.swift in Sources */,
				6E7517DF22C520D400B2B157 /* DefaultNotificationCenter.swift in Sources */,
				6E7517EB22C520D400B2B157 /* DefaultDecisionService.swift in Sources */,
				6E75171D22C520D400B2B157 /* OptimizelyClient+ObjC.swift in Sources */,
				6E75174D22C520D400B2B157 /* HandlerRegistryService.swift in Sources */,
				6E7518FF22C520D500B2B157 /* UserAttribute.swift in Sources */,
				6E7516ED22C520D400B2B157 /* OPTEventDispatcher.swift in Sources */,
				6E75191722C520D500B2B157 /* BackgroundingCallbacks.swift in Sources */,
				6E7518E722C520D400B2B157 /* ConditionLeaf.swift in Sources */,
				6E75183322C520D400B2B157 /* BatchEvent.swift in Sources */,
				6EE32D1923313B55007744E7 /* NetworkReachability.swift in Sources */,
				6E7516E122C520D400B2B157 /* OPTUserProfileService.swift in Sources */,
				6E75182722C520D400B2B157 /* BatchEventBuilder.swift in Sources */,
				6E75190B22C520D500B2B157 /* Attribute.swift in Sources */,
				6E75183F22C520D400B2B157 /* EventForDispatch.swift in Sources */,
				6E9B11BA22C5489700C22D81 /* OTUtils.swift in Sources */,
				6E75172922C520D400B2B157 /* OptimizelyResult.swift in Sources */,
				6E75184B22C520D400B2B157 /* Event.swift in Sources */,
				6E7517D322C520D400B2B157 /* DefaultBucketer.swift in Sources */,
				6E75180F22C520D400B2B157 /* DataStoreFile.swift in Sources */,
				6E7516BD22C520D400B2B157 /* DefaultUserProfileService.swift in Sources */,
				6E7517C722C520D400B2B157 /* DefaultDatafileHandler.swift in Sources */,
				6E75192322C520D500B2B157 /* OPTNotificationCenter.swift in Sources */,
				6E75193B22C520D500B2B157 /* OPTDataStore.swift in Sources */,
				6E75170522C520D400B2B157 /* OptimizelyLogLevel.swift in Sources */,
				6E9B11E422C548B100C22D81 /* OtherTests.swift in Sources */,
				6E75186322C520D400B2B157 /* FeatureVariable.swift in Sources */,
				6E7518C322C520D400B2B157 /* Variable.swift in Sources */,
				6E7518CF22C520D400B2B157 /* Audience.swift in Sources */,
				6E75187B22C520D400B2B157 /* Variation.swift in Sources */,
				6E7517F722C520D400B2B157 /* DataStoreMemory.swift in Sources */,
				6E9B11B922C5489700C22D81 /* MockUrlSession.swift in Sources */,
				6E7516F922C520D400B2B157 /* OptimizelyError.swift in Sources */,
				6E75195F22C520D500B2B157 /* OPTBucketer.swift in Sources */,
				6E75177D22C520D400B2B157 /* SDKVersion.swift in Sources */,
				6E75195322C520D500B2B157 /* OPTDatafileHandler.swift in Sources */,
				6E75174122C520D400B2B157 /* MurmurHash3.swift in Sources */,
				6E75171122C520D400B2B157 /* OptimizelyClient.swift in Sources */,
				6E7518DB22C520D400B2B157 /* AttributeValue.swift in Sources */,
				6E7518AB22C520D400B2B157 /* FeatureFlag.swift in Sources */,
				6E75186F22C520D400B2B157 /* Rollout.swift in Sources */,
				6E75178922C520D400B2B157 /* ArrayEventForDispatch+Extension.swift in Sources */,
				6E75175922C520D400B2B157 /* LogMessage.swift in Sources */,
				6E75194722C520D500B2B157 /* OPTDecisionService.swift in Sources */,
				6E34A6222319EBB800BAE302 /* Notifications.swift in Sources */,
				6E7517AD22C520D400B2B157 /* Array+Extension.swift in Sources */,
				6E7518F322C520D500B2B157 /* ConditionHolder.swift in Sources */,
				6E75185722C520D400B2B157 /* ProjectConfig.swift in Sources */,
				6E75179522C520D400B2B157 /* OptimizelyClient+Extension.swift in Sources */,
				6E75180322C520D400B2B157 /* DataStoreUserDefaults.swift in Sources */,
			);
			runOnlyForDeploymentPostprocessing = 0;
		};
		6EBAEB6821E3FEF800D13AA9 /* Sources */ = {
			isa = PBXSourcesBuildPhase;
			buildActionMask = 2147483647;
			files = (
				6E7518C422C520D400B2B157 /* Audience.swift in Sources */,
				6E75178A22C520D400B2B157 /* OptimizelyClient+Extension.swift in Sources */,
				6E75190022C520D500B2B157 /* Attribute.swift in Sources */,
				6E7518AC22C520D400B2B157 /* Group.swift in Sources */,
				6E7517C822C520D400B2B157 /* DefaultBucketer.swift in Sources */,
				6E7517BC22C520D400B2B157 /* DefaultDatafileHandler.swift in Sources */,
				6E7516CA22C520D400B2B157 /* OPTLogger.swift in Sources */,
				6E75182822C520D400B2B157 /* BatchEvent.swift in Sources */,
				6E75184022C520D400B2B157 /* Event.swift in Sources */,
				6E7516E222C520D400B2B157 /* OPTEventDispatcher.swift in Sources */,
				6E7517D422C520D400B2B157 /* DefaultNotificationCenter.swift in Sources */,
				6E75193C22C520D500B2B157 /* OPTDecisionService.swift in Sources */,
				6E75176622C520D400B2B157 /* Utils.swift in Sources */,
				6E75177E22C520D400B2B157 /* ArrayEventForDispatch+Extension.swift in Sources */,
				6E7516BE22C520D400B2B157 /* DefaultEventDispatcher.swift in Sources */,
				6E7518F422C520D500B2B157 /* UserAttribute.swift in Sources */,
				6E75190C22C520D500B2B157 /* BackgroundingCallbacks.swift in Sources */,
				6E75180422C520D400B2B157 /* DataStoreFile.swift in Sources */,
				6E75195422C520D500B2B157 /* OPTBucketer.swift in Sources */,
				6E75171E22C520D400B2B157 /* OptimizelyResult.swift in Sources */,
				6E75172A22C520D400B2B157 /* Constants.swift in Sources */,
				6E7516A622C520D400B2B157 /* DefaultLogger.swift in Sources */,
				6E75189422C520D400B2B157 /* Experiment.swift in Sources */,
				6E75177222C520D400B2B157 /* SDKVersion.swift in Sources */,
				6E75188822C520D400B2B157 /* Project.swift in Sources */,
				6E7518D022C520D400B2B157 /* AttributeValue.swift in Sources */,
				6E75181C22C520D400B2B157 /* BatchEventBuilder.swift in Sources */,
				6E7518DC22C520D400B2B157 /* ConditionLeaf.swift in Sources */,
				6E7517F822C520D400B2B157 /* DataStoreUserDefaults.swift in Sources */,
				6E7517A222C520D400B2B157 /* Array+Extension.swift in Sources */,
				6E75194822C520D500B2B157 /* OPTDatafileHandler.swift in Sources */,
				6E7518E822C520D400B2B157 /* ConditionHolder.swift in Sources */,
				6E75191822C520D500B2B157 /* OPTNotificationCenter.swift in Sources */,
				6E7518B822C520D400B2B157 /* Variable.swift in Sources */,
				6E75173622C520D400B2B157 /* MurmurHash3.swift in Sources */,
				6E75185822C520D400B2B157 /* FeatureVariable.swift in Sources */,
				6E75186422C520D400B2B157 /* Rollout.swift in Sources */,
				6E75179622C520D400B2B157 /* DataStoreQueueStackImpl+Extension.swift in Sources */,
				6E75170622C520D400B2B157 /* OptimizelyClient.swift in Sources */,
				6E7518A022C520D400B2B157 /* FeatureFlag.swift in Sources */,
				6E75174222C520D400B2B157 /* HandlerRegistryService.swift in Sources */,
				6E75187022C520D400B2B157 /* Variation.swift in Sources */,
				6E75184C22C520D400B2B157 /* ProjectConfig.swift in Sources */,
				6E75181022C520D400B2B157 /* DataStoreQueueStackImpl.swift in Sources */,
				6E7516EE22C520D400B2B157 /* OptimizelyError.swift in Sources */,
				6E75183422C520D400B2B157 /* EventForDispatch.swift in Sources */,
				6E75171222C520D400B2B157 /* OptimizelyClient+ObjC.swift in Sources */,
				6E7516D622C520D400B2B157 /* OPTUserProfileService.swift in Sources */,
				6E7516B222C520D400B2B157 /* DefaultUserProfileService.swift in Sources */,
				6E75192422C520D500B2B157 /* DataStoreQueueStack.swift in Sources */,
				6EE32D0E23313B55007744E7 /* NetworkReachability.swift in Sources */,
				6E75193022C520D500B2B157 /* OPTDataStore.swift in Sources */,
				6E7517E022C520D400B2B157 /* DefaultDecisionService.swift in Sources */,
				6E7516FA22C520D400B2B157 /* OptimizelyLogLevel.swift in Sources */,
				6E75187C22C520D400B2B157 /* TrafficAllocation.swift in Sources */,
				6E7517EC22C520D400B2B157 /* DataStoreMemory.swift in Sources */,
				6E75174E22C520D400B2B157 /* LogMessage.swift in Sources */,
				6E75175A22C520D400B2B157 /* AtomicProperty.swift in Sources */,
				6E34A6172319EBB800BAE302 /* Notifications.swift in Sources */,
			);
			runOnlyForDeploymentPostprocessing = 0;
		};
		6EBAEB7021E3FEF900D13AA9 /* Sources */ = {
			isa = PBXSourcesBuildPhase;
			buildActionMask = 2147483647;
			files = (
				6E7516FC22C520D400B2B157 /* OptimizelyLogLevel.swift in Sources */,
				6E7516B422C520D400B2B157 /* DefaultUserProfileService.swift in Sources */,
				6E75175022C520D400B2B157 /* LogMessage.swift in Sources */,
				6E75193222C520D500B2B157 /* OPTDataStore.swift in Sources */,
				6E75190E22C520D500B2B157 /* BackgroundingCallbacks.swift in Sources */,
				6E75172022C520D400B2B157 /* OptimizelyResult.swift in Sources */,
				6E75172C22C520D400B2B157 /* Constants.swift in Sources */,
				6E75184222C520D400B2B157 /* Event.swift in Sources */,
				6E75170822C520D400B2B157 /* OptimizelyClient.swift in Sources */,
				6E75177422C520D400B2B157 /* SDKVersion.swift in Sources */,
				6E7516C022C520D400B2B157 /* DefaultEventDispatcher.swift in Sources */,
				6E75189622C520D400B2B157 /* Experiment.swift in Sources */,
				6E75175C22C520D400B2B157 /* AtomicProperty.swift in Sources */,
				6E75180622C520D400B2B157 /* DataStoreFile.swift in Sources */,
				6E7517BE22C520D400B2B157 /* DefaultDatafileHandler.swift in Sources */,
				6E75190222C520D500B2B157 /* Attribute.swift in Sources */,
				6E75179822C520D400B2B157 /* DataStoreQueueStackImpl+Extension.swift in Sources */,
				6E7518BA22C520D400B2B157 /* Variable.swift in Sources */,
				6E75181222C520D400B2B157 /* DataStoreQueueStackImpl.swift in Sources */,
				6E75184E22C520D400B2B157 /* ProjectConfig.swift in Sources */,
				6E9B11A822C5489200C22D81 /* OTUtils.swift in Sources */,
				6E75173822C520D400B2B157 /* MurmurHash3.swift in Sources */,
				6E7516E422C520D400B2B157 /* OPTEventDispatcher.swift in Sources */,
				6E7518A222C520D400B2B157 /* FeatureFlag.swift in Sources */,
				6E75187222C520D400B2B157 /* Variation.swift in Sources */,
				6E7517EE22C520D400B2B157 /* DataStoreMemory.swift in Sources */,
				6E9B11A622C5488900C22D81 /* iOSOnlyTests.swift in Sources */,
				6E34A6192319EBB800BAE302 /* Notifications.swift in Sources */,
				6E7518F622C520D500B2B157 /* UserAttribute.swift in Sources */,
				6E7518D222C520D400B2B157 /* AttributeValue.swift in Sources */,
				6E7516A822C520D400B2B157 /* DefaultLogger.swift in Sources */,
				6E75194A22C520D500B2B157 /* OPTDatafileHandler.swift in Sources */,
				6E7516CC22C520D400B2B157 /* OPTLogger.swift in Sources */,
				6E75185A22C520D400B2B157 /* FeatureVariable.swift in Sources */,
				6E7517E222C520D400B2B157 /* DefaultDecisionService.swift in Sources */,
				6E7516D822C520D400B2B157 /* OPTUserProfileService.swift in Sources */,
				6E75188A22C520D400B2B157 /* Project.swift in Sources */,
				6E75195622C520D500B2B157 /* OPTBucketer.swift in Sources */,
				6E7518DE22C520D400B2B157 /* ConditionLeaf.swift in Sources */,
				6E7518EA22C520D400B2B157 /* ConditionHolder.swift in Sources */,
				6E75182A22C520D400B2B157 /* BatchEvent.swift in Sources */,
				6E75191A22C520D500B2B157 /* OPTNotificationCenter.swift in Sources */,
				6E7518AE22C520D400B2B157 /* Group.swift in Sources */,
				6E7518C622C520D400B2B157 /* Audience.swift in Sources */,
				6E75176822C520D400B2B157 /* Utils.swift in Sources */,
				6E75181E22C520D400B2B157 /* BatchEventBuilder.swift in Sources */,
				6E75174422C520D400B2B157 /* HandlerRegistryService.swift in Sources */,
				6E7516F022C520D400B2B157 /* OptimizelyError.swift in Sources */,
				6E75187E22C520D400B2B157 /* TrafficAllocation.swift in Sources */,
				6E7517CA22C520D400B2B157 /* DefaultBucketer.swift in Sources */,
				6E7517FA22C520D400B2B157 /* DataStoreUserDefaults.swift in Sources */,
				6E9B11A722C5489200C22D81 /* MockUrlSession.swift in Sources */,
				6E7517D622C520D400B2B157 /* DefaultNotificationCenter.swift in Sources */,
				6E75178022C520D400B2B157 /* ArrayEventForDispatch+Extension.swift in Sources */,
				6E75171422C520D400B2B157 /* OptimizelyClient+ObjC.swift in Sources */,
				6E75192622C520D500B2B157 /* DataStoreQueueStack.swift in Sources */,
				6E7517A422C520D400B2B157 /* Array+Extension.swift in Sources */,
				6E75186622C520D400B2B157 /* Rollout.swift in Sources */,
				6E75183622C520D400B2B157 /* EventForDispatch.swift in Sources */,
				6E75193E22C520D500B2B157 /* OPTDecisionService.swift in Sources */,
				6E75178C22C520D400B2B157 /* OptimizelyClient+Extension.swift in Sources */,
				6EE32D1023313B55007744E7 /* NetworkReachability.swift in Sources */,
			);
			runOnlyForDeploymentPostprocessing = 0;
		};
/* End PBXSourcesBuildPhase section */

/* Begin PBXTargetDependency section */
		6E614DD821E3F38A005982A1 /* PBXTargetDependency */ = {
			isa = PBXTargetDependency;
			target = 6E614DCC21E3F389005982A1 /* OptimizelySwiftSDK-tvOS */;
			targetProxy = 6E614DD721E3F38A005982A1 /* PBXContainerItemProxy */;
		};
		6E636B932236C91F00AF3CEF /* PBXTargetDependency */ = {
			isa = PBXTargetDependency;
			target = 6EBAEB6B21E3FEF800D13AA9 /* OptimizelySwiftSDK-iOS */;
			targetProxy = 6E636B922236C91F00AF3CEF /* PBXContainerItemProxy */;
		};
		6E636BA22236C96700AF3CEF /* PBXTargetDependency */ = {
			isa = PBXTargetDependency;
			target = 6EBAEB6B21E3FEF800D13AA9 /* OptimizelySwiftSDK-iOS */;
			targetProxy = 6E636BA12236C96700AF3CEF /* PBXContainerItemProxy */;
		};
		6EA4250F2218E41600B074B5 /* PBXTargetDependency */ = {
			isa = PBXTargetDependency;
			target = 6E614DCC21E3F389005982A1 /* OptimizelySwiftSDK-tvOS */;
			targetProxy = 6EA4250E2218E41600B074B5 /* PBXContainerItemProxy */;
		};
		6EA425622218E58400B074B5 /* PBXTargetDependency */ = {
			isa = PBXTargetDependency;
			target = 6E614DCC21E3F389005982A1 /* OptimizelySwiftSDK-tvOS */;
			targetProxy = 6EA425612218E58400B074B5 /* PBXContainerItemProxy */;
		};
		6EA425712218E60A00B074B5 /* PBXTargetDependency */ = {
			isa = PBXTargetDependency;
			target = 6EBAEB6B21E3FEF800D13AA9 /* OptimizelySwiftSDK-iOS */;
			targetProxy = 6EA425702218E60A00B074B5 /* PBXContainerItemProxy */;
		};
		6EA425802218E61F00B074B5 /* PBXTargetDependency */ = {
			isa = PBXTargetDependency;
			target = 6EBAEB6B21E3FEF800D13AA9 /* OptimizelySwiftSDK-iOS */;
			targetProxy = 6EA4257F2218E61F00B074B5 /* PBXContainerItemProxy */;
		};
		6EA426622219242100B074B5 /* PBXTargetDependency */ = {
			isa = PBXTargetDependency;
			target = 6EBAEB6B21E3FEF800D13AA9 /* OptimizelySwiftSDK-iOS */;
			targetProxy = 6EA426612219242100B074B5 /* PBXContainerItemProxy */;
		};
		6EA426712219243D00B074B5 /* PBXTargetDependency */ = {
			isa = PBXTargetDependency;
			target = 6E614DCC21E3F389005982A1 /* OptimizelySwiftSDK-tvOS */;
			targetProxy = 6EA426702219243D00B074B5 /* PBXContainerItemProxy */;
		};
		6EBAEB7721E3FEF900D13AA9 /* PBXTargetDependency */ = {
			isa = PBXTargetDependency;
			target = 6EBAEB6B21E3FEF800D13AA9 /* OptimizelySwiftSDK-iOS */;
			targetProxy = 6EBAEB7621E3FEF900D13AA9 /* PBXContainerItemProxy */;
		};
/* End PBXTargetDependency section */

/* Begin XCBuildConfiguration section */
		0B7CB0D421AC5FE2007B77E5 /* Debug */ = {
			isa = XCBuildConfiguration;
			buildSettings = {
				ALWAYS_SEARCH_USER_PATHS = NO;
				CLANG_ANALYZER_NONNULL = YES;
				CLANG_ANALYZER_NUMBER_OBJECT_CONVERSION = YES_AGGRESSIVE;
				CLANG_CXX_LANGUAGE_STANDARD = "gnu++14";
				CLANG_CXX_LIBRARY = "libc++";
				CLANG_ENABLE_MODULES = YES;
				CLANG_ENABLE_OBJC_ARC = YES;
				CLANG_ENABLE_OBJC_WEAK = YES;
				CLANG_WARN_BLOCK_CAPTURE_AUTORELEASING = YES;
				CLANG_WARN_BOOL_CONVERSION = YES;
				CLANG_WARN_COMMA = YES;
				CLANG_WARN_CONSTANT_CONVERSION = YES;
				CLANG_WARN_DEPRECATED_OBJC_IMPLEMENTATIONS = YES;
				CLANG_WARN_DIRECT_OBJC_ISA_USAGE = YES_ERROR;
				CLANG_WARN_DOCUMENTATION_COMMENTS = YES;
				CLANG_WARN_EMPTY_BODY = YES;
				CLANG_WARN_ENUM_CONVERSION = YES;
				CLANG_WARN_INFINITE_RECURSION = YES;
				CLANG_WARN_INT_CONVERSION = YES;
				CLANG_WARN_NON_LITERAL_NULL_CONVERSION = YES;
				CLANG_WARN_OBJC_IMPLICIT_RETAIN_SELF = YES;
				CLANG_WARN_OBJC_LITERAL_CONVERSION = YES;
				CLANG_WARN_OBJC_ROOT_CLASS = YES_ERROR;
				CLANG_WARN_RANGE_LOOP_ANALYSIS = YES;
				CLANG_WARN_STRICT_PROTOTYPES = YES;
				CLANG_WARN_SUSPICIOUS_MOVE = YES;
				CLANG_WARN_UNGUARDED_AVAILABILITY = YES_AGGRESSIVE;
				CLANG_WARN_UNREACHABLE_CODE = YES;
				CLANG_WARN__DUPLICATE_METHOD_MATCH = YES;
				CODE_SIGN_IDENTITY = "iPhone Developer";
				COPY_PHASE_STRIP = NO;
				CURRENT_PROJECT_VERSION = 1;
				DEBUG_INFORMATION_FORMAT = dwarf;
				ENABLE_STRICT_OBJC_MSGSEND = YES;
				ENABLE_TESTABILITY = YES;
				GCC_C_LANGUAGE_STANDARD = gnu11;
				GCC_DYNAMIC_NO_PIC = NO;
				GCC_NO_COMMON_BLOCKS = YES;
				GCC_OPTIMIZATION_LEVEL = 0;
				GCC_PREPROCESSOR_DEFINITIONS = (
					"DEBUG=1",
					"$(inherited)",
				);
				GCC_WARN_64_TO_32_BIT_CONVERSION = YES;
				GCC_WARN_ABOUT_RETURN_TYPE = YES_ERROR;
				GCC_WARN_UNDECLARED_SELECTOR = YES;
				GCC_WARN_UNINITIALIZED_AUTOS = YES_AGGRESSIVE;
				GCC_WARN_UNUSED_FUNCTION = YES;
				GCC_WARN_UNUSED_VARIABLE = YES;
				IPHONEOS_DEPLOYMENT_TARGET = 9.0;
				MTL_ENABLE_DEBUG_INFO = INCLUDE_SOURCE;
				MTL_FAST_MATH = YES;
				ONLY_ACTIVE_ARCH = YES;
				SDKROOT = iphoneos;
				SWIFT_ACTIVE_COMPILATION_CONDITIONS = DEBUG;
				SWIFT_OPTIMIZATION_LEVEL = "-Onone";
				SWIFT_VERSION = 5.0;
				VERSIONING_SYSTEM = "apple-generic";
				VERSION_INFO_PREFIX = "";
			};
			name = Debug;
		};
		0B7CB0D521AC5FE2007B77E5 /* Release */ = {
			isa = XCBuildConfiguration;
			buildSettings = {
				ALWAYS_SEARCH_USER_PATHS = NO;
				CLANG_ANALYZER_NONNULL = YES;
				CLANG_ANALYZER_NUMBER_OBJECT_CONVERSION = YES_AGGRESSIVE;
				CLANG_CXX_LANGUAGE_STANDARD = "gnu++14";
				CLANG_CXX_LIBRARY = "libc++";
				CLANG_ENABLE_MODULES = YES;
				CLANG_ENABLE_OBJC_ARC = YES;
				CLANG_ENABLE_OBJC_WEAK = YES;
				CLANG_WARN_BLOCK_CAPTURE_AUTORELEASING = YES;
				CLANG_WARN_BOOL_CONVERSION = YES;
				CLANG_WARN_COMMA = YES;
				CLANG_WARN_CONSTANT_CONVERSION = YES;
				CLANG_WARN_DEPRECATED_OBJC_IMPLEMENTATIONS = YES;
				CLANG_WARN_DIRECT_OBJC_ISA_USAGE = YES_ERROR;
				CLANG_WARN_DOCUMENTATION_COMMENTS = YES;
				CLANG_WARN_EMPTY_BODY = YES;
				CLANG_WARN_ENUM_CONVERSION = YES;
				CLANG_WARN_INFINITE_RECURSION = YES;
				CLANG_WARN_INT_CONVERSION = YES;
				CLANG_WARN_NON_LITERAL_NULL_CONVERSION = YES;
				CLANG_WARN_OBJC_IMPLICIT_RETAIN_SELF = YES;
				CLANG_WARN_OBJC_LITERAL_CONVERSION = YES;
				CLANG_WARN_OBJC_ROOT_CLASS = YES_ERROR;
				CLANG_WARN_RANGE_LOOP_ANALYSIS = YES;
				CLANG_WARN_STRICT_PROTOTYPES = YES;
				CLANG_WARN_SUSPICIOUS_MOVE = YES;
				CLANG_WARN_UNGUARDED_AVAILABILITY = YES_AGGRESSIVE;
				CLANG_WARN_UNREACHABLE_CODE = YES;
				CLANG_WARN__DUPLICATE_METHOD_MATCH = YES;
				CODE_SIGN_IDENTITY = "iPhone Developer";
				COPY_PHASE_STRIP = NO;
				CURRENT_PROJECT_VERSION = 1;
				DEBUG_INFORMATION_FORMAT = "dwarf-with-dsym";
				ENABLE_NS_ASSERTIONS = NO;
				ENABLE_STRICT_OBJC_MSGSEND = YES;
				GCC_C_LANGUAGE_STANDARD = gnu11;
				GCC_NO_COMMON_BLOCKS = YES;
				GCC_PREPROCESSOR_DEFINITIONS = "";
				GCC_WARN_64_TO_32_BIT_CONVERSION = YES;
				GCC_WARN_ABOUT_RETURN_TYPE = YES_ERROR;
				GCC_WARN_UNDECLARED_SELECTOR = YES;
				GCC_WARN_UNINITIALIZED_AUTOS = YES_AGGRESSIVE;
				GCC_WARN_UNUSED_FUNCTION = YES;
				GCC_WARN_UNUSED_VARIABLE = YES;
				IPHONEOS_DEPLOYMENT_TARGET = 9.0;
				MTL_ENABLE_DEBUG_INFO = NO;
				MTL_FAST_MATH = YES;
				SDKROOT = iphoneos;
				SWIFT_COMPILATION_MODE = wholemodule;
				SWIFT_OPTIMIZATION_LEVEL = "-O";
				SWIFT_VERSION = 5.0;
				VALIDATE_PRODUCT = YES;
				VERSIONING_SYSTEM = "apple-generic";
				VERSION_INFO_PREFIX = "";
			};
			name = Release;
		};
		6E614DDE21E3F38A005982A1 /* Debug */ = {
			isa = XCBuildConfiguration;
			buildSettings = {
				CODE_SIGN_IDENTITY = "";
				CODE_SIGN_STYLE = Automatic;
				DEFINES_MODULE = YES;
				DYLIB_COMPATIBILITY_VERSION = 1;
				DYLIB_CURRENT_VERSION = 1;
				DYLIB_INSTALL_NAME_BASE = "@rpath";
				INFOPLIST_FILE = "Sources/Supporting Files/Info.plist";
				INSTALL_PATH = "$(LOCAL_LIBRARY_DIR)/Frameworks";
				LD_RUNPATH_SEARCH_PATHS = (
					"$(inherited)",
					"@executable_path/Frameworks",
					"@loader_path/Frameworks",
				);
				PRODUCT_BUNDLE_IDENTIFIER = com.optimizely.OptimizelySwiftSDK;
				PRODUCT_NAME = Optimizely;
				SDKROOT = appletvos;
				SKIP_INSTALL = YES;
				SWIFT_VERSION = 5.0;
				TARGETED_DEVICE_FAMILY = 3;
				TVOS_DEPLOYMENT_TARGET = 9.0;
			};
			name = Debug;
		};
		6E614DDF21E3F38A005982A1 /* Release */ = {
			isa = XCBuildConfiguration;
			buildSettings = {
				CODE_SIGN_IDENTITY = "";
				CODE_SIGN_STYLE = Automatic;
				DEFINES_MODULE = YES;
				DYLIB_COMPATIBILITY_VERSION = 1;
				DYLIB_CURRENT_VERSION = 1;
				DYLIB_INSTALL_NAME_BASE = "@rpath";
				INFOPLIST_FILE = "Sources/Supporting Files/Info.plist";
				INSTALL_PATH = "$(LOCAL_LIBRARY_DIR)/Frameworks";
				LD_RUNPATH_SEARCH_PATHS = (
					"$(inherited)",
					"@executable_path/Frameworks",
					"@loader_path/Frameworks",
				);
				PRODUCT_BUNDLE_IDENTIFIER = com.optimizely.OptimizelySwiftSDK;
				PRODUCT_NAME = Optimizely;
				SDKROOT = appletvos;
				SKIP_INSTALL = YES;
				SWIFT_VERSION = 5.0;
				TARGETED_DEVICE_FAMILY = 3;
				TVOS_DEPLOYMENT_TARGET = 9.0;
			};
			name = Release;
		};
		6E614DE021E3F38A005982A1 /* Debug */ = {
			isa = XCBuildConfiguration;
			buildSettings = {
				ALWAYS_EMBED_SWIFT_STANDARD_LIBRARIES = YES;
				CODE_SIGN_STYLE = Automatic;
				INFOPLIST_FILE = Tests/Info.plist;
				IPHONEOS_DEPLOYMENT_TARGET = 10.0;
				LD_RUNPATH_SEARCH_PATHS = (
					"$(inherited)",
					"@executable_path/Frameworks",
					"@loader_path/Frameworks",
				);
				PRODUCT_BUNDLE_IDENTIFIER = com.optimizely.OptimizelySwiftSDKtvOSTests;
				PRODUCT_NAME = "$(TARGET_NAME)";
				SDKROOT = appletvos;
				SWIFT_VERSION = 5.0;
				TARGETED_DEVICE_FAMILY = 3;
				TVOS_DEPLOYMENT_TARGET = 10.0;
			};
			name = Debug;
		};
		6E614DE121E3F38A005982A1 /* Release */ = {
			isa = XCBuildConfiguration;
			buildSettings = {
				ALWAYS_EMBED_SWIFT_STANDARD_LIBRARIES = YES;
				CODE_SIGN_STYLE = Automatic;
				INFOPLIST_FILE = Tests/Info.plist;
				IPHONEOS_DEPLOYMENT_TARGET = 10.0;
				LD_RUNPATH_SEARCH_PATHS = (
					"$(inherited)",
					"@executable_path/Frameworks",
					"@loader_path/Frameworks",
				);
				PRODUCT_BUNDLE_IDENTIFIER = com.optimizely.OptimizelySwiftSDKtvOSTests;
				PRODUCT_NAME = "$(TARGET_NAME)";
				SDKROOT = appletvos;
				SWIFT_VERSION = 5.0;
				TARGETED_DEVICE_FAMILY = 3;
				TVOS_DEPLOYMENT_TARGET = 9.0;
			};
			name = Release;
		};
		6E636B952236C91F00AF3CEF /* Debug */ = {
			isa = XCBuildConfiguration;
			buildSettings = {
				CLANG_ENABLE_MODULES = YES;
				CODE_SIGN_STYLE = Automatic;
				INFOPLIST_FILE = Tests/Info.plist;
				IPHONEOS_DEPLOYMENT_TARGET = 10.0;
				LD_RUNPATH_SEARCH_PATHS = (
					"$(inherited)",
					"@executable_path/Frameworks",
					"@loader_path/Frameworks",
				);
				PRODUCT_BUNDLE_IDENTIFIER = "com.optimizely.abcExtended.OptimizelyTests-APIs-iOS";
				PRODUCT_NAME = "$(TARGET_NAME)";
				SWIFT_OPTIMIZATION_LEVEL = "-Onone";
				SWIFT_VERSION = 5.0;
				TARGETED_DEVICE_FAMILY = "1,2";
			};
			name = Debug;
		};
		6E636B962236C91F00AF3CEF /* Release */ = {
			isa = XCBuildConfiguration;
			buildSettings = {
				CLANG_ENABLE_MODULES = YES;
				CODE_SIGN_STYLE = Automatic;
				INFOPLIST_FILE = Tests/Info.plist;
				IPHONEOS_DEPLOYMENT_TARGET = 9.0;
				LD_RUNPATH_SEARCH_PATHS = (
					"$(inherited)",
					"@executable_path/Frameworks",
					"@loader_path/Frameworks",
				);
				PRODUCT_BUNDLE_IDENTIFIER = "com.optimizely.abcExtended.OptimizelyTests-APIs-iOS";
				PRODUCT_NAME = "$(TARGET_NAME)";
				SWIFT_VERSION = 5.0;
				TARGETED_DEVICE_FAMILY = "1,2";
			};
			name = Release;
		};
		6E636BA42236C96700AF3CEF /* Debug */ = {
			isa = XCBuildConfiguration;
			buildSettings = {
				CODE_SIGN_STYLE = Automatic;
				INFOPLIST_FILE = Tests/Info.plist;
				IPHONEOS_DEPLOYMENT_TARGET = 10.0;
				LD_RUNPATH_SEARCH_PATHS = (
					"$(inherited)",
					"@executable_path/Frameworks",
					"@loader_path/Frameworks",
				);
				PRODUCT_BUNDLE_IDENTIFIER = "com.optimizely.abcExtended.OptimizelyTests-Legacy-iOS";
				PRODUCT_NAME = "$(TARGET_NAME)";
				SWIFT_VERSION = 5.0;
				TARGETED_DEVICE_FAMILY = "1,2";
			};
			name = Debug;
		};
		6E636BA52236C96700AF3CEF /* Release */ = {
			isa = XCBuildConfiguration;
			buildSettings = {
				CODE_SIGN_STYLE = Automatic;
				INFOPLIST_FILE = Tests/Info.plist;
				IPHONEOS_DEPLOYMENT_TARGET = 9.0;
				LD_RUNPATH_SEARCH_PATHS = (
					"$(inherited)",
					"@executable_path/Frameworks",
					"@loader_path/Frameworks",
				);
				PRODUCT_BUNDLE_IDENTIFIER = "com.optimizely.abcExtended.OptimizelyTests-Legacy-iOS";
				PRODUCT_NAME = "$(TARGET_NAME)";
				SWIFT_VERSION = 5.0;
				TARGETED_DEVICE_FAMILY = "1,2";
			};
			name = Release;
		};
		6EA425112218E41600B074B5 /* Debug */ = {
			isa = XCBuildConfiguration;
			buildSettings = {
				CODE_SIGN_STYLE = Automatic;
				INFOPLIST_FILE = Tests/Info.plist;
				IPHONEOS_DEPLOYMENT_TARGET = 10.0;
				LD_RUNPATH_SEARCH_PATHS = (
					"$(inherited)",
					"@executable_path/Frameworks",
					"@loader_path/Frameworks",
				);
				PRODUCT_BUNDLE_IDENTIFIER = "com.optimizely.abcExtended.OptimizelySwiftSDKTests-Common-tvOS";
				PRODUCT_NAME = "$(TARGET_NAME)";
				SDKROOT = appletvos;
				SWIFT_VERSION = 5.0;
				TARGETED_DEVICE_FAMILY = 3;
				TVOS_DEPLOYMENT_TARGET = 10.0;
			};
			name = Debug;
		};
		6EA425122218E41600B074B5 /* Release */ = {
			isa = XCBuildConfiguration;
			buildSettings = {
				CODE_SIGN_STYLE = Automatic;
				INFOPLIST_FILE = Tests/Info.plist;
				IPHONEOS_DEPLOYMENT_TARGET = 10.0;
				LD_RUNPATH_SEARCH_PATHS = (
					"$(inherited)",
					"@executable_path/Frameworks",
					"@loader_path/Frameworks",
				);
				PRODUCT_BUNDLE_IDENTIFIER = "com.optimizely.abcExtended.OptimizelySwiftSDKTests-Common-tvOS";
				PRODUCT_NAME = "$(TARGET_NAME)";
				SDKROOT = appletvos;
				SWIFT_VERSION = 5.0;
				TARGETED_DEVICE_FAMILY = 3;
				TVOS_DEPLOYMENT_TARGET = 10.0;
			};
			name = Release;
		};
		6EA425642218E58400B074B5 /* Debug */ = {
			isa = XCBuildConfiguration;
			buildSettings = {
				CODE_SIGN_STYLE = Automatic;
				INFOPLIST_FILE = Tests/Info.plist;
				IPHONEOS_DEPLOYMENT_TARGET = 10.0;
				LD_RUNPATH_SEARCH_PATHS = (
					"$(inherited)",
					"@executable_path/Frameworks",
					"@loader_path/Frameworks",
				);
				PRODUCT_BUNDLE_IDENTIFIER = "com.optimizely.abcExtended.OptimizelyTests-DataModel-tvOS";
				PRODUCT_NAME = "$(TARGET_NAME)";
				SDKROOT = appletvos;
				SWIFT_VERSION = 5.0;
				TARGETED_DEVICE_FAMILY = 3;
				TVOS_DEPLOYMENT_TARGET = 10.0;
			};
			name = Debug;
		};
		6EA425652218E58400B074B5 /* Release */ = {
			isa = XCBuildConfiguration;
			buildSettings = {
				CODE_SIGN_STYLE = Automatic;
				INFOPLIST_FILE = Tests/Info.plist;
				IPHONEOS_DEPLOYMENT_TARGET = 10.0;
				LD_RUNPATH_SEARCH_PATHS = (
					"$(inherited)",
					"@executable_path/Frameworks",
					"@loader_path/Frameworks",
				);
				PRODUCT_BUNDLE_IDENTIFIER = "com.optimizely.abcExtended.OptimizelyTests-DataModel-tvOS";
				PRODUCT_NAME = "$(TARGET_NAME)";
				SDKROOT = appletvos;
				SWIFT_VERSION = 5.0;
				TARGETED_DEVICE_FAMILY = 3;
				TVOS_DEPLOYMENT_TARGET = 10.0;
			};
			name = Release;
		};
		6EA425732218E60A00B074B5 /* Debug */ = {
			isa = XCBuildConfiguration;
			buildSettings = {
				CODE_SIGN_STYLE = Automatic;
				INFOPLIST_FILE = Tests/Info.plist;
				IPHONEOS_DEPLOYMENT_TARGET = 10.0;
				LD_RUNPATH_SEARCH_PATHS = (
					"$(inherited)",
					"@executable_path/Frameworks",
					"@loader_path/Frameworks",
				);
				PRODUCT_BUNDLE_IDENTIFIER = "com.optimizely.abcExtended.OptimizelyTests-Commons-iOS";
				PRODUCT_NAME = "$(TARGET_NAME)";
				SWIFT_VERSION = 5.0;
				TARGETED_DEVICE_FAMILY = "1,2";
			};
			name = Debug;
		};
		6EA425742218E60A00B074B5 /* Release */ = {
			isa = XCBuildConfiguration;
			buildSettings = {
				CODE_SIGN_STYLE = Automatic;
				INFOPLIST_FILE = Tests/Info.plist;
				IPHONEOS_DEPLOYMENT_TARGET = 10.0;
				LD_RUNPATH_SEARCH_PATHS = (
					"$(inherited)",
					"@executable_path/Frameworks",
					"@loader_path/Frameworks",
				);
				PRODUCT_BUNDLE_IDENTIFIER = "com.optimizely.abcExtended.OptimizelyTests-Commons-iOS";
				PRODUCT_NAME = "$(TARGET_NAME)";
				SWIFT_VERSION = 5.0;
				TARGETED_DEVICE_FAMILY = "1,2";
			};
			name = Release;
		};
		6EA425822218E61F00B074B5 /* Debug */ = {
			isa = XCBuildConfiguration;
			buildSettings = {
				CODE_SIGN_STYLE = Automatic;
				INFOPLIST_FILE = Tests/Info.plist;
				IPHONEOS_DEPLOYMENT_TARGET = 10.0;
				LD_RUNPATH_SEARCH_PATHS = (
					"$(inherited)",
					"@executable_path/Frameworks",
					"@loader_path/Frameworks",
				);
				PRODUCT_BUNDLE_IDENTIFIER = "com.optimizely.abcExtended.OptimizelyTests-DataModels-iOS";
				PRODUCT_NAME = "$(TARGET_NAME)";
				SWIFT_VERSION = 5.0;
				TARGETED_DEVICE_FAMILY = "1,2";
			};
			name = Debug;
		};
		6EA425832218E61F00B074B5 /* Release */ = {
			isa = XCBuildConfiguration;
			buildSettings = {
				CODE_SIGN_STYLE = Automatic;
				INFOPLIST_FILE = Tests/Info.plist;
				IPHONEOS_DEPLOYMENT_TARGET = 10.0;
				LD_RUNPATH_SEARCH_PATHS = (
					"$(inherited)",
					"@executable_path/Frameworks",
					"@loader_path/Frameworks",
				);
				PRODUCT_BUNDLE_IDENTIFIER = "com.optimizely.abcExtended.OptimizelyTests-DataModels-iOS";
				PRODUCT_NAME = "$(TARGET_NAME)";
				SWIFT_VERSION = 5.0;
				TARGETED_DEVICE_FAMILY = "1,2";
			};
			name = Release;
		};
		6EA426642219242100B074B5 /* Debug */ = {
			isa = XCBuildConfiguration;
			buildSettings = {
				CODE_SIGN_STYLE = Automatic;
				INFOPLIST_FILE = Tests/Info.plist;
				IPHONEOS_DEPLOYMENT_TARGET = 10.0;
				LD_RUNPATH_SEARCH_PATHS = (
					"$(inherited)",
					"@executable_path/Frameworks",
					"@loader_path/Frameworks",
				);
				PRODUCT_BUNDLE_IDENTIFIER = "com.optimizely.abcExtended.OptimizelyTests-Others-iOS";
				PRODUCT_NAME = "$(TARGET_NAME)";
				SWIFT_VERSION = 5.0;
				TARGETED_DEVICE_FAMILY = "1,2";
			};
			name = Debug;
		};
		6EA426652219242100B074B5 /* Release */ = {
			isa = XCBuildConfiguration;
			buildSettings = {
				CODE_SIGN_STYLE = Automatic;
				INFOPLIST_FILE = Tests/Info.plist;
				IPHONEOS_DEPLOYMENT_TARGET = 10.0;
				LD_RUNPATH_SEARCH_PATHS = (
					"$(inherited)",
					"@executable_path/Frameworks",
					"@loader_path/Frameworks",
				);
				PRODUCT_BUNDLE_IDENTIFIER = "com.optimizely.abcExtended.OptimizelyTests-Others-iOS";
				PRODUCT_NAME = "$(TARGET_NAME)";
				SWIFT_VERSION = 5.0;
				TARGETED_DEVICE_FAMILY = "1,2";
			};
			name = Release;
		};
		6EA426732219243D00B074B5 /* Debug */ = {
			isa = XCBuildConfiguration;
			buildSettings = {
				CODE_SIGN_STYLE = Automatic;
				INFOPLIST_FILE = Tests/Info.plist;
				IPHONEOS_DEPLOYMENT_TARGET = 10.0;
				LD_RUNPATH_SEARCH_PATHS = (
					"$(inherited)",
					"@executable_path/Frameworks",
					"@loader_path/Frameworks",
				);
				PRODUCT_BUNDLE_IDENTIFIER = "com.optimizely.abcExtended.OptimizelyTests-Others-tvOS";
				PRODUCT_NAME = "$(TARGET_NAME)";
				SDKROOT = appletvos;
				SWIFT_VERSION = 5.0;
				TARGETED_DEVICE_FAMILY = 3;
				TVOS_DEPLOYMENT_TARGET = 10.0;
			};
			name = Debug;
		};
		6EA426742219243D00B074B5 /* Release */ = {
			isa = XCBuildConfiguration;
			buildSettings = {
				CODE_SIGN_STYLE = Automatic;
				INFOPLIST_FILE = Tests/Info.plist;
				IPHONEOS_DEPLOYMENT_TARGET = 10.0;
				LD_RUNPATH_SEARCH_PATHS = (
					"$(inherited)",
					"@executable_path/Frameworks",
					"@loader_path/Frameworks",
				);
				PRODUCT_BUNDLE_IDENTIFIER = "com.optimizely.abcExtended.OptimizelyTests-Others-tvOS";
				PRODUCT_NAME = "$(TARGET_NAME)";
				SDKROOT = appletvos;
				SWIFT_VERSION = 5.0;
				TARGETED_DEVICE_FAMILY = 3;
				TVOS_DEPLOYMENT_TARGET = 10.0;
			};
			name = Release;
		};
		6EBAEB7D21E3FEF900D13AA9 /* Debug */ = {
			isa = XCBuildConfiguration;
			buildSettings = {
				CODE_SIGN_IDENTITY = "";
				CODE_SIGN_STYLE = Automatic;
				DEFINES_MODULE = YES;
				DYLIB_COMPATIBILITY_VERSION = 1;
				DYLIB_CURRENT_VERSION = 1;
				DYLIB_INSTALL_NAME_BASE = "@rpath";
				INFOPLIST_FILE = "Sources/Supporting Files/Info.plist";
				INSTALL_PATH = "$(LOCAL_LIBRARY_DIR)/Frameworks";
				IPHONEOS_DEPLOYMENT_TARGET = 9.0;
				LD_RUNPATH_SEARCH_PATHS = (
					"$(inherited)",
					"@executable_path/Frameworks",
					"@loader_path/Frameworks",
				);
				PRODUCT_BUNDLE_IDENTIFIER = com.optimizely.OptimizelySwiftSDK;
				PRODUCT_NAME = Optimizely;
				SKIP_INSTALL = YES;
				SWIFT_VERSION = 5.0;
				TARGETED_DEVICE_FAMILY = "1,2";
			};
			name = Debug;
		};
		6EBAEB7E21E3FEF900D13AA9 /* Release */ = {
			isa = XCBuildConfiguration;
			buildSettings = {
				CODE_SIGN_IDENTITY = "";
				CODE_SIGN_STYLE = Automatic;
				DEFINES_MODULE = YES;
				DYLIB_COMPATIBILITY_VERSION = 1;
				DYLIB_CURRENT_VERSION = 1;
				DYLIB_INSTALL_NAME_BASE = "@rpath";
				INFOPLIST_FILE = "Sources/Supporting Files/Info.plist";
				INSTALL_PATH = "$(LOCAL_LIBRARY_DIR)/Frameworks";
				IPHONEOS_DEPLOYMENT_TARGET = 9.0;
				LD_RUNPATH_SEARCH_PATHS = (
					"$(inherited)",
					"@executable_path/Frameworks",
					"@loader_path/Frameworks",
				);
				PRODUCT_BUNDLE_IDENTIFIER = com.optimizely.OptimizelySwiftSDK;
				PRODUCT_NAME = Optimizely;
				SKIP_INSTALL = YES;
				SWIFT_VERSION = 5.0;
				TARGETED_DEVICE_FAMILY = "1,2";
			};
			name = Release;
		};
		6EBAEB7F21E3FEF900D13AA9 /* Debug */ = {
			isa = XCBuildConfiguration;
			buildSettings = {
				ALWAYS_EMBED_SWIFT_STANDARD_LIBRARIES = YES;
				CODE_SIGN_STYLE = Automatic;
				INFOPLIST_FILE = Tests/Info.plist;
				IPHONEOS_DEPLOYMENT_TARGET = 10.0;
				LD_RUNPATH_SEARCH_PATHS = (
					"$(inherited)",
					"@executable_path/Frameworks",
					"@loader_path/Frameworks",
				);
				PRODUCT_BUNDLE_IDENTIFIER = com.optimizely.OptimizelySwiftSDKiOSTests;
				PRODUCT_NAME = "$(TARGET_NAME)";
				SWIFT_VERSION = 5.0;
				TARGETED_DEVICE_FAMILY = "1,2";
			};
			name = Debug;
		};
		6EBAEB8021E3FEF900D13AA9 /* Release */ = {
			isa = XCBuildConfiguration;
			buildSettings = {
				ALWAYS_EMBED_SWIFT_STANDARD_LIBRARIES = YES;
				CODE_SIGN_STYLE = Automatic;
				INFOPLIST_FILE = Tests/Info.plist;
				IPHONEOS_DEPLOYMENT_TARGET = 10.0;
				LD_RUNPATH_SEARCH_PATHS = (
					"$(inherited)",
					"@executable_path/Frameworks",
					"@loader_path/Frameworks",
				);
				PRODUCT_BUNDLE_IDENTIFIER = com.optimizely.OptimizelySwiftSDKiOSTests;
				PRODUCT_NAME = "$(TARGET_NAME)";
				SWIFT_VERSION = 5.0;
				TARGETED_DEVICE_FAMILY = "1,2";
			};
			name = Release;
		};
/* End XCBuildConfiguration section */

/* Begin XCConfigurationList section */
		0B7CB0BC21AC5FE2007B77E5 /* Build configuration list for PBXProject "OptimizelySwiftSDK" */ = {
			isa = XCConfigurationList;
			buildConfigurations = (
				0B7CB0D421AC5FE2007B77E5 /* Debug */,
				0B7CB0D521AC5FE2007B77E5 /* Release */,
			);
			defaultConfigurationIsVisible = 0;
			defaultConfigurationName = Release;
		};
		6E614DE221E3F38A005982A1 /* Build configuration list for PBXNativeTarget "OptimizelySwiftSDK-tvOS" */ = {
			isa = XCConfigurationList;
			buildConfigurations = (
				6E614DDE21E3F38A005982A1 /* Debug */,
				6E614DDF21E3F38A005982A1 /* Release */,
			);
			defaultConfigurationIsVisible = 0;
			defaultConfigurationName = Release;
		};
		6E614DE321E3F38A005982A1 /* Build configuration list for PBXNativeTarget "OptimizelyTests-tvOS" */ = {
			isa = XCConfigurationList;
			buildConfigurations = (
				6E614DE021E3F38A005982A1 /* Debug */,
				6E614DE121E3F38A005982A1 /* Release */,
			);
			defaultConfigurationIsVisible = 0;
			defaultConfigurationName = Release;
		};
		6E636B942236C91F00AF3CEF /* Build configuration list for PBXNativeTarget "OptimizelyTests-APIs-iOS" */ = {
			isa = XCConfigurationList;
			buildConfigurations = (
				6E636B952236C91F00AF3CEF /* Debug */,
				6E636B962236C91F00AF3CEF /* Release */,
			);
			defaultConfigurationIsVisible = 0;
			defaultConfigurationName = Release;
		};
		6E636BA32236C96700AF3CEF /* Build configuration list for PBXNativeTarget "OptimizelyTests-Legacy-iOS" */ = {
			isa = XCConfigurationList;
			buildConfigurations = (
				6E636BA42236C96700AF3CEF /* Debug */,
				6E636BA52236C96700AF3CEF /* Release */,
			);
			defaultConfigurationIsVisible = 0;
			defaultConfigurationName = Release;
		};
		6EA425102218E41600B074B5 /* Build configuration list for PBXNativeTarget "OptimizelyTests-Common-tvOS" */ = {
			isa = XCConfigurationList;
			buildConfigurations = (
				6EA425112218E41600B074B5 /* Debug */,
				6EA425122218E41600B074B5 /* Release */,
			);
			defaultConfigurationIsVisible = 0;
			defaultConfigurationName = Release;
		};
		6EA425632218E58400B074B5 /* Build configuration list for PBXNativeTarget "OptimizelyTests-DataModel-tvOS" */ = {
			isa = XCConfigurationList;
			buildConfigurations = (
				6EA425642218E58400B074B5 /* Debug */,
				6EA425652218E58400B074B5 /* Release */,
			);
			defaultConfigurationIsVisible = 0;
			defaultConfigurationName = Release;
		};
		6EA425722218E60A00B074B5 /* Build configuration list for PBXNativeTarget "OptimizelyTests-Common-iOS" */ = {
			isa = XCConfigurationList;
			buildConfigurations = (
				6EA425732218E60A00B074B5 /* Debug */,
				6EA425742218E60A00B074B5 /* Release */,
			);
			defaultConfigurationIsVisible = 0;
			defaultConfigurationName = Release;
		};
		6EA425812218E61F00B074B5 /* Build configuration list for PBXNativeTarget "OptimizelyTests-DataModel-iOS" */ = {
			isa = XCConfigurationList;
			buildConfigurations = (
				6EA425822218E61F00B074B5 /* Debug */,
				6EA425832218E61F00B074B5 /* Release */,
			);
			defaultConfigurationIsVisible = 0;
			defaultConfigurationName = Release;
		};
		6EA426632219242100B074B5 /* Build configuration list for PBXNativeTarget "OptimizelyTests-Others-iOS" */ = {
			isa = XCConfigurationList;
			buildConfigurations = (
				6EA426642219242100B074B5 /* Debug */,
				6EA426652219242100B074B5 /* Release */,
			);
			defaultConfigurationIsVisible = 0;
			defaultConfigurationName = Release;
		};
		6EA426722219243D00B074B5 /* Build configuration list for PBXNativeTarget "OptimizelyTests-Others-tvOS" */ = {
			isa = XCConfigurationList;
			buildConfigurations = (
				6EA426732219243D00B074B5 /* Debug */,
				6EA426742219243D00B074B5 /* Release */,
			);
			defaultConfigurationIsVisible = 0;
			defaultConfigurationName = Release;
		};
		6EBAEB8121E3FEF900D13AA9 /* Build configuration list for PBXNativeTarget "OptimizelySwiftSDK-iOS" */ = {
			isa = XCConfigurationList;
			buildConfigurations = (
				6EBAEB7D21E3FEF900D13AA9 /* Debug */,
				6EBAEB7E21E3FEF900D13AA9 /* Release */,
			);
			defaultConfigurationIsVisible = 0;
			defaultConfigurationName = Release;
		};
		6EBAEB8221E3FEF900D13AA9 /* Build configuration list for PBXNativeTarget "OptimizelyTests-iOS" */ = {
			isa = XCConfigurationList;
			buildConfigurations = (
				6EBAEB7F21E3FEF900D13AA9 /* Debug */,
				6EBAEB8021E3FEF900D13AA9 /* Release */,
			);
			defaultConfigurationIsVisible = 0;
			defaultConfigurationName = Release;
		};
/* End XCConfigurationList section */
	};
	rootObject = 0B7CB0B921AC5FE2007B77E5 /* Project object */;
}<|MERGE_RESOLUTION|>--- conflicted
+++ resolved
@@ -1808,11 +1808,8 @@
 				6E75198E22C5211100B2B157 /* LoggerTests.swift */,
 				6E75198F22C5211100B2B157 /* BucketTests_BucketVariation.swift */,
 				6E75199022C5211100B2B157 /* DecisionListenerTests.swift */,
-<<<<<<< HEAD
 				6E75198022C5211100B2B157 /* DecisionServiceTests_Experiments.swift */,
-=======
 				6E981FC1232C363300FADDD6 /* DecisionListenerTests_Datafile.swift */,
->>>>>>> a457ff3b
 				6E75199122C5211100B2B157 /* DecisionServiceTests_Features.swift */,
 				6E75199222C5211100B2B157 /* EventDispatcherTests.swift */,
 				6E75198D22C5211100B2B157 /* EventDispatcherTests_Batch.swift */,
