// !$*UTF8*$!
{
	archiveVersion = 1;
	classes = {
	};
	objectVersion = 50;
	objects = {

/* Begin PBXBuildFile section */
		0B11272E2242D817002A9C20 /* Optimizely.framework in Frameworks */ = {isa = PBXBuildFile; fileRef = 6EBAEB6C21E3FEF800D13AA9 /* Optimizely.framework */; };
		0BAB9B0122567E34000DC388 /* (null) in Sources */ = {isa = PBXBuildFile; };
		6E12B1CA22C55A250005E9E6 /* optimizely_6372300739_v4.json in Resources */ = {isa = PBXBuildFile; fileRef = 6E75196222C5211100B2B157 /* optimizely_6372300739_v4.json */; };
		6E12B1CB22C55A250005E9E6 /* feature_rollout_toggle_on.json in Resources */ = {isa = PBXBuildFile; fileRef = 6E75196722C5211100B2B157 /* feature_rollout_toggle_on.json */; };
		6E12B1CC22C55A250005E9E6 /* feature_rollout_toggle_off.json in Resources */ = {isa = PBXBuildFile; fileRef = 6E75196822C5211100B2B157 /* feature_rollout_toggle_off.json */; };
		6E12B1CD22C55A250005E9E6 /* feature_experiments.json in Resources */ = {isa = PBXBuildFile; fileRef = 6E75196922C5211100B2B157 /* feature_experiments.json */; };
		6E12B1CE22C55A250005E9E6 /* forced_variation.json in Resources */ = {isa = PBXBuildFile; fileRef = 6E75196A22C5211100B2B157 /* forced_variation.json */; };
		6E12B1CF22C55A250005E9E6 /* unsupported_datafile.json in Resources */ = {isa = PBXBuildFile; fileRef = 6E75196B22C5211100B2B157 /* unsupported_datafile.json */; };
		6E12B1D022C55A250005E9E6 /* rollout_bucketing.json in Resources */ = {isa = PBXBuildFile; fileRef = 6E75196C22C5211100B2B157 /* rollout_bucketing.json */; };
		6E12B1D122C55A250005E9E6 /* feature_management_experiment_bucketing.json in Resources */ = {isa = PBXBuildFile; fileRef = 6E75196D22C5211100B2B157 /* feature_management_experiment_bucketing.json */; };
		6E12B1D222C55A250005E9E6 /* bucketing_id.json in Resources */ = {isa = PBXBuildFile; fileRef = 6E75196E22C5211100B2B157 /* bucketing_id.json */; };
		6E12B1D322C55A250005E9E6 /* feature_variables.json in Resources */ = {isa = PBXBuildFile; fileRef = 6E75196F22C5211100B2B157 /* feature_variables.json */; };
		6E12B1D422C55A250005E9E6 /* api_datafile.json in Resources */ = {isa = PBXBuildFile; fileRef = 6E75197022C5211100B2B157 /* api_datafile.json */; };
		6E12B1D522C55A250005E9E6 /* feature_flag.json in Resources */ = {isa = PBXBuildFile; fileRef = 6E75197122C5211100B2B157 /* feature_flag.json */; };
		6E12B1D622C55A250005E9E6 /* grouped_experiments.json in Resources */ = {isa = PBXBuildFile; fileRef = 6E75197222C5211100B2B157 /* grouped_experiments.json */; };
		6E12B1D722C55A250005E9E6 /* feature_rollouts.json in Resources */ = {isa = PBXBuildFile; fileRef = 6E75197322C5211100B2B157 /* feature_rollouts.json */; };
		6E12B1D822C55A250005E9E6 /* audience_targeting.json in Resources */ = {isa = PBXBuildFile; fileRef = 6E75197422C5211100B2B157 /* audience_targeting.json */; };
		6E12B1D922C55A250005E9E6 /* typed_audience_datafile.json in Resources */ = {isa = PBXBuildFile; fileRef = 6E75197522C5211100B2B157 /* typed_audience_datafile.json */; };
		6E12B1DA22C55A250005E9E6 /* feature_exp.json in Resources */ = {isa = PBXBuildFile; fileRef = 6E75197622C5211100B2B157 /* feature_exp.json */; };
		6E12B1DB22C55A250005E9E6 /* empty_datafile.json in Resources */ = {isa = PBXBuildFile; fileRef = 6E75197722C5211100B2B157 /* empty_datafile.json */; };
		6E12B1DC22C55A250005E9E6 /* BucketerTestsDatafile.json in Resources */ = {isa = PBXBuildFile; fileRef = 6E75197822C5211100B2B157 /* BucketerTestsDatafile.json */; };
		6E12B1DD22C55A250005E9E6 /* BucketerTestsDatafile2.json in Resources */ = {isa = PBXBuildFile; fileRef = 6E75197922C5211100B2B157 /* BucketerTestsDatafile2.json */; };
		6E12B1DE22C55A250005E9E6 /* ab_experiments.json in Resources */ = {isa = PBXBuildFile; fileRef = 6E75197A22C5211100B2B157 /* ab_experiments.json */; };
		6E12B1DF22C55A250005E9E6 /* bot_filtering_enabled.json in Resources */ = {isa = PBXBuildFile; fileRef = 6E75197B22C5211100B2B157 /* bot_filtering_enabled.json */; };
		6E12B1E022C55A250005E9E6 /* simple_datafile.json in Resources */ = {isa = PBXBuildFile; fileRef = 6E75197C22C5211100B2B157 /* simple_datafile.json */; };
		6E12B1E122C55A250005E9E6 /* UnsupportedVersionDatafile.json in Resources */ = {isa = PBXBuildFile; fileRef = 6E75197D22C5211100B2B157 /* UnsupportedVersionDatafile.json */; };
		6E12B1E222C55A260005E9E6 /* optimizely_6372300739_v4.json in Resources */ = {isa = PBXBuildFile; fileRef = 6E75196222C5211100B2B157 /* optimizely_6372300739_v4.json */; };
		6E12B1E322C55A260005E9E6 /* feature_rollout_toggle_on.json in Resources */ = {isa = PBXBuildFile; fileRef = 6E75196722C5211100B2B157 /* feature_rollout_toggle_on.json */; };
		6E12B1E422C55A260005E9E6 /* feature_rollout_toggle_off.json in Resources */ = {isa = PBXBuildFile; fileRef = 6E75196822C5211100B2B157 /* feature_rollout_toggle_off.json */; };
		6E12B1E522C55A260005E9E6 /* feature_experiments.json in Resources */ = {isa = PBXBuildFile; fileRef = 6E75196922C5211100B2B157 /* feature_experiments.json */; };
		6E12B1E622C55A260005E9E6 /* forced_variation.json in Resources */ = {isa = PBXBuildFile; fileRef = 6E75196A22C5211100B2B157 /* forced_variation.json */; };
		6E12B1E722C55A260005E9E6 /* unsupported_datafile.json in Resources */ = {isa = PBXBuildFile; fileRef = 6E75196B22C5211100B2B157 /* unsupported_datafile.json */; };
		6E12B1E822C55A260005E9E6 /* rollout_bucketing.json in Resources */ = {isa = PBXBuildFile; fileRef = 6E75196C22C5211100B2B157 /* rollout_bucketing.json */; };
		6E12B1E922C55A260005E9E6 /* feature_management_experiment_bucketing.json in Resources */ = {isa = PBXBuildFile; fileRef = 6E75196D22C5211100B2B157 /* feature_management_experiment_bucketing.json */; };
		6E12B1EA22C55A260005E9E6 /* bucketing_id.json in Resources */ = {isa = PBXBuildFile; fileRef = 6E75196E22C5211100B2B157 /* bucketing_id.json */; };
		6E12B1EB22C55A260005E9E6 /* feature_variables.json in Resources */ = {isa = PBXBuildFile; fileRef = 6E75196F22C5211100B2B157 /* feature_variables.json */; };
		6E12B1EC22C55A260005E9E6 /* api_datafile.json in Resources */ = {isa = PBXBuildFile; fileRef = 6E75197022C5211100B2B157 /* api_datafile.json */; };
		6E12B1ED22C55A260005E9E6 /* feature_flag.json in Resources */ = {isa = PBXBuildFile; fileRef = 6E75197122C5211100B2B157 /* feature_flag.json */; };
		6E12B1EE22C55A260005E9E6 /* grouped_experiments.json in Resources */ = {isa = PBXBuildFile; fileRef = 6E75197222C5211100B2B157 /* grouped_experiments.json */; };
		6E12B1EF22C55A260005E9E6 /* feature_rollouts.json in Resources */ = {isa = PBXBuildFile; fileRef = 6E75197322C5211100B2B157 /* feature_rollouts.json */; };
		6E12B1F022C55A260005E9E6 /* audience_targeting.json in Resources */ = {isa = PBXBuildFile; fileRef = 6E75197422C5211100B2B157 /* audience_targeting.json */; };
		6E12B1F122C55A260005E9E6 /* typed_audience_datafile.json in Resources */ = {isa = PBXBuildFile; fileRef = 6E75197522C5211100B2B157 /* typed_audience_datafile.json */; };
		6E12B1F222C55A260005E9E6 /* feature_exp.json in Resources */ = {isa = PBXBuildFile; fileRef = 6E75197622C5211100B2B157 /* feature_exp.json */; };
		6E12B1F322C55A260005E9E6 /* empty_datafile.json in Resources */ = {isa = PBXBuildFile; fileRef = 6E75197722C5211100B2B157 /* empty_datafile.json */; };
		6E12B1F422C55A260005E9E6 /* BucketerTestsDatafile.json in Resources */ = {isa = PBXBuildFile; fileRef = 6E75197822C5211100B2B157 /* BucketerTestsDatafile.json */; };
		6E12B1F522C55A260005E9E6 /* BucketerTestsDatafile2.json in Resources */ = {isa = PBXBuildFile; fileRef = 6E75197922C5211100B2B157 /* BucketerTestsDatafile2.json */; };
		6E12B1F622C55A260005E9E6 /* ab_experiments.json in Resources */ = {isa = PBXBuildFile; fileRef = 6E75197A22C5211100B2B157 /* ab_experiments.json */; };
		6E12B1F722C55A260005E9E6 /* bot_filtering_enabled.json in Resources */ = {isa = PBXBuildFile; fileRef = 6E75197B22C5211100B2B157 /* bot_filtering_enabled.json */; };
		6E12B1F822C55A260005E9E6 /* simple_datafile.json in Resources */ = {isa = PBXBuildFile; fileRef = 6E75197C22C5211100B2B157 /* simple_datafile.json */; };
		6E12B1F922C55A260005E9E6 /* UnsupportedVersionDatafile.json in Resources */ = {isa = PBXBuildFile; fileRef = 6E75197D22C5211100B2B157 /* UnsupportedVersionDatafile.json */; };
		6E12B1FA22C55A270005E9E6 /* optimizely_6372300739_v4.json in Resources */ = {isa = PBXBuildFile; fileRef = 6E75196222C5211100B2B157 /* optimizely_6372300739_v4.json */; };
		6E12B1FB22C55A270005E9E6 /* feature_rollout_toggle_on.json in Resources */ = {isa = PBXBuildFile; fileRef = 6E75196722C5211100B2B157 /* feature_rollout_toggle_on.json */; };
		6E12B1FC22C55A270005E9E6 /* feature_rollout_toggle_off.json in Resources */ = {isa = PBXBuildFile; fileRef = 6E75196822C5211100B2B157 /* feature_rollout_toggle_off.json */; };
		6E12B1FD22C55A270005E9E6 /* feature_experiments.json in Resources */ = {isa = PBXBuildFile; fileRef = 6E75196922C5211100B2B157 /* feature_experiments.json */; };
		6E12B1FE22C55A270005E9E6 /* forced_variation.json in Resources */ = {isa = PBXBuildFile; fileRef = 6E75196A22C5211100B2B157 /* forced_variation.json */; };
		6E12B1FF22C55A270005E9E6 /* unsupported_datafile.json in Resources */ = {isa = PBXBuildFile; fileRef = 6E75196B22C5211100B2B157 /* unsupported_datafile.json */; };
		6E12B20022C55A270005E9E6 /* rollout_bucketing.json in Resources */ = {isa = PBXBuildFile; fileRef = 6E75196C22C5211100B2B157 /* rollout_bucketing.json */; };
		6E12B20122C55A270005E9E6 /* feature_management_experiment_bucketing.json in Resources */ = {isa = PBXBuildFile; fileRef = 6E75196D22C5211100B2B157 /* feature_management_experiment_bucketing.json */; };
		6E12B20222C55A270005E9E6 /* bucketing_id.json in Resources */ = {isa = PBXBuildFile; fileRef = 6E75196E22C5211100B2B157 /* bucketing_id.json */; };
		6E12B20322C55A270005E9E6 /* feature_variables.json in Resources */ = {isa = PBXBuildFile; fileRef = 6E75196F22C5211100B2B157 /* feature_variables.json */; };
		6E12B20422C55A270005E9E6 /* api_datafile.json in Resources */ = {isa = PBXBuildFile; fileRef = 6E75197022C5211100B2B157 /* api_datafile.json */; };
		6E12B20522C55A270005E9E6 /* feature_flag.json in Resources */ = {isa = PBXBuildFile; fileRef = 6E75197122C5211100B2B157 /* feature_flag.json */; };
		6E12B20622C55A270005E9E6 /* grouped_experiments.json in Resources */ = {isa = PBXBuildFile; fileRef = 6E75197222C5211100B2B157 /* grouped_experiments.json */; };
		6E12B20722C55A270005E9E6 /* feature_rollouts.json in Resources */ = {isa = PBXBuildFile; fileRef = 6E75197322C5211100B2B157 /* feature_rollouts.json */; };
		6E12B20822C55A270005E9E6 /* audience_targeting.json in Resources */ = {isa = PBXBuildFile; fileRef = 6E75197422C5211100B2B157 /* audience_targeting.json */; };
		6E12B20922C55A270005E9E6 /* typed_audience_datafile.json in Resources */ = {isa = PBXBuildFile; fileRef = 6E75197522C5211100B2B157 /* typed_audience_datafile.json */; };
		6E12B20A22C55A270005E9E6 /* feature_exp.json in Resources */ = {isa = PBXBuildFile; fileRef = 6E75197622C5211100B2B157 /* feature_exp.json */; };
		6E12B20B22C55A270005E9E6 /* empty_datafile.json in Resources */ = {isa = PBXBuildFile; fileRef = 6E75197722C5211100B2B157 /* empty_datafile.json */; };
		6E12B20C22C55A270005E9E6 /* BucketerTestsDatafile.json in Resources */ = {isa = PBXBuildFile; fileRef = 6E75197822C5211100B2B157 /* BucketerTestsDatafile.json */; };
		6E12B20D22C55A270005E9E6 /* BucketerTestsDatafile2.json in Resources */ = {isa = PBXBuildFile; fileRef = 6E75197922C5211100B2B157 /* BucketerTestsDatafile2.json */; };
		6E12B20E22C55A270005E9E6 /* ab_experiments.json in Resources */ = {isa = PBXBuildFile; fileRef = 6E75197A22C5211100B2B157 /* ab_experiments.json */; };
		6E12B20F22C55A270005E9E6 /* bot_filtering_enabled.json in Resources */ = {isa = PBXBuildFile; fileRef = 6E75197B22C5211100B2B157 /* bot_filtering_enabled.json */; };
		6E12B21022C55A270005E9E6 /* simple_datafile.json in Resources */ = {isa = PBXBuildFile; fileRef = 6E75197C22C5211100B2B157 /* simple_datafile.json */; };
		6E12B21122C55A270005E9E6 /* UnsupportedVersionDatafile.json in Resources */ = {isa = PBXBuildFile; fileRef = 6E75197D22C5211100B2B157 /* UnsupportedVersionDatafile.json */; };
		6E12B21222C55A270005E9E6 /* optimizely_6372300739_v4.json in Resources */ = {isa = PBXBuildFile; fileRef = 6E75196222C5211100B2B157 /* optimizely_6372300739_v4.json */; };
		6E12B21322C55A270005E9E6 /* feature_rollout_toggle_on.json in Resources */ = {isa = PBXBuildFile; fileRef = 6E75196722C5211100B2B157 /* feature_rollout_toggle_on.json */; };
		6E12B21422C55A270005E9E6 /* feature_rollout_toggle_off.json in Resources */ = {isa = PBXBuildFile; fileRef = 6E75196822C5211100B2B157 /* feature_rollout_toggle_off.json */; };
		6E12B21522C55A270005E9E6 /* feature_experiments.json in Resources */ = {isa = PBXBuildFile; fileRef = 6E75196922C5211100B2B157 /* feature_experiments.json */; };
		6E12B21622C55A270005E9E6 /* forced_variation.json in Resources */ = {isa = PBXBuildFile; fileRef = 6E75196A22C5211100B2B157 /* forced_variation.json */; };
		6E12B21722C55A270005E9E6 /* unsupported_datafile.json in Resources */ = {isa = PBXBuildFile; fileRef = 6E75196B22C5211100B2B157 /* unsupported_datafile.json */; };
		6E12B21822C55A270005E9E6 /* rollout_bucketing.json in Resources */ = {isa = PBXBuildFile; fileRef = 6E75196C22C5211100B2B157 /* rollout_bucketing.json */; };
		6E12B21922C55A270005E9E6 /* feature_management_experiment_bucketing.json in Resources */ = {isa = PBXBuildFile; fileRef = 6E75196D22C5211100B2B157 /* feature_management_experiment_bucketing.json */; };
		6E12B21A22C55A270005E9E6 /* bucketing_id.json in Resources */ = {isa = PBXBuildFile; fileRef = 6E75196E22C5211100B2B157 /* bucketing_id.json */; };
		6E12B21B22C55A270005E9E6 /* feature_variables.json in Resources */ = {isa = PBXBuildFile; fileRef = 6E75196F22C5211100B2B157 /* feature_variables.json */; };
		6E12B21C22C55A270005E9E6 /* api_datafile.json in Resources */ = {isa = PBXBuildFile; fileRef = 6E75197022C5211100B2B157 /* api_datafile.json */; };
		6E12B21D22C55A270005E9E6 /* feature_flag.json in Resources */ = {isa = PBXBuildFile; fileRef = 6E75197122C5211100B2B157 /* feature_flag.json */; };
		6E12B21E22C55A270005E9E6 /* grouped_experiments.json in Resources */ = {isa = PBXBuildFile; fileRef = 6E75197222C5211100B2B157 /* grouped_experiments.json */; };
		6E12B21F22C55A270005E9E6 /* feature_rollouts.json in Resources */ = {isa = PBXBuildFile; fileRef = 6E75197322C5211100B2B157 /* feature_rollouts.json */; };
		6E12B22022C55A270005E9E6 /* audience_targeting.json in Resources */ = {isa = PBXBuildFile; fileRef = 6E75197422C5211100B2B157 /* audience_targeting.json */; };
		6E12B22122C55A270005E9E6 /* typed_audience_datafile.json in Resources */ = {isa = PBXBuildFile; fileRef = 6E75197522C5211100B2B157 /* typed_audience_datafile.json */; };
		6E12B22222C55A270005E9E6 /* feature_exp.json in Resources */ = {isa = PBXBuildFile; fileRef = 6E75197622C5211100B2B157 /* feature_exp.json */; };
		6E12B22322C55A270005E9E6 /* empty_datafile.json in Resources */ = {isa = PBXBuildFile; fileRef = 6E75197722C5211100B2B157 /* empty_datafile.json */; };
		6E12B22422C55A270005E9E6 /* BucketerTestsDatafile.json in Resources */ = {isa = PBXBuildFile; fileRef = 6E75197822C5211100B2B157 /* BucketerTestsDatafile.json */; };
		6E12B22522C55A270005E9E6 /* BucketerTestsDatafile2.json in Resources */ = {isa = PBXBuildFile; fileRef = 6E75197922C5211100B2B157 /* BucketerTestsDatafile2.json */; };
		6E12B22622C55A270005E9E6 /* ab_experiments.json in Resources */ = {isa = PBXBuildFile; fileRef = 6E75197A22C5211100B2B157 /* ab_experiments.json */; };
		6E12B22722C55A270005E9E6 /* bot_filtering_enabled.json in Resources */ = {isa = PBXBuildFile; fileRef = 6E75197B22C5211100B2B157 /* bot_filtering_enabled.json */; };
		6E12B22822C55A270005E9E6 /* simple_datafile.json in Resources */ = {isa = PBXBuildFile; fileRef = 6E75197C22C5211100B2B157 /* simple_datafile.json */; };
		6E12B22922C55A270005E9E6 /* UnsupportedVersionDatafile.json in Resources */ = {isa = PBXBuildFile; fileRef = 6E75197D22C5211100B2B157 /* UnsupportedVersionDatafile.json */; };
		6E12B22A22C55A280005E9E6 /* optimizely_6372300739_v4.json in Resources */ = {isa = PBXBuildFile; fileRef = 6E75196222C5211100B2B157 /* optimizely_6372300739_v4.json */; };
		6E12B22B22C55A280005E9E6 /* feature_rollout_toggle_on.json in Resources */ = {isa = PBXBuildFile; fileRef = 6E75196722C5211100B2B157 /* feature_rollout_toggle_on.json */; };
		6E12B22C22C55A280005E9E6 /* feature_rollout_toggle_off.json in Resources */ = {isa = PBXBuildFile; fileRef = 6E75196822C5211100B2B157 /* feature_rollout_toggle_off.json */; };
		6E12B22D22C55A280005E9E6 /* feature_experiments.json in Resources */ = {isa = PBXBuildFile; fileRef = 6E75196922C5211100B2B157 /* feature_experiments.json */; };
		6E12B22E22C55A280005E9E6 /* forced_variation.json in Resources */ = {isa = PBXBuildFile; fileRef = 6E75196A22C5211100B2B157 /* forced_variation.json */; };
		6E12B22F22C55A280005E9E6 /* unsupported_datafile.json in Resources */ = {isa = PBXBuildFile; fileRef = 6E75196B22C5211100B2B157 /* unsupported_datafile.json */; };
		6E12B23022C55A280005E9E6 /* rollout_bucketing.json in Resources */ = {isa = PBXBuildFile; fileRef = 6E75196C22C5211100B2B157 /* rollout_bucketing.json */; };
		6E12B23122C55A280005E9E6 /* feature_management_experiment_bucketing.json in Resources */ = {isa = PBXBuildFile; fileRef = 6E75196D22C5211100B2B157 /* feature_management_experiment_bucketing.json */; };
		6E12B23222C55A280005E9E6 /* bucketing_id.json in Resources */ = {isa = PBXBuildFile; fileRef = 6E75196E22C5211100B2B157 /* bucketing_id.json */; };
		6E12B23322C55A280005E9E6 /* feature_variables.json in Resources */ = {isa = PBXBuildFile; fileRef = 6E75196F22C5211100B2B157 /* feature_variables.json */; };
		6E12B23422C55A280005E9E6 /* api_datafile.json in Resources */ = {isa = PBXBuildFile; fileRef = 6E75197022C5211100B2B157 /* api_datafile.json */; };
		6E12B23522C55A280005E9E6 /* feature_flag.json in Resources */ = {isa = PBXBuildFile; fileRef = 6E75197122C5211100B2B157 /* feature_flag.json */; };
		6E12B23622C55A280005E9E6 /* grouped_experiments.json in Resources */ = {isa = PBXBuildFile; fileRef = 6E75197222C5211100B2B157 /* grouped_experiments.json */; };
		6E12B23722C55A280005E9E6 /* feature_rollouts.json in Resources */ = {isa = PBXBuildFile; fileRef = 6E75197322C5211100B2B157 /* feature_rollouts.json */; };
		6E12B23822C55A280005E9E6 /* audience_targeting.json in Resources */ = {isa = PBXBuildFile; fileRef = 6E75197422C5211100B2B157 /* audience_targeting.json */; };
		6E12B23922C55A280005E9E6 /* typed_audience_datafile.json in Resources */ = {isa = PBXBuildFile; fileRef = 6E75197522C5211100B2B157 /* typed_audience_datafile.json */; };
		6E12B23A22C55A280005E9E6 /* feature_exp.json in Resources */ = {isa = PBXBuildFile; fileRef = 6E75197622C5211100B2B157 /* feature_exp.json */; };
		6E12B23B22C55A280005E9E6 /* empty_datafile.json in Resources */ = {isa = PBXBuildFile; fileRef = 6E75197722C5211100B2B157 /* empty_datafile.json */; };
		6E12B23C22C55A280005E9E6 /* BucketerTestsDatafile.json in Resources */ = {isa = PBXBuildFile; fileRef = 6E75197822C5211100B2B157 /* BucketerTestsDatafile.json */; };
		6E12B23D22C55A280005E9E6 /* BucketerTestsDatafile2.json in Resources */ = {isa = PBXBuildFile; fileRef = 6E75197922C5211100B2B157 /* BucketerTestsDatafile2.json */; };
		6E12B23E22C55A280005E9E6 /* ab_experiments.json in Resources */ = {isa = PBXBuildFile; fileRef = 6E75197A22C5211100B2B157 /* ab_experiments.json */; };
		6E12B23F22C55A280005E9E6 /* bot_filtering_enabled.json in Resources */ = {isa = PBXBuildFile; fileRef = 6E75197B22C5211100B2B157 /* bot_filtering_enabled.json */; };
		6E12B24022C55A280005E9E6 /* simple_datafile.json in Resources */ = {isa = PBXBuildFile; fileRef = 6E75197C22C5211100B2B157 /* simple_datafile.json */; };
		6E12B24122C55A280005E9E6 /* UnsupportedVersionDatafile.json in Resources */ = {isa = PBXBuildFile; fileRef = 6E75197D22C5211100B2B157 /* UnsupportedVersionDatafile.json */; };
		6E12B24222C55A280005E9E6 /* optimizely_6372300739_v4.json in Resources */ = {isa = PBXBuildFile; fileRef = 6E75196222C5211100B2B157 /* optimizely_6372300739_v4.json */; };
		6E12B24322C55A280005E9E6 /* feature_rollout_toggle_on.json in Resources */ = {isa = PBXBuildFile; fileRef = 6E75196722C5211100B2B157 /* feature_rollout_toggle_on.json */; };
		6E12B24422C55A280005E9E6 /* feature_rollout_toggle_off.json in Resources */ = {isa = PBXBuildFile; fileRef = 6E75196822C5211100B2B157 /* feature_rollout_toggle_off.json */; };
		6E12B24522C55A280005E9E6 /* feature_experiments.json in Resources */ = {isa = PBXBuildFile; fileRef = 6E75196922C5211100B2B157 /* feature_experiments.json */; };
		6E12B24622C55A280005E9E6 /* forced_variation.json in Resources */ = {isa = PBXBuildFile; fileRef = 6E75196A22C5211100B2B157 /* forced_variation.json */; };
		6E12B24722C55A280005E9E6 /* unsupported_datafile.json in Resources */ = {isa = PBXBuildFile; fileRef = 6E75196B22C5211100B2B157 /* unsupported_datafile.json */; };
		6E12B24822C55A280005E9E6 /* rollout_bucketing.json in Resources */ = {isa = PBXBuildFile; fileRef = 6E75196C22C5211100B2B157 /* rollout_bucketing.json */; };
		6E12B24922C55A280005E9E6 /* feature_management_experiment_bucketing.json in Resources */ = {isa = PBXBuildFile; fileRef = 6E75196D22C5211100B2B157 /* feature_management_experiment_bucketing.json */; };
		6E12B24A22C55A280005E9E6 /* bucketing_id.json in Resources */ = {isa = PBXBuildFile; fileRef = 6E75196E22C5211100B2B157 /* bucketing_id.json */; };
		6E12B24B22C55A280005E9E6 /* feature_variables.json in Resources */ = {isa = PBXBuildFile; fileRef = 6E75196F22C5211100B2B157 /* feature_variables.json */; };
		6E12B24C22C55A280005E9E6 /* api_datafile.json in Resources */ = {isa = PBXBuildFile; fileRef = 6E75197022C5211100B2B157 /* api_datafile.json */; };
		6E12B24D22C55A280005E9E6 /* feature_flag.json in Resources */ = {isa = PBXBuildFile; fileRef = 6E75197122C5211100B2B157 /* feature_flag.json */; };
		6E12B24E22C55A280005E9E6 /* grouped_experiments.json in Resources */ = {isa = PBXBuildFile; fileRef = 6E75197222C5211100B2B157 /* grouped_experiments.json */; };
		6E12B24F22C55A280005E9E6 /* feature_rollouts.json in Resources */ = {isa = PBXBuildFile; fileRef = 6E75197322C5211100B2B157 /* feature_rollouts.json */; };
		6E12B25022C55A280005E9E6 /* audience_targeting.json in Resources */ = {isa = PBXBuildFile; fileRef = 6E75197422C5211100B2B157 /* audience_targeting.json */; };
		6E12B25122C55A280005E9E6 /* typed_audience_datafile.json in Resources */ = {isa = PBXBuildFile; fileRef = 6E75197522C5211100B2B157 /* typed_audience_datafile.json */; };
		6E12B25222C55A280005E9E6 /* feature_exp.json in Resources */ = {isa = PBXBuildFile; fileRef = 6E75197622C5211100B2B157 /* feature_exp.json */; };
		6E12B25322C55A280005E9E6 /* empty_datafile.json in Resources */ = {isa = PBXBuildFile; fileRef = 6E75197722C5211100B2B157 /* empty_datafile.json */; };
		6E12B25422C55A280005E9E6 /* BucketerTestsDatafile.json in Resources */ = {isa = PBXBuildFile; fileRef = 6E75197822C5211100B2B157 /* BucketerTestsDatafile.json */; };
		6E12B25522C55A280005E9E6 /* BucketerTestsDatafile2.json in Resources */ = {isa = PBXBuildFile; fileRef = 6E75197922C5211100B2B157 /* BucketerTestsDatafile2.json */; };
		6E12B25622C55A280005E9E6 /* ab_experiments.json in Resources */ = {isa = PBXBuildFile; fileRef = 6E75197A22C5211100B2B157 /* ab_experiments.json */; };
		6E12B25722C55A280005E9E6 /* bot_filtering_enabled.json in Resources */ = {isa = PBXBuildFile; fileRef = 6E75197B22C5211100B2B157 /* bot_filtering_enabled.json */; };
		6E12B25822C55A280005E9E6 /* simple_datafile.json in Resources */ = {isa = PBXBuildFile; fileRef = 6E75197C22C5211100B2B157 /* simple_datafile.json */; };
		6E12B25922C55A280005E9E6 /* UnsupportedVersionDatafile.json in Resources */ = {isa = PBXBuildFile; fileRef = 6E75197D22C5211100B2B157 /* UnsupportedVersionDatafile.json */; };
		6E12B25A22C55A290005E9E6 /* optimizely_6372300739_v4.json in Resources */ = {isa = PBXBuildFile; fileRef = 6E75196222C5211100B2B157 /* optimizely_6372300739_v4.json */; };
		6E12B25B22C55A290005E9E6 /* feature_rollout_toggle_on.json in Resources */ = {isa = PBXBuildFile; fileRef = 6E75196722C5211100B2B157 /* feature_rollout_toggle_on.json */; };
		6E12B25C22C55A290005E9E6 /* feature_rollout_toggle_off.json in Resources */ = {isa = PBXBuildFile; fileRef = 6E75196822C5211100B2B157 /* feature_rollout_toggle_off.json */; };
		6E12B25D22C55A290005E9E6 /* feature_experiments.json in Resources */ = {isa = PBXBuildFile; fileRef = 6E75196922C5211100B2B157 /* feature_experiments.json */; };
		6E12B25E22C55A290005E9E6 /* forced_variation.json in Resources */ = {isa = PBXBuildFile; fileRef = 6E75196A22C5211100B2B157 /* forced_variation.json */; };
		6E12B25F22C55A290005E9E6 /* unsupported_datafile.json in Resources */ = {isa = PBXBuildFile; fileRef = 6E75196B22C5211100B2B157 /* unsupported_datafile.json */; };
		6E12B26022C55A290005E9E6 /* rollout_bucketing.json in Resources */ = {isa = PBXBuildFile; fileRef = 6E75196C22C5211100B2B157 /* rollout_bucketing.json */; };
		6E12B26122C55A290005E9E6 /* feature_management_experiment_bucketing.json in Resources */ = {isa = PBXBuildFile; fileRef = 6E75196D22C5211100B2B157 /* feature_management_experiment_bucketing.json */; };
		6E12B26222C55A290005E9E6 /* bucketing_id.json in Resources */ = {isa = PBXBuildFile; fileRef = 6E75196E22C5211100B2B157 /* bucketing_id.json */; };
		6E12B26322C55A290005E9E6 /* feature_variables.json in Resources */ = {isa = PBXBuildFile; fileRef = 6E75196F22C5211100B2B157 /* feature_variables.json */; };
		6E12B26422C55A290005E9E6 /* api_datafile.json in Resources */ = {isa = PBXBuildFile; fileRef = 6E75197022C5211100B2B157 /* api_datafile.json */; };
		6E12B26522C55A290005E9E6 /* feature_flag.json in Resources */ = {isa = PBXBuildFile; fileRef = 6E75197122C5211100B2B157 /* feature_flag.json */; };
		6E12B26622C55A290005E9E6 /* grouped_experiments.json in Resources */ = {isa = PBXBuildFile; fileRef = 6E75197222C5211100B2B157 /* grouped_experiments.json */; };
		6E12B26722C55A290005E9E6 /* feature_rollouts.json in Resources */ = {isa = PBXBuildFile; fileRef = 6E75197322C5211100B2B157 /* feature_rollouts.json */; };
		6E12B26822C55A290005E9E6 /* audience_targeting.json in Resources */ = {isa = PBXBuildFile; fileRef = 6E75197422C5211100B2B157 /* audience_targeting.json */; };
		6E12B26922C55A290005E9E6 /* typed_audience_datafile.json in Resources */ = {isa = PBXBuildFile; fileRef = 6E75197522C5211100B2B157 /* typed_audience_datafile.json */; };
		6E12B26A22C55A290005E9E6 /* feature_exp.json in Resources */ = {isa = PBXBuildFile; fileRef = 6E75197622C5211100B2B157 /* feature_exp.json */; };
		6E12B26B22C55A290005E9E6 /* empty_datafile.json in Resources */ = {isa = PBXBuildFile; fileRef = 6E75197722C5211100B2B157 /* empty_datafile.json */; };
		6E12B26C22C55A290005E9E6 /* BucketerTestsDatafile.json in Resources */ = {isa = PBXBuildFile; fileRef = 6E75197822C5211100B2B157 /* BucketerTestsDatafile.json */; };
		6E12B26D22C55A290005E9E6 /* BucketerTestsDatafile2.json in Resources */ = {isa = PBXBuildFile; fileRef = 6E75197922C5211100B2B157 /* BucketerTestsDatafile2.json */; };
		6E12B26E22C55A290005E9E6 /* ab_experiments.json in Resources */ = {isa = PBXBuildFile; fileRef = 6E75197A22C5211100B2B157 /* ab_experiments.json */; };
		6E12B26F22C55A290005E9E6 /* bot_filtering_enabled.json in Resources */ = {isa = PBXBuildFile; fileRef = 6E75197B22C5211100B2B157 /* bot_filtering_enabled.json */; };
		6E12B27022C55A290005E9E6 /* simple_datafile.json in Resources */ = {isa = PBXBuildFile; fileRef = 6E75197C22C5211100B2B157 /* simple_datafile.json */; };
		6E12B27122C55A290005E9E6 /* UnsupportedVersionDatafile.json in Resources */ = {isa = PBXBuildFile; fileRef = 6E75197D22C5211100B2B157 /* UnsupportedVersionDatafile.json */; };
		6E12B27222C55A290005E9E6 /* optimizely_6372300739_v4.json in Resources */ = {isa = PBXBuildFile; fileRef = 6E75196222C5211100B2B157 /* optimizely_6372300739_v4.json */; };
		6E12B27322C55A290005E9E6 /* feature_rollout_toggle_on.json in Resources */ = {isa = PBXBuildFile; fileRef = 6E75196722C5211100B2B157 /* feature_rollout_toggle_on.json */; };
		6E12B27422C55A290005E9E6 /* feature_rollout_toggle_off.json in Resources */ = {isa = PBXBuildFile; fileRef = 6E75196822C5211100B2B157 /* feature_rollout_toggle_off.json */; };
		6E12B27522C55A290005E9E6 /* feature_experiments.json in Resources */ = {isa = PBXBuildFile; fileRef = 6E75196922C5211100B2B157 /* feature_experiments.json */; };
		6E12B27622C55A290005E9E6 /* forced_variation.json in Resources */ = {isa = PBXBuildFile; fileRef = 6E75196A22C5211100B2B157 /* forced_variation.json */; };
		6E12B27722C55A290005E9E6 /* unsupported_datafile.json in Resources */ = {isa = PBXBuildFile; fileRef = 6E75196B22C5211100B2B157 /* unsupported_datafile.json */; };
		6E12B27822C55A290005E9E6 /* rollout_bucketing.json in Resources */ = {isa = PBXBuildFile; fileRef = 6E75196C22C5211100B2B157 /* rollout_bucketing.json */; };
		6E12B27922C55A290005E9E6 /* feature_management_experiment_bucketing.json in Resources */ = {isa = PBXBuildFile; fileRef = 6E75196D22C5211100B2B157 /* feature_management_experiment_bucketing.json */; };
		6E12B27A22C55A290005E9E6 /* bucketing_id.json in Resources */ = {isa = PBXBuildFile; fileRef = 6E75196E22C5211100B2B157 /* bucketing_id.json */; };
		6E12B27B22C55A290005E9E6 /* feature_variables.json in Resources */ = {isa = PBXBuildFile; fileRef = 6E75196F22C5211100B2B157 /* feature_variables.json */; };
		6E12B27C22C55A290005E9E6 /* api_datafile.json in Resources */ = {isa = PBXBuildFile; fileRef = 6E75197022C5211100B2B157 /* api_datafile.json */; };
		6E12B27D22C55A290005E9E6 /* feature_flag.json in Resources */ = {isa = PBXBuildFile; fileRef = 6E75197122C5211100B2B157 /* feature_flag.json */; };
		6E12B27E22C55A290005E9E6 /* grouped_experiments.json in Resources */ = {isa = PBXBuildFile; fileRef = 6E75197222C5211100B2B157 /* grouped_experiments.json */; };
		6E12B27F22C55A290005E9E6 /* feature_rollouts.json in Resources */ = {isa = PBXBuildFile; fileRef = 6E75197322C5211100B2B157 /* feature_rollouts.json */; };
		6E12B28022C55A290005E9E6 /* audience_targeting.json in Resources */ = {isa = PBXBuildFile; fileRef = 6E75197422C5211100B2B157 /* audience_targeting.json */; };
		6E12B28122C55A290005E9E6 /* typed_audience_datafile.json in Resources */ = {isa = PBXBuildFile; fileRef = 6E75197522C5211100B2B157 /* typed_audience_datafile.json */; };
		6E12B28222C55A290005E9E6 /* feature_exp.json in Resources */ = {isa = PBXBuildFile; fileRef = 6E75197622C5211100B2B157 /* feature_exp.json */; };
		6E12B28322C55A290005E9E6 /* empty_datafile.json in Resources */ = {isa = PBXBuildFile; fileRef = 6E75197722C5211100B2B157 /* empty_datafile.json */; };
		6E12B28422C55A290005E9E6 /* BucketerTestsDatafile.json in Resources */ = {isa = PBXBuildFile; fileRef = 6E75197822C5211100B2B157 /* BucketerTestsDatafile.json */; };
		6E12B28522C55A290005E9E6 /* BucketerTestsDatafile2.json in Resources */ = {isa = PBXBuildFile; fileRef = 6E75197922C5211100B2B157 /* BucketerTestsDatafile2.json */; };
		6E12B28622C55A290005E9E6 /* ab_experiments.json in Resources */ = {isa = PBXBuildFile; fileRef = 6E75197A22C5211100B2B157 /* ab_experiments.json */; };
		6E12B28722C55A290005E9E6 /* bot_filtering_enabled.json in Resources */ = {isa = PBXBuildFile; fileRef = 6E75197B22C5211100B2B157 /* bot_filtering_enabled.json */; };
		6E12B28822C55A290005E9E6 /* simple_datafile.json in Resources */ = {isa = PBXBuildFile; fileRef = 6E75197C22C5211100B2B157 /* simple_datafile.json */; };
		6E12B28922C55A290005E9E6 /* UnsupportedVersionDatafile.json in Resources */ = {isa = PBXBuildFile; fileRef = 6E75197D22C5211100B2B157 /* UnsupportedVersionDatafile.json */; };
		6E12B28A22C55A2A0005E9E6 /* optimizely_6372300739_v4.json in Resources */ = {isa = PBXBuildFile; fileRef = 6E75196222C5211100B2B157 /* optimizely_6372300739_v4.json */; };
		6E12B28B22C55A2A0005E9E6 /* feature_rollout_toggle_on.json in Resources */ = {isa = PBXBuildFile; fileRef = 6E75196722C5211100B2B157 /* feature_rollout_toggle_on.json */; };
		6E12B28C22C55A2A0005E9E6 /* feature_rollout_toggle_off.json in Resources */ = {isa = PBXBuildFile; fileRef = 6E75196822C5211100B2B157 /* feature_rollout_toggle_off.json */; };
		6E12B28D22C55A2A0005E9E6 /* feature_experiments.json in Resources */ = {isa = PBXBuildFile; fileRef = 6E75196922C5211100B2B157 /* feature_experiments.json */; };
		6E12B28E22C55A2A0005E9E6 /* forced_variation.json in Resources */ = {isa = PBXBuildFile; fileRef = 6E75196A22C5211100B2B157 /* forced_variation.json */; };
		6E12B28F22C55A2A0005E9E6 /* unsupported_datafile.json in Resources */ = {isa = PBXBuildFile; fileRef = 6E75196B22C5211100B2B157 /* unsupported_datafile.json */; };
		6E12B29022C55A2A0005E9E6 /* rollout_bucketing.json in Resources */ = {isa = PBXBuildFile; fileRef = 6E75196C22C5211100B2B157 /* rollout_bucketing.json */; };
		6E12B29122C55A2A0005E9E6 /* feature_management_experiment_bucketing.json in Resources */ = {isa = PBXBuildFile; fileRef = 6E75196D22C5211100B2B157 /* feature_management_experiment_bucketing.json */; };
		6E12B29222C55A2A0005E9E6 /* bucketing_id.json in Resources */ = {isa = PBXBuildFile; fileRef = 6E75196E22C5211100B2B157 /* bucketing_id.json */; };
		6E12B29322C55A2A0005E9E6 /* feature_variables.json in Resources */ = {isa = PBXBuildFile; fileRef = 6E75196F22C5211100B2B157 /* feature_variables.json */; };
		6E12B29422C55A2A0005E9E6 /* api_datafile.json in Resources */ = {isa = PBXBuildFile; fileRef = 6E75197022C5211100B2B157 /* api_datafile.json */; };
		6E12B29522C55A2A0005E9E6 /* feature_flag.json in Resources */ = {isa = PBXBuildFile; fileRef = 6E75197122C5211100B2B157 /* feature_flag.json */; };
		6E12B29622C55A2A0005E9E6 /* grouped_experiments.json in Resources */ = {isa = PBXBuildFile; fileRef = 6E75197222C5211100B2B157 /* grouped_experiments.json */; };
		6E12B29722C55A2A0005E9E6 /* feature_rollouts.json in Resources */ = {isa = PBXBuildFile; fileRef = 6E75197322C5211100B2B157 /* feature_rollouts.json */; };
		6E12B29822C55A2A0005E9E6 /* audience_targeting.json in Resources */ = {isa = PBXBuildFile; fileRef = 6E75197422C5211100B2B157 /* audience_targeting.json */; };
		6E12B29922C55A2A0005E9E6 /* typed_audience_datafile.json in Resources */ = {isa = PBXBuildFile; fileRef = 6E75197522C5211100B2B157 /* typed_audience_datafile.json */; };
		6E12B29A22C55A2A0005E9E6 /* feature_exp.json in Resources */ = {isa = PBXBuildFile; fileRef = 6E75197622C5211100B2B157 /* feature_exp.json */; };
		6E12B29B22C55A2A0005E9E6 /* empty_datafile.json in Resources */ = {isa = PBXBuildFile; fileRef = 6E75197722C5211100B2B157 /* empty_datafile.json */; };
		6E12B29C22C55A2A0005E9E6 /* BucketerTestsDatafile.json in Resources */ = {isa = PBXBuildFile; fileRef = 6E75197822C5211100B2B157 /* BucketerTestsDatafile.json */; };
		6E12B29D22C55A2A0005E9E6 /* BucketerTestsDatafile2.json in Resources */ = {isa = PBXBuildFile; fileRef = 6E75197922C5211100B2B157 /* BucketerTestsDatafile2.json */; };
		6E12B29E22C55A2A0005E9E6 /* ab_experiments.json in Resources */ = {isa = PBXBuildFile; fileRef = 6E75197A22C5211100B2B157 /* ab_experiments.json */; };
		6E12B29F22C55A2A0005E9E6 /* bot_filtering_enabled.json in Resources */ = {isa = PBXBuildFile; fileRef = 6E75197B22C5211100B2B157 /* bot_filtering_enabled.json */; };
		6E12B2A022C55A2A0005E9E6 /* simple_datafile.json in Resources */ = {isa = PBXBuildFile; fileRef = 6E75197C22C5211100B2B157 /* simple_datafile.json */; };
		6E12B2A122C55A2A0005E9E6 /* UnsupportedVersionDatafile.json in Resources */ = {isa = PBXBuildFile; fileRef = 6E75197D22C5211100B2B157 /* UnsupportedVersionDatafile.json */; };
		6E12B2A222C55A2A0005E9E6 /* optimizely_6372300739_v4.json in Resources */ = {isa = PBXBuildFile; fileRef = 6E75196222C5211100B2B157 /* optimizely_6372300739_v4.json */; };
		6E12B2A322C55A2A0005E9E6 /* feature_rollout_toggle_on.json in Resources */ = {isa = PBXBuildFile; fileRef = 6E75196722C5211100B2B157 /* feature_rollout_toggle_on.json */; };
		6E12B2A422C55A2A0005E9E6 /* feature_rollout_toggle_off.json in Resources */ = {isa = PBXBuildFile; fileRef = 6E75196822C5211100B2B157 /* feature_rollout_toggle_off.json */; };
		6E12B2A522C55A2A0005E9E6 /* feature_experiments.json in Resources */ = {isa = PBXBuildFile; fileRef = 6E75196922C5211100B2B157 /* feature_experiments.json */; };
		6E12B2A622C55A2A0005E9E6 /* forced_variation.json in Resources */ = {isa = PBXBuildFile; fileRef = 6E75196A22C5211100B2B157 /* forced_variation.json */; };
		6E12B2A722C55A2A0005E9E6 /* unsupported_datafile.json in Resources */ = {isa = PBXBuildFile; fileRef = 6E75196B22C5211100B2B157 /* unsupported_datafile.json */; };
		6E12B2A822C55A2A0005E9E6 /* rollout_bucketing.json in Resources */ = {isa = PBXBuildFile; fileRef = 6E75196C22C5211100B2B157 /* rollout_bucketing.json */; };
		6E12B2A922C55A2A0005E9E6 /* feature_management_experiment_bucketing.json in Resources */ = {isa = PBXBuildFile; fileRef = 6E75196D22C5211100B2B157 /* feature_management_experiment_bucketing.json */; };
		6E12B2AA22C55A2A0005E9E6 /* bucketing_id.json in Resources */ = {isa = PBXBuildFile; fileRef = 6E75196E22C5211100B2B157 /* bucketing_id.json */; };
		6E12B2AB22C55A2A0005E9E6 /* feature_variables.json in Resources */ = {isa = PBXBuildFile; fileRef = 6E75196F22C5211100B2B157 /* feature_variables.json */; };
		6E12B2AC22C55A2A0005E9E6 /* api_datafile.json in Resources */ = {isa = PBXBuildFile; fileRef = 6E75197022C5211100B2B157 /* api_datafile.json */; };
		6E12B2AD22C55A2A0005E9E6 /* feature_flag.json in Resources */ = {isa = PBXBuildFile; fileRef = 6E75197122C5211100B2B157 /* feature_flag.json */; };
		6E12B2AE22C55A2A0005E9E6 /* grouped_experiments.json in Resources */ = {isa = PBXBuildFile; fileRef = 6E75197222C5211100B2B157 /* grouped_experiments.json */; };
		6E12B2AF22C55A2A0005E9E6 /* feature_rollouts.json in Resources */ = {isa = PBXBuildFile; fileRef = 6E75197322C5211100B2B157 /* feature_rollouts.json */; };
		6E12B2B022C55A2A0005E9E6 /* audience_targeting.json in Resources */ = {isa = PBXBuildFile; fileRef = 6E75197422C5211100B2B157 /* audience_targeting.json */; };
		6E12B2B122C55A2A0005E9E6 /* typed_audience_datafile.json in Resources */ = {isa = PBXBuildFile; fileRef = 6E75197522C5211100B2B157 /* typed_audience_datafile.json */; };
		6E12B2B222C55A2A0005E9E6 /* feature_exp.json in Resources */ = {isa = PBXBuildFile; fileRef = 6E75197622C5211100B2B157 /* feature_exp.json */; };
		6E12B2B322C55A2A0005E9E6 /* empty_datafile.json in Resources */ = {isa = PBXBuildFile; fileRef = 6E75197722C5211100B2B157 /* empty_datafile.json */; };
		6E12B2B422C55A2A0005E9E6 /* BucketerTestsDatafile.json in Resources */ = {isa = PBXBuildFile; fileRef = 6E75197822C5211100B2B157 /* BucketerTestsDatafile.json */; };
		6E12B2B522C55A2B0005E9E6 /* BucketerTestsDatafile2.json in Resources */ = {isa = PBXBuildFile; fileRef = 6E75197922C5211100B2B157 /* BucketerTestsDatafile2.json */; };
		6E12B2B622C55A2B0005E9E6 /* ab_experiments.json in Resources */ = {isa = PBXBuildFile; fileRef = 6E75197A22C5211100B2B157 /* ab_experiments.json */; };
		6E12B2B722C55A2B0005E9E6 /* bot_filtering_enabled.json in Resources */ = {isa = PBXBuildFile; fileRef = 6E75197B22C5211100B2B157 /* bot_filtering_enabled.json */; };
		6E12B2B822C55A2B0005E9E6 /* simple_datafile.json in Resources */ = {isa = PBXBuildFile; fileRef = 6E75197C22C5211100B2B157 /* simple_datafile.json */; };
		6E12B2B922C55A2B0005E9E6 /* UnsupportedVersionDatafile.json in Resources */ = {isa = PBXBuildFile; fileRef = 6E75197D22C5211100B2B157 /* UnsupportedVersionDatafile.json */; };
		6E12B2BA22C55A330005E9E6 /* 10_entities.json in Resources */ = {isa = PBXBuildFile; fileRef = 6E75196422C5211100B2B157 /* 10_entities.json */; };
		6E12B2BB22C55A330005E9E6 /* 50_entities.json in Resources */ = {isa = PBXBuildFile; fileRef = 6E75196522C5211100B2B157 /* 50_entities.json */; };
		6E12B2BC22C55A330005E9E6 /* 100_entities.json in Resources */ = {isa = PBXBuildFile; fileRef = 6E75196622C5211100B2B157 /* 100_entities.json */; };
		6E12B2BD22C55A330005E9E6 /* 10_entities.json in Resources */ = {isa = PBXBuildFile; fileRef = 6E75196422C5211100B2B157 /* 10_entities.json */; };
		6E12B2BE22C55A330005E9E6 /* 50_entities.json in Resources */ = {isa = PBXBuildFile; fileRef = 6E75196522C5211100B2B157 /* 50_entities.json */; };
		6E12B2BF22C55A330005E9E6 /* 100_entities.json in Resources */ = {isa = PBXBuildFile; fileRef = 6E75196622C5211100B2B157 /* 100_entities.json */; };
		6E12B2C022C55A340005E9E6 /* 10_entities.json in Resources */ = {isa = PBXBuildFile; fileRef = 6E75196422C5211100B2B157 /* 10_entities.json */; };
		6E12B2C122C55A340005E9E6 /* 50_entities.json in Resources */ = {isa = PBXBuildFile; fileRef = 6E75196522C5211100B2B157 /* 50_entities.json */; };
		6E12B2C222C55A340005E9E6 /* 100_entities.json in Resources */ = {isa = PBXBuildFile; fileRef = 6E75196622C5211100B2B157 /* 100_entities.json */; };
		6E12B2C322C55A350005E9E6 /* 10_entities.json in Resources */ = {isa = PBXBuildFile; fileRef = 6E75196422C5211100B2B157 /* 10_entities.json */; };
		6E12B2C422C55A350005E9E6 /* 50_entities.json in Resources */ = {isa = PBXBuildFile; fileRef = 6E75196522C5211100B2B157 /* 50_entities.json */; };
		6E12B2C522C55A350005E9E6 /* 100_entities.json in Resources */ = {isa = PBXBuildFile; fileRef = 6E75196622C5211100B2B157 /* 100_entities.json */; };
		6E12B2C622C55A350005E9E6 /* 10_entities.json in Resources */ = {isa = PBXBuildFile; fileRef = 6E75196422C5211100B2B157 /* 10_entities.json */; };
		6E12B2C722C55A350005E9E6 /* 50_entities.json in Resources */ = {isa = PBXBuildFile; fileRef = 6E75196522C5211100B2B157 /* 50_entities.json */; };
		6E12B2C822C55A350005E9E6 /* 100_entities.json in Resources */ = {isa = PBXBuildFile; fileRef = 6E75196622C5211100B2B157 /* 100_entities.json */; };
		6E12B2C922C55A360005E9E6 /* 10_entities.json in Resources */ = {isa = PBXBuildFile; fileRef = 6E75196422C5211100B2B157 /* 10_entities.json */; };
		6E12B2CA22C55A360005E9E6 /* 50_entities.json in Resources */ = {isa = PBXBuildFile; fileRef = 6E75196522C5211100B2B157 /* 50_entities.json */; };
		6E12B2CB22C55A360005E9E6 /* 100_entities.json in Resources */ = {isa = PBXBuildFile; fileRef = 6E75196622C5211100B2B157 /* 100_entities.json */; };
		6E12B2CC22C55A370005E9E6 /* 10_entities.json in Resources */ = {isa = PBXBuildFile; fileRef = 6E75196422C5211100B2B157 /* 10_entities.json */; };
		6E12B2CD22C55A370005E9E6 /* 50_entities.json in Resources */ = {isa = PBXBuildFile; fileRef = 6E75196522C5211100B2B157 /* 50_entities.json */; };
		6E12B2CE22C55A370005E9E6 /* 100_entities.json in Resources */ = {isa = PBXBuildFile; fileRef = 6E75196622C5211100B2B157 /* 100_entities.json */; };
		6E12B2CF22C55A370005E9E6 /* 10_entities.json in Resources */ = {isa = PBXBuildFile; fileRef = 6E75196422C5211100B2B157 /* 10_entities.json */; };
		6E12B2D022C55A370005E9E6 /* 50_entities.json in Resources */ = {isa = PBXBuildFile; fileRef = 6E75196522C5211100B2B157 /* 50_entities.json */; };
		6E12B2D122C55A370005E9E6 /* 100_entities.json in Resources */ = {isa = PBXBuildFile; fileRef = 6E75196622C5211100B2B157 /* 100_entities.json */; };
		6E12B2D222C55A380005E9E6 /* 10_entities.json in Resources */ = {isa = PBXBuildFile; fileRef = 6E75196422C5211100B2B157 /* 10_entities.json */; };
		6E12B2D322C55A380005E9E6 /* 50_entities.json in Resources */ = {isa = PBXBuildFile; fileRef = 6E75196522C5211100B2B157 /* 50_entities.json */; };
		6E12B2D422C55A380005E9E6 /* 100_entities.json in Resources */ = {isa = PBXBuildFile; fileRef = 6E75196622C5211100B2B157 /* 100_entities.json */; };
		6E12B2D522C55A380005E9E6 /* 10_entities.json in Resources */ = {isa = PBXBuildFile; fileRef = 6E75196422C5211100B2B157 /* 10_entities.json */; };
		6E12B2D622C55A380005E9E6 /* 50_entities.json in Resources */ = {isa = PBXBuildFile; fileRef = 6E75196522C5211100B2B157 /* 50_entities.json */; };
		6E12B2D722C55A380005E9E6 /* 100_entities.json in Resources */ = {isa = PBXBuildFile; fileRef = 6E75196622C5211100B2B157 /* 100_entities.json */; };
		6E172D1F235FD50E001ADBB0 /* EventDispatcherTests_Batch_Legacy.swift in Sources */ = {isa = PBXBuildFile; fileRef = 6E172D1E235FD505001ADBB0 /* EventDispatcherTests_Batch_Legacy.swift */; };
		6E172D20235FD510001ADBB0 /* EventDispatcherTests_Batch_Legacy.swift in Sources */ = {isa = PBXBuildFile; fileRef = 6E172D1E235FD505001ADBB0 /* EventDispatcherTests_Batch_Legacy.swift */; };
		6E34A6172319EBB800BAE302 /* Notifications.swift in Sources */ = {isa = PBXBuildFile; fileRef = 6E34A6162319EBB700BAE302 /* Notifications.swift */; };
		6E34A6182319EBB800BAE302 /* Notifications.swift in Sources */ = {isa = PBXBuildFile; fileRef = 6E34A6162319EBB700BAE302 /* Notifications.swift */; };
		6E34A6192319EBB800BAE302 /* Notifications.swift in Sources */ = {isa = PBXBuildFile; fileRef = 6E34A6162319EBB700BAE302 /* Notifications.swift */; };
		6E34A61A2319EBB800BAE302 /* Notifications.swift in Sources */ = {isa = PBXBuildFile; fileRef = 6E34A6162319EBB700BAE302 /* Notifications.swift */; };
		6E34A61B2319EBB800BAE302 /* Notifications.swift in Sources */ = {isa = PBXBuildFile; fileRef = 6E34A6162319EBB700BAE302 /* Notifications.swift */; };
		6E34A61C2319EBB800BAE302 /* Notifications.swift in Sources */ = {isa = PBXBuildFile; fileRef = 6E34A6162319EBB700BAE302 /* Notifications.swift */; };
		6E34A61D2319EBB800BAE302 /* Notifications.swift in Sources */ = {isa = PBXBuildFile; fileRef = 6E34A6162319EBB700BAE302 /* Notifications.swift */; };
		6E34A61E2319EBB800BAE302 /* Notifications.swift in Sources */ = {isa = PBXBuildFile; fileRef = 6E34A6162319EBB700BAE302 /* Notifications.swift */; };
		6E34A61F2319EBB800BAE302 /* Notifications.swift in Sources */ = {isa = PBXBuildFile; fileRef = 6E34A6162319EBB700BAE302 /* Notifications.swift */; };
		6E34A6202319EBB800BAE302 /* Notifications.swift in Sources */ = {isa = PBXBuildFile; fileRef = 6E34A6162319EBB700BAE302 /* Notifications.swift */; };
		6E34A6212319EBB800BAE302 /* Notifications.swift in Sources */ = {isa = PBXBuildFile; fileRef = 6E34A6162319EBB700BAE302 /* Notifications.swift */; };
		6E34A6222319EBB800BAE302 /* Notifications.swift in Sources */ = {isa = PBXBuildFile; fileRef = 6E34A6162319EBB700BAE302 /* Notifications.swift */; };
		6E34A625231ED04900BAE302 /* empty_datafile_new_project_id.json in Resources */ = {isa = PBXBuildFile; fileRef = 6E34A623231ED04900BAE302 /* empty_datafile_new_project_id.json */; };
		6E34A626231ED04900BAE302 /* empty_datafile_new_project_id.json in Resources */ = {isa = PBXBuildFile; fileRef = 6E34A623231ED04900BAE302 /* empty_datafile_new_project_id.json */; };
		6E34A627231ED04900BAE302 /* empty_datafile_new_project_id.json in Resources */ = {isa = PBXBuildFile; fileRef = 6E34A623231ED04900BAE302 /* empty_datafile_new_project_id.json */; };
		6E34A628231ED04900BAE302 /* empty_datafile_new_project_id.json in Resources */ = {isa = PBXBuildFile; fileRef = 6E34A623231ED04900BAE302 /* empty_datafile_new_project_id.json */; };
		6E34A629231ED04900BAE302 /* empty_datafile_new_project_id.json in Resources */ = {isa = PBXBuildFile; fileRef = 6E34A623231ED04900BAE302 /* empty_datafile_new_project_id.json */; };
		6E34A62A231ED04900BAE302 /* empty_datafile_new_project_id.json in Resources */ = {isa = PBXBuildFile; fileRef = 6E34A623231ED04900BAE302 /* empty_datafile_new_project_id.json */; };
		6E34A62B231ED04900BAE302 /* empty_datafile_new_project_id.json in Resources */ = {isa = PBXBuildFile; fileRef = 6E34A623231ED04900BAE302 /* empty_datafile_new_project_id.json */; };
		6E34A62C231ED04900BAE302 /* empty_datafile_new_project_id.json in Resources */ = {isa = PBXBuildFile; fileRef = 6E34A623231ED04900BAE302 /* empty_datafile_new_project_id.json */; };
		6E34A62D231ED04900BAE302 /* empty_datafile_new_project_id.json in Resources */ = {isa = PBXBuildFile; fileRef = 6E34A623231ED04900BAE302 /* empty_datafile_new_project_id.json */; };
		6E34A62E231ED04900BAE302 /* empty_datafile_new_project_id.json in Resources */ = {isa = PBXBuildFile; fileRef = 6E34A623231ED04900BAE302 /* empty_datafile_new_project_id.json */; };
		6E34A62F231ED04900BAE302 /* empty_datafile_new_project_id.json in Resources */ = {isa = PBXBuildFile; fileRef = 6E34A623231ED04900BAE302 /* empty_datafile_new_project_id.json */; };
		6E34A630231ED04900BAE302 /* empty_datafile_new_project_id.json in Resources */ = {isa = PBXBuildFile; fileRef = 6E34A623231ED04900BAE302 /* empty_datafile_new_project_id.json */; };
		6E34A631231ED04900BAE302 /* empty_datafile_new_revision.json in Resources */ = {isa = PBXBuildFile; fileRef = 6E34A624231ED04900BAE302 /* empty_datafile_new_revision.json */; };
		6E34A632231ED04900BAE302 /* empty_datafile_new_revision.json in Resources */ = {isa = PBXBuildFile; fileRef = 6E34A624231ED04900BAE302 /* empty_datafile_new_revision.json */; };
		6E34A633231ED04900BAE302 /* empty_datafile_new_revision.json in Resources */ = {isa = PBXBuildFile; fileRef = 6E34A624231ED04900BAE302 /* empty_datafile_new_revision.json */; };
		6E34A634231ED04900BAE302 /* empty_datafile_new_revision.json in Resources */ = {isa = PBXBuildFile; fileRef = 6E34A624231ED04900BAE302 /* empty_datafile_new_revision.json */; };
		6E34A635231ED04900BAE302 /* empty_datafile_new_revision.json in Resources */ = {isa = PBXBuildFile; fileRef = 6E34A624231ED04900BAE302 /* empty_datafile_new_revision.json */; };
		6E34A636231ED04900BAE302 /* empty_datafile_new_revision.json in Resources */ = {isa = PBXBuildFile; fileRef = 6E34A624231ED04900BAE302 /* empty_datafile_new_revision.json */; };
		6E34A637231ED04900BAE302 /* empty_datafile_new_revision.json in Resources */ = {isa = PBXBuildFile; fileRef = 6E34A624231ED04900BAE302 /* empty_datafile_new_revision.json */; };
		6E34A638231ED04900BAE302 /* empty_datafile_new_revision.json in Resources */ = {isa = PBXBuildFile; fileRef = 6E34A624231ED04900BAE302 /* empty_datafile_new_revision.json */; };
		6E34A639231ED04900BAE302 /* empty_datafile_new_revision.json in Resources */ = {isa = PBXBuildFile; fileRef = 6E34A624231ED04900BAE302 /* empty_datafile_new_revision.json */; };
		6E34A63A231ED04900BAE302 /* empty_datafile_new_revision.json in Resources */ = {isa = PBXBuildFile; fileRef = 6E34A624231ED04900BAE302 /* empty_datafile_new_revision.json */; };
		6E34A63B231ED04900BAE302 /* empty_datafile_new_revision.json in Resources */ = {isa = PBXBuildFile; fileRef = 6E34A624231ED04900BAE302 /* empty_datafile_new_revision.json */; };
		6E34A63C231ED04900BAE302 /* empty_datafile_new_revision.json in Resources */ = {isa = PBXBuildFile; fileRef = 6E34A624231ED04900BAE302 /* empty_datafile_new_revision.json */; };
		6E34A63E231ED28600BAE302 /* empty_datafile_new_account_id.json in Resources */ = {isa = PBXBuildFile; fileRef = 6E34A63D231ED28600BAE302 /* empty_datafile_new_account_id.json */; };
		6E34A63F231ED28600BAE302 /* empty_datafile_new_account_id.json in Resources */ = {isa = PBXBuildFile; fileRef = 6E34A63D231ED28600BAE302 /* empty_datafile_new_account_id.json */; };
		6E34A640231ED28600BAE302 /* empty_datafile_new_account_id.json in Resources */ = {isa = PBXBuildFile; fileRef = 6E34A63D231ED28600BAE302 /* empty_datafile_new_account_id.json */; };
		6E34A641231ED28600BAE302 /* empty_datafile_new_account_id.json in Resources */ = {isa = PBXBuildFile; fileRef = 6E34A63D231ED28600BAE302 /* empty_datafile_new_account_id.json */; };
		6E34A642231ED28600BAE302 /* empty_datafile_new_account_id.json in Resources */ = {isa = PBXBuildFile; fileRef = 6E34A63D231ED28600BAE302 /* empty_datafile_new_account_id.json */; };
		6E34A643231ED28600BAE302 /* empty_datafile_new_account_id.json in Resources */ = {isa = PBXBuildFile; fileRef = 6E34A63D231ED28600BAE302 /* empty_datafile_new_account_id.json */; };
		6E34A644231ED28600BAE302 /* empty_datafile_new_account_id.json in Resources */ = {isa = PBXBuildFile; fileRef = 6E34A63D231ED28600BAE302 /* empty_datafile_new_account_id.json */; };
		6E34A645231ED28600BAE302 /* empty_datafile_new_account_id.json in Resources */ = {isa = PBXBuildFile; fileRef = 6E34A63D231ED28600BAE302 /* empty_datafile_new_account_id.json */; };
		6E34A646231ED28600BAE302 /* empty_datafile_new_account_id.json in Resources */ = {isa = PBXBuildFile; fileRef = 6E34A63D231ED28600BAE302 /* empty_datafile_new_account_id.json */; };
		6E34A647231ED28600BAE302 /* empty_datafile_new_account_id.json in Resources */ = {isa = PBXBuildFile; fileRef = 6E34A63D231ED28600BAE302 /* empty_datafile_new_account_id.json */; };
		6E34A648231ED28600BAE302 /* empty_datafile_new_account_id.json in Resources */ = {isa = PBXBuildFile; fileRef = 6E34A63D231ED28600BAE302 /* empty_datafile_new_account_id.json */; };
		6E34A649231ED28600BAE302 /* empty_datafile_new_account_id.json in Resources */ = {isa = PBXBuildFile; fileRef = 6E34A63D231ED28600BAE302 /* empty_datafile_new_account_id.json */; };
		6E576044235E6DF900F61DEE /* OPTEventsProcessor.swift in Sources */ = {isa = PBXBuildFile; fileRef = 6E576043235E6DF900F61DEE /* OPTEventsProcessor.swift */; };
		6E576045235E6DF900F61DEE /* OPTEventsProcessor.swift in Sources */ = {isa = PBXBuildFile; fileRef = 6E576043235E6DF900F61DEE /* OPTEventsProcessor.swift */; };
		6E576046235E6DF900F61DEE /* OPTEventsProcessor.swift in Sources */ = {isa = PBXBuildFile; fileRef = 6E576043235E6DF900F61DEE /* OPTEventsProcessor.swift */; };
		6E576047235E6DF900F61DEE /* OPTEventsProcessor.swift in Sources */ = {isa = PBXBuildFile; fileRef = 6E576043235E6DF900F61DEE /* OPTEventsProcessor.swift */; };
		6E576048235E6DF900F61DEE /* OPTEventsProcessor.swift in Sources */ = {isa = PBXBuildFile; fileRef = 6E576043235E6DF900F61DEE /* OPTEventsProcessor.swift */; };
		6E576049235E6DF900F61DEE /* OPTEventsProcessor.swift in Sources */ = {isa = PBXBuildFile; fileRef = 6E576043235E6DF900F61DEE /* OPTEventsProcessor.swift */; };
		6E57604A235E6DF900F61DEE /* OPTEventsProcessor.swift in Sources */ = {isa = PBXBuildFile; fileRef = 6E576043235E6DF900F61DEE /* OPTEventsProcessor.swift */; };
		6E57604B235E6DF900F61DEE /* OPTEventsProcessor.swift in Sources */ = {isa = PBXBuildFile; fileRef = 6E576043235E6DF900F61DEE /* OPTEventsProcessor.swift */; };
		6E57604C235E6DF900F61DEE /* OPTEventsProcessor.swift in Sources */ = {isa = PBXBuildFile; fileRef = 6E576043235E6DF900F61DEE /* OPTEventsProcessor.swift */; };
		6E57604D235E6DF900F61DEE /* OPTEventsProcessor.swift in Sources */ = {isa = PBXBuildFile; fileRef = 6E576043235E6DF900F61DEE /* OPTEventsProcessor.swift */; };
		6E57604E235E6DF900F61DEE /* OPTEventsProcessor.swift in Sources */ = {isa = PBXBuildFile; fileRef = 6E576043235E6DF900F61DEE /* OPTEventsProcessor.swift */; };
		6E57604F235E6DF900F61DEE /* OPTEventsProcessor.swift in Sources */ = {isa = PBXBuildFile; fileRef = 6E576043235E6DF900F61DEE /* OPTEventsProcessor.swift */; };
		6E576051235E6E3400F61DEE /* OPTEventsDispatcher.swift in Sources */ = {isa = PBXBuildFile; fileRef = 6E576050235E6E3300F61DEE /* OPTEventsDispatcher.swift */; };
		6E576052235E6E3400F61DEE /* OPTEventsDispatcher.swift in Sources */ = {isa = PBXBuildFile; fileRef = 6E576050235E6E3300F61DEE /* OPTEventsDispatcher.swift */; };
		6E576053235E6E3400F61DEE /* OPTEventsDispatcher.swift in Sources */ = {isa = PBXBuildFile; fileRef = 6E576050235E6E3300F61DEE /* OPTEventsDispatcher.swift */; };
		6E576054235E6E3400F61DEE /* OPTEventsDispatcher.swift in Sources */ = {isa = PBXBuildFile; fileRef = 6E576050235E6E3300F61DEE /* OPTEventsDispatcher.swift */; };
		6E576055235E6E3400F61DEE /* OPTEventsDispatcher.swift in Sources */ = {isa = PBXBuildFile; fileRef = 6E576050235E6E3300F61DEE /* OPTEventsDispatcher.swift */; };
		6E576056235E6E3400F61DEE /* OPTEventsDispatcher.swift in Sources */ = {isa = PBXBuildFile; fileRef = 6E576050235E6E3300F61DEE /* OPTEventsDispatcher.swift */; };
		6E576057235E6E3400F61DEE /* OPTEventsDispatcher.swift in Sources */ = {isa = PBXBuildFile; fileRef = 6E576050235E6E3300F61DEE /* OPTEventsDispatcher.swift */; };
		6E576058235E6E3400F61DEE /* OPTEventsDispatcher.swift in Sources */ = {isa = PBXBuildFile; fileRef = 6E576050235E6E3300F61DEE /* OPTEventsDispatcher.swift */; };
		6E576059235E6E3400F61DEE /* OPTEventsDispatcher.swift in Sources */ = {isa = PBXBuildFile; fileRef = 6E576050235E6E3300F61DEE /* OPTEventsDispatcher.swift */; };
		6E57605A235E6E3400F61DEE /* OPTEventsDispatcher.swift in Sources */ = {isa = PBXBuildFile; fileRef = 6E576050235E6E3300F61DEE /* OPTEventsDispatcher.swift */; };
		6E57605B235E6E3400F61DEE /* OPTEventsDispatcher.swift in Sources */ = {isa = PBXBuildFile; fileRef = 6E576050235E6E3300F61DEE /* OPTEventsDispatcher.swift */; };
		6E57605C235E6E3400F61DEE /* OPTEventsDispatcher.swift in Sources */ = {isa = PBXBuildFile; fileRef = 6E576050235E6E3300F61DEE /* OPTEventsDispatcher.swift */; };
		6E57605E235E711600F61DEE /* HTTPEventDispatcher.swift in Sources */ = {isa = PBXBuildFile; fileRef = 6E57605D235E711600F61DEE /* HTTPEventDispatcher.swift */; };
		6E57605F235E711600F61DEE /* HTTPEventDispatcher.swift in Sources */ = {isa = PBXBuildFile; fileRef = 6E57605D235E711600F61DEE /* HTTPEventDispatcher.swift */; };
		6E576060235E711600F61DEE /* HTTPEventDispatcher.swift in Sources */ = {isa = PBXBuildFile; fileRef = 6E57605D235E711600F61DEE /* HTTPEventDispatcher.swift */; };
		6E576061235E711600F61DEE /* HTTPEventDispatcher.swift in Sources */ = {isa = PBXBuildFile; fileRef = 6E57605D235E711600F61DEE /* HTTPEventDispatcher.swift */; };
		6E576062235E711600F61DEE /* HTTPEventDispatcher.swift in Sources */ = {isa = PBXBuildFile; fileRef = 6E57605D235E711600F61DEE /* HTTPEventDispatcher.swift */; };
		6E576063235E711600F61DEE /* HTTPEventDispatcher.swift in Sources */ = {isa = PBXBuildFile; fileRef = 6E57605D235E711600F61DEE /* HTTPEventDispatcher.swift */; };
		6E576064235E711600F61DEE /* HTTPEventDispatcher.swift in Sources */ = {isa = PBXBuildFile; fileRef = 6E57605D235E711600F61DEE /* HTTPEventDispatcher.swift */; };
		6E576065235E711600F61DEE /* HTTPEventDispatcher.swift in Sources */ = {isa = PBXBuildFile; fileRef = 6E57605D235E711600F61DEE /* HTTPEventDispatcher.swift */; };
		6E576066235E711600F61DEE /* HTTPEventDispatcher.swift in Sources */ = {isa = PBXBuildFile; fileRef = 6E57605D235E711600F61DEE /* HTTPEventDispatcher.swift */; };
		6E576067235E711600F61DEE /* HTTPEventDispatcher.swift in Sources */ = {isa = PBXBuildFile; fileRef = 6E57605D235E711600F61DEE /* HTTPEventDispatcher.swift */; };
		6E576068235E711600F61DEE /* HTTPEventDispatcher.swift in Sources */ = {isa = PBXBuildFile; fileRef = 6E57605D235E711600F61DEE /* HTTPEventDispatcher.swift */; };
		6E576069235E711600F61DEE /* HTTPEventDispatcher.swift in Sources */ = {isa = PBXBuildFile; fileRef = 6E57605D235E711600F61DEE /* HTTPEventDispatcher.swift */; };
		6E57607B235FC04D00F61DEE /* DefaultEventDispatcher.swift in Sources */ = {isa = PBXBuildFile; fileRef = 6E57607A235FC04D00F61DEE /* DefaultEventDispatcher.swift */; };
		6E57607C235FC04D00F61DEE /* DefaultEventDispatcher.swift in Sources */ = {isa = PBXBuildFile; fileRef = 6E57607A235FC04D00F61DEE /* DefaultEventDispatcher.swift */; };
		6E57607D235FC04D00F61DEE /* DefaultEventDispatcher.swift in Sources */ = {isa = PBXBuildFile; fileRef = 6E57607A235FC04D00F61DEE /* DefaultEventDispatcher.swift */; };
		6E57607E235FC04D00F61DEE /* DefaultEventDispatcher.swift in Sources */ = {isa = PBXBuildFile; fileRef = 6E57607A235FC04D00F61DEE /* DefaultEventDispatcher.swift */; };
		6E57607F235FC04D00F61DEE /* DefaultEventDispatcher.swift in Sources */ = {isa = PBXBuildFile; fileRef = 6E57607A235FC04D00F61DEE /* DefaultEventDispatcher.swift */; };
		6E576080235FC04D00F61DEE /* DefaultEventDispatcher.swift in Sources */ = {isa = PBXBuildFile; fileRef = 6E57607A235FC04D00F61DEE /* DefaultEventDispatcher.swift */; };
		6E576081235FC04D00F61DEE /* DefaultEventDispatcher.swift in Sources */ = {isa = PBXBuildFile; fileRef = 6E57607A235FC04D00F61DEE /* DefaultEventDispatcher.swift */; };
		6E576082235FC04D00F61DEE /* DefaultEventDispatcher.swift in Sources */ = {isa = PBXBuildFile; fileRef = 6E57607A235FC04D00F61DEE /* DefaultEventDispatcher.swift */; };
		6E576083235FC04D00F61DEE /* DefaultEventDispatcher.swift in Sources */ = {isa = PBXBuildFile; fileRef = 6E57607A235FC04D00F61DEE /* DefaultEventDispatcher.swift */; };
		6E576084235FC04D00F61DEE /* DefaultEventDispatcher.swift in Sources */ = {isa = PBXBuildFile; fileRef = 6E57607A235FC04D00F61DEE /* DefaultEventDispatcher.swift */; };
		6E576085235FC04D00F61DEE /* DefaultEventDispatcher.swift in Sources */ = {isa = PBXBuildFile; fileRef = 6E57607A235FC04D00F61DEE /* DefaultEventDispatcher.swift */; };
		6E576086235FC04D00F61DEE /* DefaultEventDispatcher.swift in Sources */ = {isa = PBXBuildFile; fileRef = 6E57607A235FC04D00F61DEE /* DefaultEventDispatcher.swift */; };
		6E5AFE20236205E400665E8C /* ConversionEvent.swift in Sources */ = {isa = PBXBuildFile; fileRef = 6E5AFE1D236205E400665E8C /* ConversionEvent.swift */; };
		6E5AFE21236205E400665E8C /* ConversionEvent.swift in Sources */ = {isa = PBXBuildFile; fileRef = 6E5AFE1D236205E400665E8C /* ConversionEvent.swift */; };
		6E5AFE22236205E400665E8C /* ConversionEvent.swift in Sources */ = {isa = PBXBuildFile; fileRef = 6E5AFE1D236205E400665E8C /* ConversionEvent.swift */; };
		6E5AFE23236205E400665E8C /* ConversionEvent.swift in Sources */ = {isa = PBXBuildFile; fileRef = 6E5AFE1D236205E400665E8C /* ConversionEvent.swift */; };
		6E5AFE24236205E400665E8C /* ConversionEvent.swift in Sources */ = {isa = PBXBuildFile; fileRef = 6E5AFE1D236205E400665E8C /* ConversionEvent.swift */; };
		6E5AFE25236205E400665E8C /* ConversionEvent.swift in Sources */ = {isa = PBXBuildFile; fileRef = 6E5AFE1D236205E400665E8C /* ConversionEvent.swift */; };
		6E5AFE26236205E400665E8C /* ConversionEvent.swift in Sources */ = {isa = PBXBuildFile; fileRef = 6E5AFE1D236205E400665E8C /* ConversionEvent.swift */; };
		6E5AFE27236205E400665E8C /* ConversionEvent.swift in Sources */ = {isa = PBXBuildFile; fileRef = 6E5AFE1D236205E400665E8C /* ConversionEvent.swift */; };
		6E5AFE28236205E400665E8C /* ConversionEvent.swift in Sources */ = {isa = PBXBuildFile; fileRef = 6E5AFE1D236205E400665E8C /* ConversionEvent.swift */; };
		6E5AFE29236205E400665E8C /* ConversionEvent.swift in Sources */ = {isa = PBXBuildFile; fileRef = 6E5AFE1D236205E400665E8C /* ConversionEvent.swift */; };
		6E5AFE2A236205E400665E8C /* ConversionEvent.swift in Sources */ = {isa = PBXBuildFile; fileRef = 6E5AFE1D236205E400665E8C /* ConversionEvent.swift */; };
		6E5AFE2B236205E400665E8C /* ConversionEvent.swift in Sources */ = {isa = PBXBuildFile; fileRef = 6E5AFE1D236205E400665E8C /* ConversionEvent.swift */; };
		6E5AFE2C236205E400665E8C /* ImpressionEvent.swift in Sources */ = {isa = PBXBuildFile; fileRef = 6E5AFE1E236205E400665E8C /* ImpressionEvent.swift */; };
		6E5AFE2D236205E400665E8C /* ImpressionEvent.swift in Sources */ = {isa = PBXBuildFile; fileRef = 6E5AFE1E236205E400665E8C /* ImpressionEvent.swift */; };
		6E5AFE2E236205E400665E8C /* ImpressionEvent.swift in Sources */ = {isa = PBXBuildFile; fileRef = 6E5AFE1E236205E400665E8C /* ImpressionEvent.swift */; };
		6E5AFE2F236205E400665E8C /* ImpressionEvent.swift in Sources */ = {isa = PBXBuildFile; fileRef = 6E5AFE1E236205E400665E8C /* ImpressionEvent.swift */; };
		6E5AFE30236205E400665E8C /* ImpressionEvent.swift in Sources */ = {isa = PBXBuildFile; fileRef = 6E5AFE1E236205E400665E8C /* ImpressionEvent.swift */; };
		6E5AFE31236205E400665E8C /* ImpressionEvent.swift in Sources */ = {isa = PBXBuildFile; fileRef = 6E5AFE1E236205E400665E8C /* ImpressionEvent.swift */; };
		6E5AFE32236205E400665E8C /* ImpressionEvent.swift in Sources */ = {isa = PBXBuildFile; fileRef = 6E5AFE1E236205E400665E8C /* ImpressionEvent.swift */; };
		6E5AFE33236205E400665E8C /* ImpressionEvent.swift in Sources */ = {isa = PBXBuildFile; fileRef = 6E5AFE1E236205E400665E8C /* ImpressionEvent.swift */; };
		6E5AFE34236205E400665E8C /* ImpressionEvent.swift in Sources */ = {isa = PBXBuildFile; fileRef = 6E5AFE1E236205E400665E8C /* ImpressionEvent.swift */; };
		6E5AFE35236205E400665E8C /* ImpressionEvent.swift in Sources */ = {isa = PBXBuildFile; fileRef = 6E5AFE1E236205E400665E8C /* ImpressionEvent.swift */; };
		6E5AFE36236205E400665E8C /* ImpressionEvent.swift in Sources */ = {isa = PBXBuildFile; fileRef = 6E5AFE1E236205E400665E8C /* ImpressionEvent.swift */; };
		6E5AFE37236205E400665E8C /* ImpressionEvent.swift in Sources */ = {isa = PBXBuildFile; fileRef = 6E5AFE1E236205E400665E8C /* ImpressionEvent.swift */; };
		6E5AFE38236205E400665E8C /* UserEvent.swift in Sources */ = {isa = PBXBuildFile; fileRef = 6E5AFE1F236205E400665E8C /* UserEvent.swift */; };
		6E5AFE39236205E400665E8C /* UserEvent.swift in Sources */ = {isa = PBXBuildFile; fileRef = 6E5AFE1F236205E400665E8C /* UserEvent.swift */; };
		6E5AFE3A236205E400665E8C /* UserEvent.swift in Sources */ = {isa = PBXBuildFile; fileRef = 6E5AFE1F236205E400665E8C /* UserEvent.swift */; };
		6E5AFE3B236205E400665E8C /* UserEvent.swift in Sources */ = {isa = PBXBuildFile; fileRef = 6E5AFE1F236205E400665E8C /* UserEvent.swift */; };
		6E5AFE3C236205E400665E8C /* UserEvent.swift in Sources */ = {isa = PBXBuildFile; fileRef = 6E5AFE1F236205E400665E8C /* UserEvent.swift */; };
		6E5AFE3D236205E400665E8C /* UserEvent.swift in Sources */ = {isa = PBXBuildFile; fileRef = 6E5AFE1F236205E400665E8C /* UserEvent.swift */; };
		6E5AFE3E236205E400665E8C /* UserEvent.swift in Sources */ = {isa = PBXBuildFile; fileRef = 6E5AFE1F236205E400665E8C /* UserEvent.swift */; };
		6E5AFE3F236205E400665E8C /* UserEvent.swift in Sources */ = {isa = PBXBuildFile; fileRef = 6E5AFE1F236205E400665E8C /* UserEvent.swift */; };
		6E5AFE40236205E400665E8C /* UserEvent.swift in Sources */ = {isa = PBXBuildFile; fileRef = 6E5AFE1F236205E400665E8C /* UserEvent.swift */; };
		6E5AFE41236205E400665E8C /* UserEvent.swift in Sources */ = {isa = PBXBuildFile; fileRef = 6E5AFE1F236205E400665E8C /* UserEvent.swift */; };
		6E5AFE42236205E400665E8C /* UserEvent.swift in Sources */ = {isa = PBXBuildFile; fileRef = 6E5AFE1F236205E400665E8C /* UserEvent.swift */; };
		6E5AFE43236205E400665E8C /* UserEvent.swift in Sources */ = {isa = PBXBuildFile; fileRef = 6E5AFE1F236205E400665E8C /* UserEvent.swift */; };
		6E5AFE452362095000665E8C /* UserContext.swift in Sources */ = {isa = PBXBuildFile; fileRef = 6E5AFE442362095000665E8C /* UserContext.swift */; };
		6E5AFE462362095000665E8C /* UserContext.swift in Sources */ = {isa = PBXBuildFile; fileRef = 6E5AFE442362095000665E8C /* UserContext.swift */; };
		6E5AFE472362095000665E8C /* UserContext.swift in Sources */ = {isa = PBXBuildFile; fileRef = 6E5AFE442362095000665E8C /* UserContext.swift */; };
		6E5AFE482362095000665E8C /* UserContext.swift in Sources */ = {isa = PBXBuildFile; fileRef = 6E5AFE442362095000665E8C /* UserContext.swift */; };
		6E5AFE492362095000665E8C /* UserContext.swift in Sources */ = {isa = PBXBuildFile; fileRef = 6E5AFE442362095000665E8C /* UserContext.swift */; };
		6E5AFE4A2362095000665E8C /* UserContext.swift in Sources */ = {isa = PBXBuildFile; fileRef = 6E5AFE442362095000665E8C /* UserContext.swift */; };
		6E5AFE4B2362095000665E8C /* UserContext.swift in Sources */ = {isa = PBXBuildFile; fileRef = 6E5AFE442362095000665E8C /* UserContext.swift */; };
		6E5AFE4C2362095000665E8C /* UserContext.swift in Sources */ = {isa = PBXBuildFile; fileRef = 6E5AFE442362095000665E8C /* UserContext.swift */; };
		6E5AFE4D2362095000665E8C /* UserContext.swift in Sources */ = {isa = PBXBuildFile; fileRef = 6E5AFE442362095000665E8C /* UserContext.swift */; };
		6E5AFE4E2362095000665E8C /* UserContext.swift in Sources */ = {isa = PBXBuildFile; fileRef = 6E5AFE442362095000665E8C /* UserContext.swift */; };
		6E5AFE4F2362095000665E8C /* UserContext.swift in Sources */ = {isa = PBXBuildFile; fileRef = 6E5AFE442362095000665E8C /* UserContext.swift */; };
		6E5AFE502362095000665E8C /* UserContext.swift in Sources */ = {isa = PBXBuildFile; fileRef = 6E5AFE442362095000665E8C /* UserContext.swift */; };
		6E614DD621E3F38A005982A1 /* Optimizely.framework in Frameworks */ = {isa = PBXBuildFile; fileRef = 6E614DCD21E3F389005982A1 /* Optimizely.framework */; };
		6E636B912236C91F00AF3CEF /* Optimizely.framework in Frameworks */ = {isa = PBXBuildFile; fileRef = 6EBAEB6C21E3FEF800D13AA9 /* Optimizely.framework */; };
		6E636BA02236C96700AF3CEF /* Optimizely.framework in Frameworks */ = {isa = PBXBuildFile; fileRef = 6EBAEB6C21E3FEF800D13AA9 /* Optimizely.framework */; };
		6E7516A622C520D400B2B157 /* DefaultLogger.swift in Sources */ = {isa = PBXBuildFile; fileRef = 6E75165F22C520D400B2B157 /* DefaultLogger.swift */; };
		6E7516A722C520D400B2B157 /* DefaultLogger.swift in Sources */ = {isa = PBXBuildFile; fileRef = 6E75165F22C520D400B2B157 /* DefaultLogger.swift */; };
		6E7516A822C520D400B2B157 /* DefaultLogger.swift in Sources */ = {isa = PBXBuildFile; fileRef = 6E75165F22C520D400B2B157 /* DefaultLogger.swift */; };
		6E7516A922C520D400B2B157 /* DefaultLogger.swift in Sources */ = {isa = PBXBuildFile; fileRef = 6E75165F22C520D400B2B157 /* DefaultLogger.swift */; };
		6E7516AA22C520D400B2B157 /* DefaultLogger.swift in Sources */ = {isa = PBXBuildFile; fileRef = 6E75165F22C520D400B2B157 /* DefaultLogger.swift */; };
		6E7516AB22C520D400B2B157 /* DefaultLogger.swift in Sources */ = {isa = PBXBuildFile; fileRef = 6E75165F22C520D400B2B157 /* DefaultLogger.swift */; };
		6E7516AC22C520D400B2B157 /* DefaultLogger.swift in Sources */ = {isa = PBXBuildFile; fileRef = 6E75165F22C520D400B2B157 /* DefaultLogger.swift */; };
		6E7516AD22C520D400B2B157 /* DefaultLogger.swift in Sources */ = {isa = PBXBuildFile; fileRef = 6E75165F22C520D400B2B157 /* DefaultLogger.swift */; };
		6E7516AE22C520D400B2B157 /* DefaultLogger.swift in Sources */ = {isa = PBXBuildFile; fileRef = 6E75165F22C520D400B2B157 /* DefaultLogger.swift */; };
		6E7516AF22C520D400B2B157 /* DefaultLogger.swift in Sources */ = {isa = PBXBuildFile; fileRef = 6E75165F22C520D400B2B157 /* DefaultLogger.swift */; };
		6E7516B022C520D400B2B157 /* DefaultLogger.swift in Sources */ = {isa = PBXBuildFile; fileRef = 6E75165F22C520D400B2B157 /* DefaultLogger.swift */; };
		6E7516B122C520D400B2B157 /* DefaultLogger.swift in Sources */ = {isa = PBXBuildFile; fileRef = 6E75165F22C520D400B2B157 /* DefaultLogger.swift */; };
		6E7516B222C520D400B2B157 /* DefaultUserProfileService.swift in Sources */ = {isa = PBXBuildFile; fileRef = 6E75166022C520D400B2B157 /* DefaultUserProfileService.swift */; };
		6E7516B322C520D400B2B157 /* DefaultUserProfileService.swift in Sources */ = {isa = PBXBuildFile; fileRef = 6E75166022C520D400B2B157 /* DefaultUserProfileService.swift */; };
		6E7516B422C520D400B2B157 /* DefaultUserProfileService.swift in Sources */ = {isa = PBXBuildFile; fileRef = 6E75166022C520D400B2B157 /* DefaultUserProfileService.swift */; };
		6E7516B522C520D400B2B157 /* DefaultUserProfileService.swift in Sources */ = {isa = PBXBuildFile; fileRef = 6E75166022C520D400B2B157 /* DefaultUserProfileService.swift */; };
		6E7516B622C520D400B2B157 /* DefaultUserProfileService.swift in Sources */ = {isa = PBXBuildFile; fileRef = 6E75166022C520D400B2B157 /* DefaultUserProfileService.swift */; };
		6E7516B722C520D400B2B157 /* DefaultUserProfileService.swift in Sources */ = {isa = PBXBuildFile; fileRef = 6E75166022C520D400B2B157 /* DefaultUserProfileService.swift */; };
		6E7516B822C520D400B2B157 /* DefaultUserProfileService.swift in Sources */ = {isa = PBXBuildFile; fileRef = 6E75166022C520D400B2B157 /* DefaultUserProfileService.swift */; };
		6E7516B922C520D400B2B157 /* DefaultUserProfileService.swift in Sources */ = {isa = PBXBuildFile; fileRef = 6E75166022C520D400B2B157 /* DefaultUserProfileService.swift */; };
		6E7516BA22C520D400B2B157 /* DefaultUserProfileService.swift in Sources */ = {isa = PBXBuildFile; fileRef = 6E75166022C520D400B2B157 /* DefaultUserProfileService.swift */; };
		6E7516BB22C520D400B2B157 /* DefaultUserProfileService.swift in Sources */ = {isa = PBXBuildFile; fileRef = 6E75166022C520D400B2B157 /* DefaultUserProfileService.swift */; };
		6E7516BC22C520D400B2B157 /* DefaultUserProfileService.swift in Sources */ = {isa = PBXBuildFile; fileRef = 6E75166022C520D400B2B157 /* DefaultUserProfileService.swift */; };
		6E7516BD22C520D400B2B157 /* DefaultUserProfileService.swift in Sources */ = {isa = PBXBuildFile; fileRef = 6E75166022C520D400B2B157 /* DefaultUserProfileService.swift */; };
		6E7516BE22C520D400B2B157 /* BatchEventProcessor.swift in Sources */ = {isa = PBXBuildFile; fileRef = 6E75166122C520D400B2B157 /* BatchEventProcessor.swift */; };
		6E7516BF22C520D400B2B157 /* BatchEventProcessor.swift in Sources */ = {isa = PBXBuildFile; fileRef = 6E75166122C520D400B2B157 /* BatchEventProcessor.swift */; };
		6E7516C022C520D400B2B157 /* BatchEventProcessor.swift in Sources */ = {isa = PBXBuildFile; fileRef = 6E75166122C520D400B2B157 /* BatchEventProcessor.swift */; };
		6E7516C122C520D400B2B157 /* BatchEventProcessor.swift in Sources */ = {isa = PBXBuildFile; fileRef = 6E75166122C520D400B2B157 /* BatchEventProcessor.swift */; };
		6E7516C222C520D400B2B157 /* BatchEventProcessor.swift in Sources */ = {isa = PBXBuildFile; fileRef = 6E75166122C520D400B2B157 /* BatchEventProcessor.swift */; };
		6E7516C322C520D400B2B157 /* BatchEventProcessor.swift in Sources */ = {isa = PBXBuildFile; fileRef = 6E75166122C520D400B2B157 /* BatchEventProcessor.swift */; };
		6E7516C422C520D400B2B157 /* BatchEventProcessor.swift in Sources */ = {isa = PBXBuildFile; fileRef = 6E75166122C520D400B2B157 /* BatchEventProcessor.swift */; };
		6E7516C522C520D400B2B157 /* BatchEventProcessor.swift in Sources */ = {isa = PBXBuildFile; fileRef = 6E75166122C520D400B2B157 /* BatchEventProcessor.swift */; };
		6E7516C622C520D400B2B157 /* BatchEventProcessor.swift in Sources */ = {isa = PBXBuildFile; fileRef = 6E75166122C520D400B2B157 /* BatchEventProcessor.swift */; };
		6E7516C722C520D400B2B157 /* BatchEventProcessor.swift in Sources */ = {isa = PBXBuildFile; fileRef = 6E75166122C520D400B2B157 /* BatchEventProcessor.swift */; };
		6E7516C822C520D400B2B157 /* BatchEventProcessor.swift in Sources */ = {isa = PBXBuildFile; fileRef = 6E75166122C520D400B2B157 /* BatchEventProcessor.swift */; };
		6E7516C922C520D400B2B157 /* BatchEventProcessor.swift in Sources */ = {isa = PBXBuildFile; fileRef = 6E75166122C520D400B2B157 /* BatchEventProcessor.swift */; };
		6E7516CA22C520D400B2B157 /* OPTLogger.swift in Sources */ = {isa = PBXBuildFile; fileRef = 6E75166322C520D400B2B157 /* OPTLogger.swift */; };
		6E7516CB22C520D400B2B157 /* OPTLogger.swift in Sources */ = {isa = PBXBuildFile; fileRef = 6E75166322C520D400B2B157 /* OPTLogger.swift */; };
		6E7516CC22C520D400B2B157 /* OPTLogger.swift in Sources */ = {isa = PBXBuildFile; fileRef = 6E75166322C520D400B2B157 /* OPTLogger.swift */; };
		6E7516CD22C520D400B2B157 /* OPTLogger.swift in Sources */ = {isa = PBXBuildFile; fileRef = 6E75166322C520D400B2B157 /* OPTLogger.swift */; };
		6E7516CE22C520D400B2B157 /* OPTLogger.swift in Sources */ = {isa = PBXBuildFile; fileRef = 6E75166322C520D400B2B157 /* OPTLogger.swift */; };
		6E7516CF22C520D400B2B157 /* OPTLogger.swift in Sources */ = {isa = PBXBuildFile; fileRef = 6E75166322C520D400B2B157 /* OPTLogger.swift */; };
		6E7516D022C520D400B2B157 /* OPTLogger.swift in Sources */ = {isa = PBXBuildFile; fileRef = 6E75166322C520D400B2B157 /* OPTLogger.swift */; };
		6E7516D122C520D400B2B157 /* OPTLogger.swift in Sources */ = {isa = PBXBuildFile; fileRef = 6E75166322C520D400B2B157 /* OPTLogger.swift */; };
		6E7516D222C520D400B2B157 /* OPTLogger.swift in Sources */ = {isa = PBXBuildFile; fileRef = 6E75166322C520D400B2B157 /* OPTLogger.swift */; };
		6E7516D322C520D400B2B157 /* OPTLogger.swift in Sources */ = {isa = PBXBuildFile; fileRef = 6E75166322C520D400B2B157 /* OPTLogger.swift */; };
		6E7516D422C520D400B2B157 /* OPTLogger.swift in Sources */ = {isa = PBXBuildFile; fileRef = 6E75166322C520D400B2B157 /* OPTLogger.swift */; };
		6E7516D522C520D400B2B157 /* OPTLogger.swift in Sources */ = {isa = PBXBuildFile; fileRef = 6E75166322C520D400B2B157 /* OPTLogger.swift */; };
		6E7516D622C520D400B2B157 /* OPTUserProfileService.swift in Sources */ = {isa = PBXBuildFile; fileRef = 6E75166422C520D400B2B157 /* OPTUserProfileService.swift */; };
		6E7516D722C520D400B2B157 /* OPTUserProfileService.swift in Sources */ = {isa = PBXBuildFile; fileRef = 6E75166422C520D400B2B157 /* OPTUserProfileService.swift */; };
		6E7516D822C520D400B2B157 /* OPTUserProfileService.swift in Sources */ = {isa = PBXBuildFile; fileRef = 6E75166422C520D400B2B157 /* OPTUserProfileService.swift */; };
		6E7516D922C520D400B2B157 /* OPTUserProfileService.swift in Sources */ = {isa = PBXBuildFile; fileRef = 6E75166422C520D400B2B157 /* OPTUserProfileService.swift */; };
		6E7516DA22C520D400B2B157 /* OPTUserProfileService.swift in Sources */ = {isa = PBXBuildFile; fileRef = 6E75166422C520D400B2B157 /* OPTUserProfileService.swift */; };
		6E7516DB22C520D400B2B157 /* OPTUserProfileService.swift in Sources */ = {isa = PBXBuildFile; fileRef = 6E75166422C520D400B2B157 /* OPTUserProfileService.swift */; };
		6E7516DC22C520D400B2B157 /* OPTUserProfileService.swift in Sources */ = {isa = PBXBuildFile; fileRef = 6E75166422C520D400B2B157 /* OPTUserProfileService.swift */; };
		6E7516DD22C520D400B2B157 /* OPTUserProfileService.swift in Sources */ = {isa = PBXBuildFile; fileRef = 6E75166422C520D400B2B157 /* OPTUserProfileService.swift */; };
		6E7516DE22C520D400B2B157 /* OPTUserProfileService.swift in Sources */ = {isa = PBXBuildFile; fileRef = 6E75166422C520D400B2B157 /* OPTUserProfileService.swift */; };
		6E7516DF22C520D400B2B157 /* OPTUserProfileService.swift in Sources */ = {isa = PBXBuildFile; fileRef = 6E75166422C520D400B2B157 /* OPTUserProfileService.swift */; };
		6E7516E022C520D400B2B157 /* OPTUserProfileService.swift in Sources */ = {isa = PBXBuildFile; fileRef = 6E75166422C520D400B2B157 /* OPTUserProfileService.swift */; };
		6E7516E122C520D400B2B157 /* OPTUserProfileService.swift in Sources */ = {isa = PBXBuildFile; fileRef = 6E75166422C520D400B2B157 /* OPTUserProfileService.swift */; };
		6E7516E222C520D400B2B157 /* OPTEventDispatcher.swift in Sources */ = {isa = PBXBuildFile; fileRef = 6E75166522C520D400B2B157 /* OPTEventDispatcher.swift */; };
		6E7516E322C520D400B2B157 /* OPTEventDispatcher.swift in Sources */ = {isa = PBXBuildFile; fileRef = 6E75166522C520D400B2B157 /* OPTEventDispatcher.swift */; };
		6E7516E422C520D400B2B157 /* OPTEventDispatcher.swift in Sources */ = {isa = PBXBuildFile; fileRef = 6E75166522C520D400B2B157 /* OPTEventDispatcher.swift */; };
		6E7516E522C520D400B2B157 /* OPTEventDispatcher.swift in Sources */ = {isa = PBXBuildFile; fileRef = 6E75166522C520D400B2B157 /* OPTEventDispatcher.swift */; };
		6E7516E622C520D400B2B157 /* OPTEventDispatcher.swift in Sources */ = {isa = PBXBuildFile; fileRef = 6E75166522C520D400B2B157 /* OPTEventDispatcher.swift */; };
		6E7516E722C520D400B2B157 /* OPTEventDispatcher.swift in Sources */ = {isa = PBXBuildFile; fileRef = 6E75166522C520D400B2B157 /* OPTEventDispatcher.swift */; };
		6E7516E822C520D400B2B157 /* OPTEventDispatcher.swift in Sources */ = {isa = PBXBuildFile; fileRef = 6E75166522C520D400B2B157 /* OPTEventDispatcher.swift */; };
		6E7516E922C520D400B2B157 /* OPTEventDispatcher.swift in Sources */ = {isa = PBXBuildFile; fileRef = 6E75166522C520D400B2B157 /* OPTEventDispatcher.swift */; };
		6E7516EA22C520D400B2B157 /* OPTEventDispatcher.swift in Sources */ = {isa = PBXBuildFile; fileRef = 6E75166522C520D400B2B157 /* OPTEventDispatcher.swift */; };
		6E7516EB22C520D400B2B157 /* OPTEventDispatcher.swift in Sources */ = {isa = PBXBuildFile; fileRef = 6E75166522C520D400B2B157 /* OPTEventDispatcher.swift */; };
		6E7516EC22C520D400B2B157 /* OPTEventDispatcher.swift in Sources */ = {isa = PBXBuildFile; fileRef = 6E75166522C520D400B2B157 /* OPTEventDispatcher.swift */; };
		6E7516ED22C520D400B2B157 /* OPTEventDispatcher.swift in Sources */ = {isa = PBXBuildFile; fileRef = 6E75166522C520D400B2B157 /* OPTEventDispatcher.swift */; };
		6E7516EE22C520D400B2B157 /* OptimizelyError.swift in Sources */ = {isa = PBXBuildFile; fileRef = 6E75166722C520D400B2B157 /* OptimizelyError.swift */; };
		6E7516EF22C520D400B2B157 /* OptimizelyError.swift in Sources */ = {isa = PBXBuildFile; fileRef = 6E75166722C520D400B2B157 /* OptimizelyError.swift */; };
		6E7516F022C520D400B2B157 /* OptimizelyError.swift in Sources */ = {isa = PBXBuildFile; fileRef = 6E75166722C520D400B2B157 /* OptimizelyError.swift */; };
		6E7516F122C520D400B2B157 /* OptimizelyError.swift in Sources */ = {isa = PBXBuildFile; fileRef = 6E75166722C520D400B2B157 /* OptimizelyError.swift */; };
		6E7516F222C520D400B2B157 /* OptimizelyError.swift in Sources */ = {isa = PBXBuildFile; fileRef = 6E75166722C520D400B2B157 /* OptimizelyError.swift */; };
		6E7516F322C520D400B2B157 /* OptimizelyError.swift in Sources */ = {isa = PBXBuildFile; fileRef = 6E75166722C520D400B2B157 /* OptimizelyError.swift */; };
		6E7516F422C520D400B2B157 /* OptimizelyError.swift in Sources */ = {isa = PBXBuildFile; fileRef = 6E75166722C520D400B2B157 /* OptimizelyError.swift */; };
		6E7516F522C520D400B2B157 /* OptimizelyError.swift in Sources */ = {isa = PBXBuildFile; fileRef = 6E75166722C520D400B2B157 /* OptimizelyError.swift */; };
		6E7516F622C520D400B2B157 /* OptimizelyError.swift in Sources */ = {isa = PBXBuildFile; fileRef = 6E75166722C520D400B2B157 /* OptimizelyError.swift */; };
		6E7516F722C520D400B2B157 /* OptimizelyError.swift in Sources */ = {isa = PBXBuildFile; fileRef = 6E75166722C520D400B2B157 /* OptimizelyError.swift */; };
		6E7516F822C520D400B2B157 /* OptimizelyError.swift in Sources */ = {isa = PBXBuildFile; fileRef = 6E75166722C520D400B2B157 /* OptimizelyError.swift */; };
		6E7516F922C520D400B2B157 /* OptimizelyError.swift in Sources */ = {isa = PBXBuildFile; fileRef = 6E75166722C520D400B2B157 /* OptimizelyError.swift */; };
		6E7516FA22C520D400B2B157 /* OptimizelyLogLevel.swift in Sources */ = {isa = PBXBuildFile; fileRef = 6E75166822C520D400B2B157 /* OptimizelyLogLevel.swift */; };
		6E7516FB22C520D400B2B157 /* OptimizelyLogLevel.swift in Sources */ = {isa = PBXBuildFile; fileRef = 6E75166822C520D400B2B157 /* OptimizelyLogLevel.swift */; };
		6E7516FC22C520D400B2B157 /* OptimizelyLogLevel.swift in Sources */ = {isa = PBXBuildFile; fileRef = 6E75166822C520D400B2B157 /* OptimizelyLogLevel.swift */; };
		6E7516FD22C520D400B2B157 /* OptimizelyLogLevel.swift in Sources */ = {isa = PBXBuildFile; fileRef = 6E75166822C520D400B2B157 /* OptimizelyLogLevel.swift */; };
		6E7516FE22C520D400B2B157 /* OptimizelyLogLevel.swift in Sources */ = {isa = PBXBuildFile; fileRef = 6E75166822C520D400B2B157 /* OptimizelyLogLevel.swift */; };
		6E7516FF22C520D400B2B157 /* OptimizelyLogLevel.swift in Sources */ = {isa = PBXBuildFile; fileRef = 6E75166822C520D400B2B157 /* OptimizelyLogLevel.swift */; };
		6E75170022C520D400B2B157 /* OptimizelyLogLevel.swift in Sources */ = {isa = PBXBuildFile; fileRef = 6E75166822C520D400B2B157 /* OptimizelyLogLevel.swift */; };
		6E75170122C520D400B2B157 /* OptimizelyLogLevel.swift in Sources */ = {isa = PBXBuildFile; fileRef = 6E75166822C520D400B2B157 /* OptimizelyLogLevel.swift */; };
		6E75170222C520D400B2B157 /* OptimizelyLogLevel.swift in Sources */ = {isa = PBXBuildFile; fileRef = 6E75166822C520D400B2B157 /* OptimizelyLogLevel.swift */; };
		6E75170322C520D400B2B157 /* OptimizelyLogLevel.swift in Sources */ = {isa = PBXBuildFile; fileRef = 6E75166822C520D400B2B157 /* OptimizelyLogLevel.swift */; };
		6E75170422C520D400B2B157 /* OptimizelyLogLevel.swift in Sources */ = {isa = PBXBuildFile; fileRef = 6E75166822C520D400B2B157 /* OptimizelyLogLevel.swift */; };
		6E75170522C520D400B2B157 /* OptimizelyLogLevel.swift in Sources */ = {isa = PBXBuildFile; fileRef = 6E75166822C520D400B2B157 /* OptimizelyLogLevel.swift */; };
		6E75170622C520D400B2B157 /* OptimizelyClient.swift in Sources */ = {isa = PBXBuildFile; fileRef = 6E75166922C520D400B2B157 /* OptimizelyClient.swift */; };
		6E75170722C520D400B2B157 /* OptimizelyClient.swift in Sources */ = {isa = PBXBuildFile; fileRef = 6E75166922C520D400B2B157 /* OptimizelyClient.swift */; };
		6E75170822C520D400B2B157 /* OptimizelyClient.swift in Sources */ = {isa = PBXBuildFile; fileRef = 6E75166922C520D400B2B157 /* OptimizelyClient.swift */; };
		6E75170922C520D400B2B157 /* OptimizelyClient.swift in Sources */ = {isa = PBXBuildFile; fileRef = 6E75166922C520D400B2B157 /* OptimizelyClient.swift */; };
		6E75170A22C520D400B2B157 /* OptimizelyClient.swift in Sources */ = {isa = PBXBuildFile; fileRef = 6E75166922C520D400B2B157 /* OptimizelyClient.swift */; };
		6E75170B22C520D400B2B157 /* OptimizelyClient.swift in Sources */ = {isa = PBXBuildFile; fileRef = 6E75166922C520D400B2B157 /* OptimizelyClient.swift */; };
		6E75170C22C520D400B2B157 /* OptimizelyClient.swift in Sources */ = {isa = PBXBuildFile; fileRef = 6E75166922C520D400B2B157 /* OptimizelyClient.swift */; };
		6E75170D22C520D400B2B157 /* OptimizelyClient.swift in Sources */ = {isa = PBXBuildFile; fileRef = 6E75166922C520D400B2B157 /* OptimizelyClient.swift */; };
		6E75170E22C520D400B2B157 /* OptimizelyClient.swift in Sources */ = {isa = PBXBuildFile; fileRef = 6E75166922C520D400B2B157 /* OptimizelyClient.swift */; };
		6E75170F22C520D400B2B157 /* OptimizelyClient.swift in Sources */ = {isa = PBXBuildFile; fileRef = 6E75166922C520D400B2B157 /* OptimizelyClient.swift */; };
		6E75171022C520D400B2B157 /* OptimizelyClient.swift in Sources */ = {isa = PBXBuildFile; fileRef = 6E75166922C520D400B2B157 /* OptimizelyClient.swift */; };
		6E75171122C520D400B2B157 /* OptimizelyClient.swift in Sources */ = {isa = PBXBuildFile; fileRef = 6E75166922C520D400B2B157 /* OptimizelyClient.swift */; };
		6E75171222C520D400B2B157 /* OptimizelyClient+ObjC.swift in Sources */ = {isa = PBXBuildFile; fileRef = 6E75166A22C520D400B2B157 /* OptimizelyClient+ObjC.swift */; };
		6E75171322C520D400B2B157 /* OptimizelyClient+ObjC.swift in Sources */ = {isa = PBXBuildFile; fileRef = 6E75166A22C520D400B2B157 /* OptimizelyClient+ObjC.swift */; };
		6E75171422C520D400B2B157 /* OptimizelyClient+ObjC.swift in Sources */ = {isa = PBXBuildFile; fileRef = 6E75166A22C520D400B2B157 /* OptimizelyClient+ObjC.swift */; };
		6E75171522C520D400B2B157 /* OptimizelyClient+ObjC.swift in Sources */ = {isa = PBXBuildFile; fileRef = 6E75166A22C520D400B2B157 /* OptimizelyClient+ObjC.swift */; };
		6E75171622C520D400B2B157 /* OptimizelyClient+ObjC.swift in Sources */ = {isa = PBXBuildFile; fileRef = 6E75166A22C520D400B2B157 /* OptimizelyClient+ObjC.swift */; };
		6E75171722C520D400B2B157 /* OptimizelyClient+ObjC.swift in Sources */ = {isa = PBXBuildFile; fileRef = 6E75166A22C520D400B2B157 /* OptimizelyClient+ObjC.swift */; };
		6E75171822C520D400B2B157 /* OptimizelyClient+ObjC.swift in Sources */ = {isa = PBXBuildFile; fileRef = 6E75166A22C520D400B2B157 /* OptimizelyClient+ObjC.swift */; };
		6E75171922C520D400B2B157 /* OptimizelyClient+ObjC.swift in Sources */ = {isa = PBXBuildFile; fileRef = 6E75166A22C520D400B2B157 /* OptimizelyClient+ObjC.swift */; };
		6E75171A22C520D400B2B157 /* OptimizelyClient+ObjC.swift in Sources */ = {isa = PBXBuildFile; fileRef = 6E75166A22C520D400B2B157 /* OptimizelyClient+ObjC.swift */; };
		6E75171B22C520D400B2B157 /* OptimizelyClient+ObjC.swift in Sources */ = {isa = PBXBuildFile; fileRef = 6E75166A22C520D400B2B157 /* OptimizelyClient+ObjC.swift */; };
		6E75171C22C520D400B2B157 /* OptimizelyClient+ObjC.swift in Sources */ = {isa = PBXBuildFile; fileRef = 6E75166A22C520D400B2B157 /* OptimizelyClient+ObjC.swift */; };
		6E75171D22C520D400B2B157 /* OptimizelyClient+ObjC.swift in Sources */ = {isa = PBXBuildFile; fileRef = 6E75166A22C520D400B2B157 /* OptimizelyClient+ObjC.swift */; };
		6E75171E22C520D400B2B157 /* OptimizelyResult.swift in Sources */ = {isa = PBXBuildFile; fileRef = 6E75166B22C520D400B2B157 /* OptimizelyResult.swift */; };
		6E75171F22C520D400B2B157 /* OptimizelyResult.swift in Sources */ = {isa = PBXBuildFile; fileRef = 6E75166B22C520D400B2B157 /* OptimizelyResult.swift */; };
		6E75172022C520D400B2B157 /* OptimizelyResult.swift in Sources */ = {isa = PBXBuildFile; fileRef = 6E75166B22C520D400B2B157 /* OptimizelyResult.swift */; };
		6E75172122C520D400B2B157 /* OptimizelyResult.swift in Sources */ = {isa = PBXBuildFile; fileRef = 6E75166B22C520D400B2B157 /* OptimizelyResult.swift */; };
		6E75172222C520D400B2B157 /* OptimizelyResult.swift in Sources */ = {isa = PBXBuildFile; fileRef = 6E75166B22C520D400B2B157 /* OptimizelyResult.swift */; };
		6E75172322C520D400B2B157 /* OptimizelyResult.swift in Sources */ = {isa = PBXBuildFile; fileRef = 6E75166B22C520D400B2B157 /* OptimizelyResult.swift */; };
		6E75172422C520D400B2B157 /* OptimizelyResult.swift in Sources */ = {isa = PBXBuildFile; fileRef = 6E75166B22C520D400B2B157 /* OptimizelyResult.swift */; };
		6E75172522C520D400B2B157 /* OptimizelyResult.swift in Sources */ = {isa = PBXBuildFile; fileRef = 6E75166B22C520D400B2B157 /* OptimizelyResult.swift */; };
		6E75172622C520D400B2B157 /* OptimizelyResult.swift in Sources */ = {isa = PBXBuildFile; fileRef = 6E75166B22C520D400B2B157 /* OptimizelyResult.swift */; };
		6E75172722C520D400B2B157 /* OptimizelyResult.swift in Sources */ = {isa = PBXBuildFile; fileRef = 6E75166B22C520D400B2B157 /* OptimizelyResult.swift */; };
		6E75172822C520D400B2B157 /* OptimizelyResult.swift in Sources */ = {isa = PBXBuildFile; fileRef = 6E75166B22C520D400B2B157 /* OptimizelyResult.swift */; };
		6E75172922C520D400B2B157 /* OptimizelyResult.swift in Sources */ = {isa = PBXBuildFile; fileRef = 6E75166B22C520D400B2B157 /* OptimizelyResult.swift */; };
		6E75172A22C520D400B2B157 /* Constants.swift in Sources */ = {isa = PBXBuildFile; fileRef = 6E75166D22C520D400B2B157 /* Constants.swift */; };
		6E75172B22C520D400B2B157 /* Constants.swift in Sources */ = {isa = PBXBuildFile; fileRef = 6E75166D22C520D400B2B157 /* Constants.swift */; };
		6E75172C22C520D400B2B157 /* Constants.swift in Sources */ = {isa = PBXBuildFile; fileRef = 6E75166D22C520D400B2B157 /* Constants.swift */; };
		6E75172D22C520D400B2B157 /* Constants.swift in Sources */ = {isa = PBXBuildFile; fileRef = 6E75166D22C520D400B2B157 /* Constants.swift */; };
		6E75172E22C520D400B2B157 /* Constants.swift in Sources */ = {isa = PBXBuildFile; fileRef = 6E75166D22C520D400B2B157 /* Constants.swift */; };
		6E75172F22C520D400B2B157 /* Constants.swift in Sources */ = {isa = PBXBuildFile; fileRef = 6E75166D22C520D400B2B157 /* Constants.swift */; };
		6E75173022C520D400B2B157 /* Constants.swift in Sources */ = {isa = PBXBuildFile; fileRef = 6E75166D22C520D400B2B157 /* Constants.swift */; };
		6E75173122C520D400B2B157 /* Constants.swift in Sources */ = {isa = PBXBuildFile; fileRef = 6E75166D22C520D400B2B157 /* Constants.swift */; };
		6E75173222C520D400B2B157 /* Constants.swift in Sources */ = {isa = PBXBuildFile; fileRef = 6E75166D22C520D400B2B157 /* Constants.swift */; };
		6E75173322C520D400B2B157 /* Constants.swift in Sources */ = {isa = PBXBuildFile; fileRef = 6E75166D22C520D400B2B157 /* Constants.swift */; };
		6E75173422C520D400B2B157 /* Constants.swift in Sources */ = {isa = PBXBuildFile; fileRef = 6E75166D22C520D400B2B157 /* Constants.swift */; };
		6E75173522C520D400B2B157 /* Constants.swift in Sources */ = {isa = PBXBuildFile; fileRef = 6E75166D22C520D400B2B157 /* Constants.swift */; };
		6E75173622C520D400B2B157 /* MurmurHash3.swift in Sources */ = {isa = PBXBuildFile; fileRef = 6E75166E22C520D400B2B157 /* MurmurHash3.swift */; };
		6E75173722C520D400B2B157 /* MurmurHash3.swift in Sources */ = {isa = PBXBuildFile; fileRef = 6E75166E22C520D400B2B157 /* MurmurHash3.swift */; };
		6E75173822C520D400B2B157 /* MurmurHash3.swift in Sources */ = {isa = PBXBuildFile; fileRef = 6E75166E22C520D400B2B157 /* MurmurHash3.swift */; };
		6E75173922C520D400B2B157 /* MurmurHash3.swift in Sources */ = {isa = PBXBuildFile; fileRef = 6E75166E22C520D400B2B157 /* MurmurHash3.swift */; };
		6E75173A22C520D400B2B157 /* MurmurHash3.swift in Sources */ = {isa = PBXBuildFile; fileRef = 6E75166E22C520D400B2B157 /* MurmurHash3.swift */; };
		6E75173B22C520D400B2B157 /* MurmurHash3.swift in Sources */ = {isa = PBXBuildFile; fileRef = 6E75166E22C520D400B2B157 /* MurmurHash3.swift */; };
		6E75173C22C520D400B2B157 /* MurmurHash3.swift in Sources */ = {isa = PBXBuildFile; fileRef = 6E75166E22C520D400B2B157 /* MurmurHash3.swift */; };
		6E75173D22C520D400B2B157 /* MurmurHash3.swift in Sources */ = {isa = PBXBuildFile; fileRef = 6E75166E22C520D400B2B157 /* MurmurHash3.swift */; };
		6E75173E22C520D400B2B157 /* MurmurHash3.swift in Sources */ = {isa = PBXBuildFile; fileRef = 6E75166E22C520D400B2B157 /* MurmurHash3.swift */; };
		6E75173F22C520D400B2B157 /* MurmurHash3.swift in Sources */ = {isa = PBXBuildFile; fileRef = 6E75166E22C520D400B2B157 /* MurmurHash3.swift */; };
		6E75174022C520D400B2B157 /* MurmurHash3.swift in Sources */ = {isa = PBXBuildFile; fileRef = 6E75166E22C520D400B2B157 /* MurmurHash3.swift */; };
		6E75174122C520D400B2B157 /* MurmurHash3.swift in Sources */ = {isa = PBXBuildFile; fileRef = 6E75166E22C520D400B2B157 /* MurmurHash3.swift */; };
		6E75174222C520D400B2B157 /* HandlerRegistryService.swift in Sources */ = {isa = PBXBuildFile; fileRef = 6E75166F22C520D400B2B157 /* HandlerRegistryService.swift */; };
		6E75174322C520D400B2B157 /* HandlerRegistryService.swift in Sources */ = {isa = PBXBuildFile; fileRef = 6E75166F22C520D400B2B157 /* HandlerRegistryService.swift */; };
		6E75174422C520D400B2B157 /* HandlerRegistryService.swift in Sources */ = {isa = PBXBuildFile; fileRef = 6E75166F22C520D400B2B157 /* HandlerRegistryService.swift */; };
		6E75174522C520D400B2B157 /* HandlerRegistryService.swift in Sources */ = {isa = PBXBuildFile; fileRef = 6E75166F22C520D400B2B157 /* HandlerRegistryService.swift */; };
		6E75174622C520D400B2B157 /* HandlerRegistryService.swift in Sources */ = {isa = PBXBuildFile; fileRef = 6E75166F22C520D400B2B157 /* HandlerRegistryService.swift */; };
		6E75174722C520D400B2B157 /* HandlerRegistryService.swift in Sources */ = {isa = PBXBuildFile; fileRef = 6E75166F22C520D400B2B157 /* HandlerRegistryService.swift */; };
		6E75174822C520D400B2B157 /* HandlerRegistryService.swift in Sources */ = {isa = PBXBuildFile; fileRef = 6E75166F22C520D400B2B157 /* HandlerRegistryService.swift */; };
		6E75174922C520D400B2B157 /* HandlerRegistryService.swift in Sources */ = {isa = PBXBuildFile; fileRef = 6E75166F22C520D400B2B157 /* HandlerRegistryService.swift */; };
		6E75174A22C520D400B2B157 /* HandlerRegistryService.swift in Sources */ = {isa = PBXBuildFile; fileRef = 6E75166F22C520D400B2B157 /* HandlerRegistryService.swift */; };
		6E75174B22C520D400B2B157 /* HandlerRegistryService.swift in Sources */ = {isa = PBXBuildFile; fileRef = 6E75166F22C520D400B2B157 /* HandlerRegistryService.swift */; };
		6E75174C22C520D400B2B157 /* HandlerRegistryService.swift in Sources */ = {isa = PBXBuildFile; fileRef = 6E75166F22C520D400B2B157 /* HandlerRegistryService.swift */; };
		6E75174D22C520D400B2B157 /* HandlerRegistryService.swift in Sources */ = {isa = PBXBuildFile; fileRef = 6E75166F22C520D400B2B157 /* HandlerRegistryService.swift */; };
		6E75174E22C520D400B2B157 /* LogMessage.swift in Sources */ = {isa = PBXBuildFile; fileRef = 6E75167022C520D400B2B157 /* LogMessage.swift */; };
		6E75174F22C520D400B2B157 /* LogMessage.swift in Sources */ = {isa = PBXBuildFile; fileRef = 6E75167022C520D400B2B157 /* LogMessage.swift */; };
		6E75175022C520D400B2B157 /* LogMessage.swift in Sources */ = {isa = PBXBuildFile; fileRef = 6E75167022C520D400B2B157 /* LogMessage.swift */; };
		6E75175122C520D400B2B157 /* LogMessage.swift in Sources */ = {isa = PBXBuildFile; fileRef = 6E75167022C520D400B2B157 /* LogMessage.swift */; };
		6E75175222C520D400B2B157 /* LogMessage.swift in Sources */ = {isa = PBXBuildFile; fileRef = 6E75167022C520D400B2B157 /* LogMessage.swift */; };
		6E75175322C520D400B2B157 /* LogMessage.swift in Sources */ = {isa = PBXBuildFile; fileRef = 6E75167022C520D400B2B157 /* LogMessage.swift */; };
		6E75175422C520D400B2B157 /* LogMessage.swift in Sources */ = {isa = PBXBuildFile; fileRef = 6E75167022C520D400B2B157 /* LogMessage.swift */; };
		6E75175522C520D400B2B157 /* LogMessage.swift in Sources */ = {isa = PBXBuildFile; fileRef = 6E75167022C520D400B2B157 /* LogMessage.swift */; };
		6E75175622C520D400B2B157 /* LogMessage.swift in Sources */ = {isa = PBXBuildFile; fileRef = 6E75167022C520D400B2B157 /* LogMessage.swift */; };
		6E75175722C520D400B2B157 /* LogMessage.swift in Sources */ = {isa = PBXBuildFile; fileRef = 6E75167022C520D400B2B157 /* LogMessage.swift */; };
		6E75175822C520D400B2B157 /* LogMessage.swift in Sources */ = {isa = PBXBuildFile; fileRef = 6E75167022C520D400B2B157 /* LogMessage.swift */; };
		6E75175922C520D400B2B157 /* LogMessage.swift in Sources */ = {isa = PBXBuildFile; fileRef = 6E75167022C520D400B2B157 /* LogMessage.swift */; };
		6E75175A22C520D400B2B157 /* AtomicProperty.swift in Sources */ = {isa = PBXBuildFile; fileRef = 6E75167122C520D400B2B157 /* AtomicProperty.swift */; };
		6E75175B22C520D400B2B157 /* AtomicProperty.swift in Sources */ = {isa = PBXBuildFile; fileRef = 6E75167122C520D400B2B157 /* AtomicProperty.swift */; };
		6E75175C22C520D400B2B157 /* AtomicProperty.swift in Sources */ = {isa = PBXBuildFile; fileRef = 6E75167122C520D400B2B157 /* AtomicProperty.swift */; };
		6E75175D22C520D400B2B157 /* AtomicProperty.swift in Sources */ = {isa = PBXBuildFile; fileRef = 6E75167122C520D400B2B157 /* AtomicProperty.swift */; };
		6E75175E22C520D400B2B157 /* AtomicProperty.swift in Sources */ = {isa = PBXBuildFile; fileRef = 6E75167122C520D400B2B157 /* AtomicProperty.swift */; };
		6E75175F22C520D400B2B157 /* AtomicProperty.swift in Sources */ = {isa = PBXBuildFile; fileRef = 6E75167122C520D400B2B157 /* AtomicProperty.swift */; };
		6E75176022C520D400B2B157 /* AtomicProperty.swift in Sources */ = {isa = PBXBuildFile; fileRef = 6E75167122C520D400B2B157 /* AtomicProperty.swift */; };
		6E75176122C520D400B2B157 /* AtomicProperty.swift in Sources */ = {isa = PBXBuildFile; fileRef = 6E75167122C520D400B2B157 /* AtomicProperty.swift */; };
		6E75176222C520D400B2B157 /* AtomicProperty.swift in Sources */ = {isa = PBXBuildFile; fileRef = 6E75167122C520D400B2B157 /* AtomicProperty.swift */; };
		6E75176322C520D400B2B157 /* AtomicProperty.swift in Sources */ = {isa = PBXBuildFile; fileRef = 6E75167122C520D400B2B157 /* AtomicProperty.swift */; };
		6E75176422C520D400B2B157 /* AtomicProperty.swift in Sources */ = {isa = PBXBuildFile; fileRef = 6E75167122C520D400B2B157 /* AtomicProperty.swift */; };
		6E75176522C520D400B2B157 /* AtomicProperty.swift in Sources */ = {isa = PBXBuildFile; fileRef = 6E75167122C520D400B2B157 /* AtomicProperty.swift */; };
		6E75176622C520D400B2B157 /* Utils.swift in Sources */ = {isa = PBXBuildFile; fileRef = 6E75167222C520D400B2B157 /* Utils.swift */; };
		6E75176722C520D400B2B157 /* Utils.swift in Sources */ = {isa = PBXBuildFile; fileRef = 6E75167222C520D400B2B157 /* Utils.swift */; };
		6E75176822C520D400B2B157 /* Utils.swift in Sources */ = {isa = PBXBuildFile; fileRef = 6E75167222C520D400B2B157 /* Utils.swift */; };
		6E75176922C520D400B2B157 /* Utils.swift in Sources */ = {isa = PBXBuildFile; fileRef = 6E75167222C520D400B2B157 /* Utils.swift */; };
		6E75176A22C520D400B2B157 /* Utils.swift in Sources */ = {isa = PBXBuildFile; fileRef = 6E75167222C520D400B2B157 /* Utils.swift */; };
		6E75176B22C520D400B2B157 /* Utils.swift in Sources */ = {isa = PBXBuildFile; fileRef = 6E75167222C520D400B2B157 /* Utils.swift */; };
		6E75176C22C520D400B2B157 /* Utils.swift in Sources */ = {isa = PBXBuildFile; fileRef = 6E75167222C520D400B2B157 /* Utils.swift */; };
		6E75176D22C520D400B2B157 /* Utils.swift in Sources */ = {isa = PBXBuildFile; fileRef = 6E75167222C520D400B2B157 /* Utils.swift */; };
		6E75176E22C520D400B2B157 /* Utils.swift in Sources */ = {isa = PBXBuildFile; fileRef = 6E75167222C520D400B2B157 /* Utils.swift */; };
		6E75176F22C520D400B2B157 /* Utils.swift in Sources */ = {isa = PBXBuildFile; fileRef = 6E75167222C520D400B2B157 /* Utils.swift */; };
		6E75177022C520D400B2B157 /* Utils.swift in Sources */ = {isa = PBXBuildFile; fileRef = 6E75167222C520D400B2B157 /* Utils.swift */; };
		6E75177122C520D400B2B157 /* Utils.swift in Sources */ = {isa = PBXBuildFile; fileRef = 6E75167222C520D400B2B157 /* Utils.swift */; };
		6E75177222C520D400B2B157 /* SDKVersion.swift in Sources */ = {isa = PBXBuildFile; fileRef = 6E75167322C520D400B2B157 /* SDKVersion.swift */; };
		6E75177322C520D400B2B157 /* SDKVersion.swift in Sources */ = {isa = PBXBuildFile; fileRef = 6E75167322C520D400B2B157 /* SDKVersion.swift */; };
		6E75177422C520D400B2B157 /* SDKVersion.swift in Sources */ = {isa = PBXBuildFile; fileRef = 6E75167322C520D400B2B157 /* SDKVersion.swift */; };
		6E75177522C520D400B2B157 /* SDKVersion.swift in Sources */ = {isa = PBXBuildFile; fileRef = 6E75167322C520D400B2B157 /* SDKVersion.swift */; };
		6E75177622C520D400B2B157 /* SDKVersion.swift in Sources */ = {isa = PBXBuildFile; fileRef = 6E75167322C520D400B2B157 /* SDKVersion.swift */; };
		6E75177722C520D400B2B157 /* SDKVersion.swift in Sources */ = {isa = PBXBuildFile; fileRef = 6E75167322C520D400B2B157 /* SDKVersion.swift */; };
		6E75177822C520D400B2B157 /* SDKVersion.swift in Sources */ = {isa = PBXBuildFile; fileRef = 6E75167322C520D400B2B157 /* SDKVersion.swift */; };
		6E75177922C520D400B2B157 /* SDKVersion.swift in Sources */ = {isa = PBXBuildFile; fileRef = 6E75167322C520D400B2B157 /* SDKVersion.swift */; };
		6E75177A22C520D400B2B157 /* SDKVersion.swift in Sources */ = {isa = PBXBuildFile; fileRef = 6E75167322C520D400B2B157 /* SDKVersion.swift */; };
		6E75177B22C520D400B2B157 /* SDKVersion.swift in Sources */ = {isa = PBXBuildFile; fileRef = 6E75167322C520D400B2B157 /* SDKVersion.swift */; };
		6E75177C22C520D400B2B157 /* SDKVersion.swift in Sources */ = {isa = PBXBuildFile; fileRef = 6E75167322C520D400B2B157 /* SDKVersion.swift */; };
		6E75177D22C520D400B2B157 /* SDKVersion.swift in Sources */ = {isa = PBXBuildFile; fileRef = 6E75167322C520D400B2B157 /* SDKVersion.swift */; };
		6E75177E22C520D400B2B157 /* ArrayEventForDispatch+Extension.swift in Sources */ = {isa = PBXBuildFile; fileRef = 6E75167522C520D400B2B157 /* ArrayEventForDispatch+Extension.swift */; };
		6E75177F22C520D400B2B157 /* ArrayEventForDispatch+Extension.swift in Sources */ = {isa = PBXBuildFile; fileRef = 6E75167522C520D400B2B157 /* ArrayEventForDispatch+Extension.swift */; };
		6E75178022C520D400B2B157 /* ArrayEventForDispatch+Extension.swift in Sources */ = {isa = PBXBuildFile; fileRef = 6E75167522C520D400B2B157 /* ArrayEventForDispatch+Extension.swift */; };
		6E75178122C520D400B2B157 /* ArrayEventForDispatch+Extension.swift in Sources */ = {isa = PBXBuildFile; fileRef = 6E75167522C520D400B2B157 /* ArrayEventForDispatch+Extension.swift */; };
		6E75178222C520D400B2B157 /* ArrayEventForDispatch+Extension.swift in Sources */ = {isa = PBXBuildFile; fileRef = 6E75167522C520D400B2B157 /* ArrayEventForDispatch+Extension.swift */; };
		6E75178322C520D400B2B157 /* ArrayEventForDispatch+Extension.swift in Sources */ = {isa = PBXBuildFile; fileRef = 6E75167522C520D400B2B157 /* ArrayEventForDispatch+Extension.swift */; };
		6E75178422C520D400B2B157 /* ArrayEventForDispatch+Extension.swift in Sources */ = {isa = PBXBuildFile; fileRef = 6E75167522C520D400B2B157 /* ArrayEventForDispatch+Extension.swift */; };
		6E75178522C520D400B2B157 /* ArrayEventForDispatch+Extension.swift in Sources */ = {isa = PBXBuildFile; fileRef = 6E75167522C520D400B2B157 /* ArrayEventForDispatch+Extension.swift */; };
		6E75178622C520D400B2B157 /* ArrayEventForDispatch+Extension.swift in Sources */ = {isa = PBXBuildFile; fileRef = 6E75167522C520D400B2B157 /* ArrayEventForDispatch+Extension.swift */; };
		6E75178722C520D400B2B157 /* ArrayEventForDispatch+Extension.swift in Sources */ = {isa = PBXBuildFile; fileRef = 6E75167522C520D400B2B157 /* ArrayEventForDispatch+Extension.swift */; };
		6E75178822C520D400B2B157 /* ArrayEventForDispatch+Extension.swift in Sources */ = {isa = PBXBuildFile; fileRef = 6E75167522C520D400B2B157 /* ArrayEventForDispatch+Extension.swift */; };
		6E75178922C520D400B2B157 /* ArrayEventForDispatch+Extension.swift in Sources */ = {isa = PBXBuildFile; fileRef = 6E75167522C520D400B2B157 /* ArrayEventForDispatch+Extension.swift */; };
		6E75178A22C520D400B2B157 /* OptimizelyClient+Extension.swift in Sources */ = {isa = PBXBuildFile; fileRef = 6E75167622C520D400B2B157 /* OptimizelyClient+Extension.swift */; };
		6E75178B22C520D400B2B157 /* OptimizelyClient+Extension.swift in Sources */ = {isa = PBXBuildFile; fileRef = 6E75167622C520D400B2B157 /* OptimizelyClient+Extension.swift */; };
		6E75178C22C520D400B2B157 /* OptimizelyClient+Extension.swift in Sources */ = {isa = PBXBuildFile; fileRef = 6E75167622C520D400B2B157 /* OptimizelyClient+Extension.swift */; };
		6E75178D22C520D400B2B157 /* OptimizelyClient+Extension.swift in Sources */ = {isa = PBXBuildFile; fileRef = 6E75167622C520D400B2B157 /* OptimizelyClient+Extension.swift */; };
		6E75178E22C520D400B2B157 /* OptimizelyClient+Extension.swift in Sources */ = {isa = PBXBuildFile; fileRef = 6E75167622C520D400B2B157 /* OptimizelyClient+Extension.swift */; };
		6E75178F22C520D400B2B157 /* OptimizelyClient+Extension.swift in Sources */ = {isa = PBXBuildFile; fileRef = 6E75167622C520D400B2B157 /* OptimizelyClient+Extension.swift */; };
		6E75179022C520D400B2B157 /* OptimizelyClient+Extension.swift in Sources */ = {isa = PBXBuildFile; fileRef = 6E75167622C520D400B2B157 /* OptimizelyClient+Extension.swift */; };
		6E75179122C520D400B2B157 /* OptimizelyClient+Extension.swift in Sources */ = {isa = PBXBuildFile; fileRef = 6E75167622C520D400B2B157 /* OptimizelyClient+Extension.swift */; };
		6E75179222C520D400B2B157 /* OptimizelyClient+Extension.swift in Sources */ = {isa = PBXBuildFile; fileRef = 6E75167622C520D400B2B157 /* OptimizelyClient+Extension.swift */; };
		6E75179322C520D400B2B157 /* OptimizelyClient+Extension.swift in Sources */ = {isa = PBXBuildFile; fileRef = 6E75167622C520D400B2B157 /* OptimizelyClient+Extension.swift */; };
		6E75179422C520D400B2B157 /* OptimizelyClient+Extension.swift in Sources */ = {isa = PBXBuildFile; fileRef = 6E75167622C520D400B2B157 /* OptimizelyClient+Extension.swift */; };
		6E75179522C520D400B2B157 /* OptimizelyClient+Extension.swift in Sources */ = {isa = PBXBuildFile; fileRef = 6E75167622C520D400B2B157 /* OptimizelyClient+Extension.swift */; };
		6E75179622C520D400B2B157 /* DataStoreQueueStackImpl+Extension.swift in Sources */ = {isa = PBXBuildFile; fileRef = 6E75167722C520D400B2B157 /* DataStoreQueueStackImpl+Extension.swift */; };
		6E75179722C520D400B2B157 /* DataStoreQueueStackImpl+Extension.swift in Sources */ = {isa = PBXBuildFile; fileRef = 6E75167722C520D400B2B157 /* DataStoreQueueStackImpl+Extension.swift */; };
		6E75179822C520D400B2B157 /* DataStoreQueueStackImpl+Extension.swift in Sources */ = {isa = PBXBuildFile; fileRef = 6E75167722C520D400B2B157 /* DataStoreQueueStackImpl+Extension.swift */; };
		6E75179922C520D400B2B157 /* DataStoreQueueStackImpl+Extension.swift in Sources */ = {isa = PBXBuildFile; fileRef = 6E75167722C520D400B2B157 /* DataStoreQueueStackImpl+Extension.swift */; };
		6E75179A22C520D400B2B157 /* DataStoreQueueStackImpl+Extension.swift in Sources */ = {isa = PBXBuildFile; fileRef = 6E75167722C520D400B2B157 /* DataStoreQueueStackImpl+Extension.swift */; };
		6E75179B22C520D400B2B157 /* DataStoreQueueStackImpl+Extension.swift in Sources */ = {isa = PBXBuildFile; fileRef = 6E75167722C520D400B2B157 /* DataStoreQueueStackImpl+Extension.swift */; };
		6E75179C22C520D400B2B157 /* DataStoreQueueStackImpl+Extension.swift in Sources */ = {isa = PBXBuildFile; fileRef = 6E75167722C520D400B2B157 /* DataStoreQueueStackImpl+Extension.swift */; };
		6E75179D22C520D400B2B157 /* DataStoreQueueStackImpl+Extension.swift in Sources */ = {isa = PBXBuildFile; fileRef = 6E75167722C520D400B2B157 /* DataStoreQueueStackImpl+Extension.swift */; };
		6E75179E22C520D400B2B157 /* DataStoreQueueStackImpl+Extension.swift in Sources */ = {isa = PBXBuildFile; fileRef = 6E75167722C520D400B2B157 /* DataStoreQueueStackImpl+Extension.swift */; };
		6E75179F22C520D400B2B157 /* DataStoreQueueStackImpl+Extension.swift in Sources */ = {isa = PBXBuildFile; fileRef = 6E75167722C520D400B2B157 /* DataStoreQueueStackImpl+Extension.swift */; };
		6E7517A022C520D400B2B157 /* DataStoreQueueStackImpl+Extension.swift in Sources */ = {isa = PBXBuildFile; fileRef = 6E75167722C520D400B2B157 /* DataStoreQueueStackImpl+Extension.swift */; };
		6E7517A122C520D400B2B157 /* DataStoreQueueStackImpl+Extension.swift in Sources */ = {isa = PBXBuildFile; fileRef = 6E75167722C520D400B2B157 /* DataStoreQueueStackImpl+Extension.swift */; };
		6E7517A222C520D400B2B157 /* Array+Extension.swift in Sources */ = {isa = PBXBuildFile; fileRef = 6E75167822C520D400B2B157 /* Array+Extension.swift */; };
		6E7517A322C520D400B2B157 /* Array+Extension.swift in Sources */ = {isa = PBXBuildFile; fileRef = 6E75167822C520D400B2B157 /* Array+Extension.swift */; };
		6E7517A422C520D400B2B157 /* Array+Extension.swift in Sources */ = {isa = PBXBuildFile; fileRef = 6E75167822C520D400B2B157 /* Array+Extension.swift */; };
		6E7517A522C520D400B2B157 /* Array+Extension.swift in Sources */ = {isa = PBXBuildFile; fileRef = 6E75167822C520D400B2B157 /* Array+Extension.swift */; };
		6E7517A622C520D400B2B157 /* Array+Extension.swift in Sources */ = {isa = PBXBuildFile; fileRef = 6E75167822C520D400B2B157 /* Array+Extension.swift */; };
		6E7517A722C520D400B2B157 /* Array+Extension.swift in Sources */ = {isa = PBXBuildFile; fileRef = 6E75167822C520D400B2B157 /* Array+Extension.swift */; };
		6E7517A822C520D400B2B157 /* Array+Extension.swift in Sources */ = {isa = PBXBuildFile; fileRef = 6E75167822C520D400B2B157 /* Array+Extension.swift */; };
		6E7517A922C520D400B2B157 /* Array+Extension.swift in Sources */ = {isa = PBXBuildFile; fileRef = 6E75167822C520D400B2B157 /* Array+Extension.swift */; };
		6E7517AA22C520D400B2B157 /* Array+Extension.swift in Sources */ = {isa = PBXBuildFile; fileRef = 6E75167822C520D400B2B157 /* Array+Extension.swift */; };
		6E7517AB22C520D400B2B157 /* Array+Extension.swift in Sources */ = {isa = PBXBuildFile; fileRef = 6E75167822C520D400B2B157 /* Array+Extension.swift */; };
		6E7517AC22C520D400B2B157 /* Array+Extension.swift in Sources */ = {isa = PBXBuildFile; fileRef = 6E75167822C520D400B2B157 /* Array+Extension.swift */; };
		6E7517AD22C520D400B2B157 /* Array+Extension.swift in Sources */ = {isa = PBXBuildFile; fileRef = 6E75167822C520D400B2B157 /* Array+Extension.swift */; };
		6E7517AF22C520D400B2B157 /* Optimizely.h in Headers */ = {isa = PBXBuildFile; fileRef = 6E75167A22C520D400B2B157 /* Optimizely.h */; settings = {ATTRIBUTES = (Public, ); }; };
		6E7517BC22C520D400B2B157 /* DefaultDatafileHandler.swift in Sources */ = {isa = PBXBuildFile; fileRef = 6E75167D22C520D400B2B157 /* DefaultDatafileHandler.swift */; };
		6E7517BD22C520D400B2B157 /* DefaultDatafileHandler.swift in Sources */ = {isa = PBXBuildFile; fileRef = 6E75167D22C520D400B2B157 /* DefaultDatafileHandler.swift */; };
		6E7517BE22C520D400B2B157 /* DefaultDatafileHandler.swift in Sources */ = {isa = PBXBuildFile; fileRef = 6E75167D22C520D400B2B157 /* DefaultDatafileHandler.swift */; };
		6E7517BF22C520D400B2B157 /* DefaultDatafileHandler.swift in Sources */ = {isa = PBXBuildFile; fileRef = 6E75167D22C520D400B2B157 /* DefaultDatafileHandler.swift */; };
		6E7517C022C520D400B2B157 /* DefaultDatafileHandler.swift in Sources */ = {isa = PBXBuildFile; fileRef = 6E75167D22C520D400B2B157 /* DefaultDatafileHandler.swift */; };
		6E7517C122C520D400B2B157 /* DefaultDatafileHandler.swift in Sources */ = {isa = PBXBuildFile; fileRef = 6E75167D22C520D400B2B157 /* DefaultDatafileHandler.swift */; };
		6E7517C222C520D400B2B157 /* DefaultDatafileHandler.swift in Sources */ = {isa = PBXBuildFile; fileRef = 6E75167D22C520D400B2B157 /* DefaultDatafileHandler.swift */; };
		6E7517C322C520D400B2B157 /* DefaultDatafileHandler.swift in Sources */ = {isa = PBXBuildFile; fileRef = 6E75167D22C520D400B2B157 /* DefaultDatafileHandler.swift */; };
		6E7517C422C520D400B2B157 /* DefaultDatafileHandler.swift in Sources */ = {isa = PBXBuildFile; fileRef = 6E75167D22C520D400B2B157 /* DefaultDatafileHandler.swift */; };
		6E7517C522C520D400B2B157 /* DefaultDatafileHandler.swift in Sources */ = {isa = PBXBuildFile; fileRef = 6E75167D22C520D400B2B157 /* DefaultDatafileHandler.swift */; };
		6E7517C622C520D400B2B157 /* DefaultDatafileHandler.swift in Sources */ = {isa = PBXBuildFile; fileRef = 6E75167D22C520D400B2B157 /* DefaultDatafileHandler.swift */; };
		6E7517C722C520D400B2B157 /* DefaultDatafileHandler.swift in Sources */ = {isa = PBXBuildFile; fileRef = 6E75167D22C520D400B2B157 /* DefaultDatafileHandler.swift */; };
		6E7517C822C520D400B2B157 /* DefaultBucketer.swift in Sources */ = {isa = PBXBuildFile; fileRef = 6E75167E22C520D400B2B157 /* DefaultBucketer.swift */; };
		6E7517C922C520D400B2B157 /* DefaultBucketer.swift in Sources */ = {isa = PBXBuildFile; fileRef = 6E75167E22C520D400B2B157 /* DefaultBucketer.swift */; };
		6E7517CA22C520D400B2B157 /* DefaultBucketer.swift in Sources */ = {isa = PBXBuildFile; fileRef = 6E75167E22C520D400B2B157 /* DefaultBucketer.swift */; };
		6E7517CB22C520D400B2B157 /* DefaultBucketer.swift in Sources */ = {isa = PBXBuildFile; fileRef = 6E75167E22C520D400B2B157 /* DefaultBucketer.swift */; };
		6E7517CC22C520D400B2B157 /* DefaultBucketer.swift in Sources */ = {isa = PBXBuildFile; fileRef = 6E75167E22C520D400B2B157 /* DefaultBucketer.swift */; };
		6E7517CD22C520D400B2B157 /* DefaultBucketer.swift in Sources */ = {isa = PBXBuildFile; fileRef = 6E75167E22C520D400B2B157 /* DefaultBucketer.swift */; };
		6E7517CE22C520D400B2B157 /* DefaultBucketer.swift in Sources */ = {isa = PBXBuildFile; fileRef = 6E75167E22C520D400B2B157 /* DefaultBucketer.swift */; };
		6E7517CF22C520D400B2B157 /* DefaultBucketer.swift in Sources */ = {isa = PBXBuildFile; fileRef = 6E75167E22C520D400B2B157 /* DefaultBucketer.swift */; };
		6E7517D022C520D400B2B157 /* DefaultBucketer.swift in Sources */ = {isa = PBXBuildFile; fileRef = 6E75167E22C520D400B2B157 /* DefaultBucketer.swift */; };
		6E7517D122C520D400B2B157 /* DefaultBucketer.swift in Sources */ = {isa = PBXBuildFile; fileRef = 6E75167E22C520D400B2B157 /* DefaultBucketer.swift */; };
		6E7517D222C520D400B2B157 /* DefaultBucketer.swift in Sources */ = {isa = PBXBuildFile; fileRef = 6E75167E22C520D400B2B157 /* DefaultBucketer.swift */; };
		6E7517D322C520D400B2B157 /* DefaultBucketer.swift in Sources */ = {isa = PBXBuildFile; fileRef = 6E75167E22C520D400B2B157 /* DefaultBucketer.swift */; };
		6E7517D422C520D400B2B157 /* DefaultNotificationCenter.swift in Sources */ = {isa = PBXBuildFile; fileRef = 6E75167F22C520D400B2B157 /* DefaultNotificationCenter.swift */; };
		6E7517D522C520D400B2B157 /* DefaultNotificationCenter.swift in Sources */ = {isa = PBXBuildFile; fileRef = 6E75167F22C520D400B2B157 /* DefaultNotificationCenter.swift */; };
		6E7517D622C520D400B2B157 /* DefaultNotificationCenter.swift in Sources */ = {isa = PBXBuildFile; fileRef = 6E75167F22C520D400B2B157 /* DefaultNotificationCenter.swift */; };
		6E7517D722C520D400B2B157 /* DefaultNotificationCenter.swift in Sources */ = {isa = PBXBuildFile; fileRef = 6E75167F22C520D400B2B157 /* DefaultNotificationCenter.swift */; };
		6E7517D822C520D400B2B157 /* DefaultNotificationCenter.swift in Sources */ = {isa = PBXBuildFile; fileRef = 6E75167F22C520D400B2B157 /* DefaultNotificationCenter.swift */; };
		6E7517D922C520D400B2B157 /* DefaultNotificationCenter.swift in Sources */ = {isa = PBXBuildFile; fileRef = 6E75167F22C520D400B2B157 /* DefaultNotificationCenter.swift */; };
		6E7517DA22C520D400B2B157 /* DefaultNotificationCenter.swift in Sources */ = {isa = PBXBuildFile; fileRef = 6E75167F22C520D400B2B157 /* DefaultNotificationCenter.swift */; };
		6E7517DB22C520D400B2B157 /* DefaultNotificationCenter.swift in Sources */ = {isa = PBXBuildFile; fileRef = 6E75167F22C520D400B2B157 /* DefaultNotificationCenter.swift */; };
		6E7517DC22C520D400B2B157 /* DefaultNotificationCenter.swift in Sources */ = {isa = PBXBuildFile; fileRef = 6E75167F22C520D400B2B157 /* DefaultNotificationCenter.swift */; };
		6E7517DD22C520D400B2B157 /* DefaultNotificationCenter.swift in Sources */ = {isa = PBXBuildFile; fileRef = 6E75167F22C520D400B2B157 /* DefaultNotificationCenter.swift */; };
		6E7517DE22C520D400B2B157 /* DefaultNotificationCenter.swift in Sources */ = {isa = PBXBuildFile; fileRef = 6E75167F22C520D400B2B157 /* DefaultNotificationCenter.swift */; };
		6E7517DF22C520D400B2B157 /* DefaultNotificationCenter.swift in Sources */ = {isa = PBXBuildFile; fileRef = 6E75167F22C520D400B2B157 /* DefaultNotificationCenter.swift */; };
		6E7517E022C520D400B2B157 /* DefaultDecisionService.swift in Sources */ = {isa = PBXBuildFile; fileRef = 6E75168022C520D400B2B157 /* DefaultDecisionService.swift */; };
		6E7517E122C520D400B2B157 /* DefaultDecisionService.swift in Sources */ = {isa = PBXBuildFile; fileRef = 6E75168022C520D400B2B157 /* DefaultDecisionService.swift */; };
		6E7517E222C520D400B2B157 /* DefaultDecisionService.swift in Sources */ = {isa = PBXBuildFile; fileRef = 6E75168022C520D400B2B157 /* DefaultDecisionService.swift */; };
		6E7517E322C520D400B2B157 /* DefaultDecisionService.swift in Sources */ = {isa = PBXBuildFile; fileRef = 6E75168022C520D400B2B157 /* DefaultDecisionService.swift */; };
		6E7517E422C520D400B2B157 /* DefaultDecisionService.swift in Sources */ = {isa = PBXBuildFile; fileRef = 6E75168022C520D400B2B157 /* DefaultDecisionService.swift */; };
		6E7517E522C520D400B2B157 /* DefaultDecisionService.swift in Sources */ = {isa = PBXBuildFile; fileRef = 6E75168022C520D400B2B157 /* DefaultDecisionService.swift */; };
		6E7517E622C520D400B2B157 /* DefaultDecisionService.swift in Sources */ = {isa = PBXBuildFile; fileRef = 6E75168022C520D400B2B157 /* DefaultDecisionService.swift */; };
		6E7517E722C520D400B2B157 /* DefaultDecisionService.swift in Sources */ = {isa = PBXBuildFile; fileRef = 6E75168022C520D400B2B157 /* DefaultDecisionService.swift */; };
		6E7517E822C520D400B2B157 /* DefaultDecisionService.swift in Sources */ = {isa = PBXBuildFile; fileRef = 6E75168022C520D400B2B157 /* DefaultDecisionService.swift */; };
		6E7517E922C520D400B2B157 /* DefaultDecisionService.swift in Sources */ = {isa = PBXBuildFile; fileRef = 6E75168022C520D400B2B157 /* DefaultDecisionService.swift */; };
		6E7517EA22C520D400B2B157 /* DefaultDecisionService.swift in Sources */ = {isa = PBXBuildFile; fileRef = 6E75168022C520D400B2B157 /* DefaultDecisionService.swift */; };
		6E7517EB22C520D400B2B157 /* DefaultDecisionService.swift in Sources */ = {isa = PBXBuildFile; fileRef = 6E75168022C520D400B2B157 /* DefaultDecisionService.swift */; };
		6E7517EC22C520D400B2B157 /* DataStoreMemory.swift in Sources */ = {isa = PBXBuildFile; fileRef = 6E75168222C520D400B2B157 /* DataStoreMemory.swift */; };
		6E7517ED22C520D400B2B157 /* DataStoreMemory.swift in Sources */ = {isa = PBXBuildFile; fileRef = 6E75168222C520D400B2B157 /* DataStoreMemory.swift */; };
		6E7517EE22C520D400B2B157 /* DataStoreMemory.swift in Sources */ = {isa = PBXBuildFile; fileRef = 6E75168222C520D400B2B157 /* DataStoreMemory.swift */; };
		6E7517EF22C520D400B2B157 /* DataStoreMemory.swift in Sources */ = {isa = PBXBuildFile; fileRef = 6E75168222C520D400B2B157 /* DataStoreMemory.swift */; };
		6E7517F022C520D400B2B157 /* DataStoreMemory.swift in Sources */ = {isa = PBXBuildFile; fileRef = 6E75168222C520D400B2B157 /* DataStoreMemory.swift */; };
		6E7517F122C520D400B2B157 /* DataStoreMemory.swift in Sources */ = {isa = PBXBuildFile; fileRef = 6E75168222C520D400B2B157 /* DataStoreMemory.swift */; };
		6E7517F222C520D400B2B157 /* DataStoreMemory.swift in Sources */ = {isa = PBXBuildFile; fileRef = 6E75168222C520D400B2B157 /* DataStoreMemory.swift */; };
		6E7517F322C520D400B2B157 /* DataStoreMemory.swift in Sources */ = {isa = PBXBuildFile; fileRef = 6E75168222C520D400B2B157 /* DataStoreMemory.swift */; };
		6E7517F422C520D400B2B157 /* DataStoreMemory.swift in Sources */ = {isa = PBXBuildFile; fileRef = 6E75168222C520D400B2B157 /* DataStoreMemory.swift */; };
		6E7517F522C520D400B2B157 /* DataStoreMemory.swift in Sources */ = {isa = PBXBuildFile; fileRef = 6E75168222C520D400B2B157 /* DataStoreMemory.swift */; };
		6E7517F622C520D400B2B157 /* DataStoreMemory.swift in Sources */ = {isa = PBXBuildFile; fileRef = 6E75168222C520D400B2B157 /* DataStoreMemory.swift */; };
		6E7517F722C520D400B2B157 /* DataStoreMemory.swift in Sources */ = {isa = PBXBuildFile; fileRef = 6E75168222C520D400B2B157 /* DataStoreMemory.swift */; };
		6E7517F822C520D400B2B157 /* DataStoreUserDefaults.swift in Sources */ = {isa = PBXBuildFile; fileRef = 6E75168322C520D400B2B157 /* DataStoreUserDefaults.swift */; };
		6E7517F922C520D400B2B157 /* DataStoreUserDefaults.swift in Sources */ = {isa = PBXBuildFile; fileRef = 6E75168322C520D400B2B157 /* DataStoreUserDefaults.swift */; };
		6E7517FA22C520D400B2B157 /* DataStoreUserDefaults.swift in Sources */ = {isa = PBXBuildFile; fileRef = 6E75168322C520D400B2B157 /* DataStoreUserDefaults.swift */; };
		6E7517FB22C520D400B2B157 /* DataStoreUserDefaults.swift in Sources */ = {isa = PBXBuildFile; fileRef = 6E75168322C520D400B2B157 /* DataStoreUserDefaults.swift */; };
		6E7517FC22C520D400B2B157 /* DataStoreUserDefaults.swift in Sources */ = {isa = PBXBuildFile; fileRef = 6E75168322C520D400B2B157 /* DataStoreUserDefaults.swift */; };
		6E7517FD22C520D400B2B157 /* DataStoreUserDefaults.swift in Sources */ = {isa = PBXBuildFile; fileRef = 6E75168322C520D400B2B157 /* DataStoreUserDefaults.swift */; };
		6E7517FE22C520D400B2B157 /* DataStoreUserDefaults.swift in Sources */ = {isa = PBXBuildFile; fileRef = 6E75168322C520D400B2B157 /* DataStoreUserDefaults.swift */; };
		6E7517FF22C520D400B2B157 /* DataStoreUserDefaults.swift in Sources */ = {isa = PBXBuildFile; fileRef = 6E75168322C520D400B2B157 /* DataStoreUserDefaults.swift */; };
		6E75180022C520D400B2B157 /* DataStoreUserDefaults.swift in Sources */ = {isa = PBXBuildFile; fileRef = 6E75168322C520D400B2B157 /* DataStoreUserDefaults.swift */; };
		6E75180122C520D400B2B157 /* DataStoreUserDefaults.swift in Sources */ = {isa = PBXBuildFile; fileRef = 6E75168322C520D400B2B157 /* DataStoreUserDefaults.swift */; };
		6E75180222C520D400B2B157 /* DataStoreUserDefaults.swift in Sources */ = {isa = PBXBuildFile; fileRef = 6E75168322C520D400B2B157 /* DataStoreUserDefaults.swift */; };
		6E75180322C520D400B2B157 /* DataStoreUserDefaults.swift in Sources */ = {isa = PBXBuildFile; fileRef = 6E75168322C520D400B2B157 /* DataStoreUserDefaults.swift */; };
		6E75180422C520D400B2B157 /* DataStoreFile.swift in Sources */ = {isa = PBXBuildFile; fileRef = 6E75168422C520D400B2B157 /* DataStoreFile.swift */; };
		6E75180522C520D400B2B157 /* DataStoreFile.swift in Sources */ = {isa = PBXBuildFile; fileRef = 6E75168422C520D400B2B157 /* DataStoreFile.swift */; };
		6E75180622C520D400B2B157 /* DataStoreFile.swift in Sources */ = {isa = PBXBuildFile; fileRef = 6E75168422C520D400B2B157 /* DataStoreFile.swift */; };
		6E75180722C520D400B2B157 /* DataStoreFile.swift in Sources */ = {isa = PBXBuildFile; fileRef = 6E75168422C520D400B2B157 /* DataStoreFile.swift */; };
		6E75180822C520D400B2B157 /* DataStoreFile.swift in Sources */ = {isa = PBXBuildFile; fileRef = 6E75168422C520D400B2B157 /* DataStoreFile.swift */; };
		6E75180922C520D400B2B157 /* DataStoreFile.swift in Sources */ = {isa = PBXBuildFile; fileRef = 6E75168422C520D400B2B157 /* DataStoreFile.swift */; };
		6E75180A22C520D400B2B157 /* DataStoreFile.swift in Sources */ = {isa = PBXBuildFile; fileRef = 6E75168422C520D400B2B157 /* DataStoreFile.swift */; };
		6E75180B22C520D400B2B157 /* DataStoreFile.swift in Sources */ = {isa = PBXBuildFile; fileRef = 6E75168422C520D400B2B157 /* DataStoreFile.swift */; };
		6E75180C22C520D400B2B157 /* DataStoreFile.swift in Sources */ = {isa = PBXBuildFile; fileRef = 6E75168422C520D400B2B157 /* DataStoreFile.swift */; };
		6E75180D22C520D400B2B157 /* DataStoreFile.swift in Sources */ = {isa = PBXBuildFile; fileRef = 6E75168422C520D400B2B157 /* DataStoreFile.swift */; };
		6E75180E22C520D400B2B157 /* DataStoreFile.swift in Sources */ = {isa = PBXBuildFile; fileRef = 6E75168422C520D400B2B157 /* DataStoreFile.swift */; };
		6E75180F22C520D400B2B157 /* DataStoreFile.swift in Sources */ = {isa = PBXBuildFile; fileRef = 6E75168422C520D400B2B157 /* DataStoreFile.swift */; };
		6E75181022C520D400B2B157 /* DataStoreQueueStackImpl.swift in Sources */ = {isa = PBXBuildFile; fileRef = 6E75168522C520D400B2B157 /* DataStoreQueueStackImpl.swift */; };
		6E75181122C520D400B2B157 /* DataStoreQueueStackImpl.swift in Sources */ = {isa = PBXBuildFile; fileRef = 6E75168522C520D400B2B157 /* DataStoreQueueStackImpl.swift */; };
		6E75181222C520D400B2B157 /* DataStoreQueueStackImpl.swift in Sources */ = {isa = PBXBuildFile; fileRef = 6E75168522C520D400B2B157 /* DataStoreQueueStackImpl.swift */; };
		6E75181322C520D400B2B157 /* DataStoreQueueStackImpl.swift in Sources */ = {isa = PBXBuildFile; fileRef = 6E75168522C520D400B2B157 /* DataStoreQueueStackImpl.swift */; };
		6E75181422C520D400B2B157 /* DataStoreQueueStackImpl.swift in Sources */ = {isa = PBXBuildFile; fileRef = 6E75168522C520D400B2B157 /* DataStoreQueueStackImpl.swift */; };
		6E75181522C520D400B2B157 /* DataStoreQueueStackImpl.swift in Sources */ = {isa = PBXBuildFile; fileRef = 6E75168522C520D400B2B157 /* DataStoreQueueStackImpl.swift */; };
		6E75181622C520D400B2B157 /* DataStoreQueueStackImpl.swift in Sources */ = {isa = PBXBuildFile; fileRef = 6E75168522C520D400B2B157 /* DataStoreQueueStackImpl.swift */; };
		6E75181722C520D400B2B157 /* DataStoreQueueStackImpl.swift in Sources */ = {isa = PBXBuildFile; fileRef = 6E75168522C520D400B2B157 /* DataStoreQueueStackImpl.swift */; };
		6E75181822C520D400B2B157 /* DataStoreQueueStackImpl.swift in Sources */ = {isa = PBXBuildFile; fileRef = 6E75168522C520D400B2B157 /* DataStoreQueueStackImpl.swift */; };
		6E75181922C520D400B2B157 /* DataStoreQueueStackImpl.swift in Sources */ = {isa = PBXBuildFile; fileRef = 6E75168522C520D400B2B157 /* DataStoreQueueStackImpl.swift */; };
		6E75181A22C520D400B2B157 /* DataStoreQueueStackImpl.swift in Sources */ = {isa = PBXBuildFile; fileRef = 6E75168522C520D400B2B157 /* DataStoreQueueStackImpl.swift */; };
		6E75181B22C520D400B2B157 /* DataStoreQueueStackImpl.swift in Sources */ = {isa = PBXBuildFile; fileRef = 6E75168522C520D400B2B157 /* DataStoreQueueStackImpl.swift */; };
		6E75181C22C520D400B2B157 /* BatchEventBuilder.swift in Sources */ = {isa = PBXBuildFile; fileRef = 6E75168722C520D400B2B157 /* BatchEventBuilder.swift */; };
		6E75181D22C520D400B2B157 /* BatchEventBuilder.swift in Sources */ = {isa = PBXBuildFile; fileRef = 6E75168722C520D400B2B157 /* BatchEventBuilder.swift */; };
		6E75181E22C520D400B2B157 /* BatchEventBuilder.swift in Sources */ = {isa = PBXBuildFile; fileRef = 6E75168722C520D400B2B157 /* BatchEventBuilder.swift */; };
		6E75181F22C520D400B2B157 /* BatchEventBuilder.swift in Sources */ = {isa = PBXBuildFile; fileRef = 6E75168722C520D400B2B157 /* BatchEventBuilder.swift */; };
		6E75182022C520D400B2B157 /* BatchEventBuilder.swift in Sources */ = {isa = PBXBuildFile; fileRef = 6E75168722C520D400B2B157 /* BatchEventBuilder.swift */; };
		6E75182122C520D400B2B157 /* BatchEventBuilder.swift in Sources */ = {isa = PBXBuildFile; fileRef = 6E75168722C520D400B2B157 /* BatchEventBuilder.swift */; };
		6E75182222C520D400B2B157 /* BatchEventBuilder.swift in Sources */ = {isa = PBXBuildFile; fileRef = 6E75168722C520D400B2B157 /* BatchEventBuilder.swift */; };
		6E75182322C520D400B2B157 /* BatchEventBuilder.swift in Sources */ = {isa = PBXBuildFile; fileRef = 6E75168722C520D400B2B157 /* BatchEventBuilder.swift */; };
		6E75182422C520D400B2B157 /* BatchEventBuilder.swift in Sources */ = {isa = PBXBuildFile; fileRef = 6E75168722C520D400B2B157 /* BatchEventBuilder.swift */; };
		6E75182522C520D400B2B157 /* BatchEventBuilder.swift in Sources */ = {isa = PBXBuildFile; fileRef = 6E75168722C520D400B2B157 /* BatchEventBuilder.swift */; };
		6E75182622C520D400B2B157 /* BatchEventBuilder.swift in Sources */ = {isa = PBXBuildFile; fileRef = 6E75168722C520D400B2B157 /* BatchEventBuilder.swift */; };
		6E75182722C520D400B2B157 /* BatchEventBuilder.swift in Sources */ = {isa = PBXBuildFile; fileRef = 6E75168722C520D400B2B157 /* BatchEventBuilder.swift */; };
		6E75182822C520D400B2B157 /* BatchEvent.swift in Sources */ = {isa = PBXBuildFile; fileRef = 6E75168A22C520D400B2B157 /* BatchEvent.swift */; };
		6E75182922C520D400B2B157 /* BatchEvent.swift in Sources */ = {isa = PBXBuildFile; fileRef = 6E75168A22C520D400B2B157 /* BatchEvent.swift */; };
		6E75182A22C520D400B2B157 /* BatchEvent.swift in Sources */ = {isa = PBXBuildFile; fileRef = 6E75168A22C520D400B2B157 /* BatchEvent.swift */; };
		6E75182B22C520D400B2B157 /* BatchEvent.swift in Sources */ = {isa = PBXBuildFile; fileRef = 6E75168A22C520D400B2B157 /* BatchEvent.swift */; };
		6E75182C22C520D400B2B157 /* BatchEvent.swift in Sources */ = {isa = PBXBuildFile; fileRef = 6E75168A22C520D400B2B157 /* BatchEvent.swift */; };
		6E75182D22C520D400B2B157 /* BatchEvent.swift in Sources */ = {isa = PBXBuildFile; fileRef = 6E75168A22C520D400B2B157 /* BatchEvent.swift */; };
		6E75182E22C520D400B2B157 /* BatchEvent.swift in Sources */ = {isa = PBXBuildFile; fileRef = 6E75168A22C520D400B2B157 /* BatchEvent.swift */; };
		6E75182F22C520D400B2B157 /* BatchEvent.swift in Sources */ = {isa = PBXBuildFile; fileRef = 6E75168A22C520D400B2B157 /* BatchEvent.swift */; };
		6E75183022C520D400B2B157 /* BatchEvent.swift in Sources */ = {isa = PBXBuildFile; fileRef = 6E75168A22C520D400B2B157 /* BatchEvent.swift */; };
		6E75183122C520D400B2B157 /* BatchEvent.swift in Sources */ = {isa = PBXBuildFile; fileRef = 6E75168A22C520D400B2B157 /* BatchEvent.swift */; };
		6E75183222C520D400B2B157 /* BatchEvent.swift in Sources */ = {isa = PBXBuildFile; fileRef = 6E75168A22C520D400B2B157 /* BatchEvent.swift */; };
		6E75183322C520D400B2B157 /* BatchEvent.swift in Sources */ = {isa = PBXBuildFile; fileRef = 6E75168A22C520D400B2B157 /* BatchEvent.swift */; };
		6E75183422C520D400B2B157 /* EventForDispatch.swift in Sources */ = {isa = PBXBuildFile; fileRef = 6E75168B22C520D400B2B157 /* EventForDispatch.swift */; };
		6E75183522C520D400B2B157 /* EventForDispatch.swift in Sources */ = {isa = PBXBuildFile; fileRef = 6E75168B22C520D400B2B157 /* EventForDispatch.swift */; };
		6E75183622C520D400B2B157 /* EventForDispatch.swift in Sources */ = {isa = PBXBuildFile; fileRef = 6E75168B22C520D400B2B157 /* EventForDispatch.swift */; };
		6E75183722C520D400B2B157 /* EventForDispatch.swift in Sources */ = {isa = PBXBuildFile; fileRef = 6E75168B22C520D400B2B157 /* EventForDispatch.swift */; };
		6E75183822C520D400B2B157 /* EventForDispatch.swift in Sources */ = {isa = PBXBuildFile; fileRef = 6E75168B22C520D400B2B157 /* EventForDispatch.swift */; };
		6E75183922C520D400B2B157 /* EventForDispatch.swift in Sources */ = {isa = PBXBuildFile; fileRef = 6E75168B22C520D400B2B157 /* EventForDispatch.swift */; };
		6E75183A22C520D400B2B157 /* EventForDispatch.swift in Sources */ = {isa = PBXBuildFile; fileRef = 6E75168B22C520D400B2B157 /* EventForDispatch.swift */; };
		6E75183B22C520D400B2B157 /* EventForDispatch.swift in Sources */ = {isa = PBXBuildFile; fileRef = 6E75168B22C520D400B2B157 /* EventForDispatch.swift */; };
		6E75183C22C520D400B2B157 /* EventForDispatch.swift in Sources */ = {isa = PBXBuildFile; fileRef = 6E75168B22C520D400B2B157 /* EventForDispatch.swift */; };
		6E75183D22C520D400B2B157 /* EventForDispatch.swift in Sources */ = {isa = PBXBuildFile; fileRef = 6E75168B22C520D400B2B157 /* EventForDispatch.swift */; };
		6E75183E22C520D400B2B157 /* EventForDispatch.swift in Sources */ = {isa = PBXBuildFile; fileRef = 6E75168B22C520D400B2B157 /* EventForDispatch.swift */; };
		6E75183F22C520D400B2B157 /* EventForDispatch.swift in Sources */ = {isa = PBXBuildFile; fileRef = 6E75168B22C520D400B2B157 /* EventForDispatch.swift */; };
		6E75184022C520D400B2B157 /* Event.swift in Sources */ = {isa = PBXBuildFile; fileRef = 6E75168C22C520D400B2B157 /* Event.swift */; };
		6E75184122C520D400B2B157 /* Event.swift in Sources */ = {isa = PBXBuildFile; fileRef = 6E75168C22C520D400B2B157 /* Event.swift */; };
		6E75184222C520D400B2B157 /* Event.swift in Sources */ = {isa = PBXBuildFile; fileRef = 6E75168C22C520D400B2B157 /* Event.swift */; };
		6E75184322C520D400B2B157 /* Event.swift in Sources */ = {isa = PBXBuildFile; fileRef = 6E75168C22C520D400B2B157 /* Event.swift */; };
		6E75184422C520D400B2B157 /* Event.swift in Sources */ = {isa = PBXBuildFile; fileRef = 6E75168C22C520D400B2B157 /* Event.swift */; };
		6E75184522C520D400B2B157 /* Event.swift in Sources */ = {isa = PBXBuildFile; fileRef = 6E75168C22C520D400B2B157 /* Event.swift */; };
		6E75184622C520D400B2B157 /* Event.swift in Sources */ = {isa = PBXBuildFile; fileRef = 6E75168C22C520D400B2B157 /* Event.swift */; };
		6E75184722C520D400B2B157 /* Event.swift in Sources */ = {isa = PBXBuildFile; fileRef = 6E75168C22C520D400B2B157 /* Event.swift */; };
		6E75184822C520D400B2B157 /* Event.swift in Sources */ = {isa = PBXBuildFile; fileRef = 6E75168C22C520D400B2B157 /* Event.swift */; };
		6E75184922C520D400B2B157 /* Event.swift in Sources */ = {isa = PBXBuildFile; fileRef = 6E75168C22C520D400B2B157 /* Event.swift */; };
		6E75184A22C520D400B2B157 /* Event.swift in Sources */ = {isa = PBXBuildFile; fileRef = 6E75168C22C520D400B2B157 /* Event.swift */; };
		6E75184B22C520D400B2B157 /* Event.swift in Sources */ = {isa = PBXBuildFile; fileRef = 6E75168C22C520D400B2B157 /* Event.swift */; };
		6E75184C22C520D400B2B157 /* ProjectConfig.swift in Sources */ = {isa = PBXBuildFile; fileRef = 6E75168D22C520D400B2B157 /* ProjectConfig.swift */; };
		6E75184D22C520D400B2B157 /* ProjectConfig.swift in Sources */ = {isa = PBXBuildFile; fileRef = 6E75168D22C520D400B2B157 /* ProjectConfig.swift */; };
		6E75184E22C520D400B2B157 /* ProjectConfig.swift in Sources */ = {isa = PBXBuildFile; fileRef = 6E75168D22C520D400B2B157 /* ProjectConfig.swift */; };
		6E75184F22C520D400B2B157 /* ProjectConfig.swift in Sources */ = {isa = PBXBuildFile; fileRef = 6E75168D22C520D400B2B157 /* ProjectConfig.swift */; };
		6E75185022C520D400B2B157 /* ProjectConfig.swift in Sources */ = {isa = PBXBuildFile; fileRef = 6E75168D22C520D400B2B157 /* ProjectConfig.swift */; };
		6E75185122C520D400B2B157 /* ProjectConfig.swift in Sources */ = {isa = PBXBuildFile; fileRef = 6E75168D22C520D400B2B157 /* ProjectConfig.swift */; };
		6E75185222C520D400B2B157 /* ProjectConfig.swift in Sources */ = {isa = PBXBuildFile; fileRef = 6E75168D22C520D400B2B157 /* ProjectConfig.swift */; };
		6E75185322C520D400B2B157 /* ProjectConfig.swift in Sources */ = {isa = PBXBuildFile; fileRef = 6E75168D22C520D400B2B157 /* ProjectConfig.swift */; };
		6E75185422C520D400B2B157 /* ProjectConfig.swift in Sources */ = {isa = PBXBuildFile; fileRef = 6E75168D22C520D400B2B157 /* ProjectConfig.swift */; };
		6E75185522C520D400B2B157 /* ProjectConfig.swift in Sources */ = {isa = PBXBuildFile; fileRef = 6E75168D22C520D400B2B157 /* ProjectConfig.swift */; };
		6E75185622C520D400B2B157 /* ProjectConfig.swift in Sources */ = {isa = PBXBuildFile; fileRef = 6E75168D22C520D400B2B157 /* ProjectConfig.swift */; };
		6E75185722C520D400B2B157 /* ProjectConfig.swift in Sources */ = {isa = PBXBuildFile; fileRef = 6E75168D22C520D400B2B157 /* ProjectConfig.swift */; };
		6E75185822C520D400B2B157 /* FeatureVariable.swift in Sources */ = {isa = PBXBuildFile; fileRef = 6E75168E22C520D400B2B157 /* FeatureVariable.swift */; };
		6E75185922C520D400B2B157 /* FeatureVariable.swift in Sources */ = {isa = PBXBuildFile; fileRef = 6E75168E22C520D400B2B157 /* FeatureVariable.swift */; };
		6E75185A22C520D400B2B157 /* FeatureVariable.swift in Sources */ = {isa = PBXBuildFile; fileRef = 6E75168E22C520D400B2B157 /* FeatureVariable.swift */; };
		6E75185B22C520D400B2B157 /* FeatureVariable.swift in Sources */ = {isa = PBXBuildFile; fileRef = 6E75168E22C520D400B2B157 /* FeatureVariable.swift */; };
		6E75185C22C520D400B2B157 /* FeatureVariable.swift in Sources */ = {isa = PBXBuildFile; fileRef = 6E75168E22C520D400B2B157 /* FeatureVariable.swift */; };
		6E75185D22C520D400B2B157 /* FeatureVariable.swift in Sources */ = {isa = PBXBuildFile; fileRef = 6E75168E22C520D400B2B157 /* FeatureVariable.swift */; };
		6E75185E22C520D400B2B157 /* FeatureVariable.swift in Sources */ = {isa = PBXBuildFile; fileRef = 6E75168E22C520D400B2B157 /* FeatureVariable.swift */; };
		6E75185F22C520D400B2B157 /* FeatureVariable.swift in Sources */ = {isa = PBXBuildFile; fileRef = 6E75168E22C520D400B2B157 /* FeatureVariable.swift */; };
		6E75186022C520D400B2B157 /* FeatureVariable.swift in Sources */ = {isa = PBXBuildFile; fileRef = 6E75168E22C520D400B2B157 /* FeatureVariable.swift */; };
		6E75186122C520D400B2B157 /* FeatureVariable.swift in Sources */ = {isa = PBXBuildFile; fileRef = 6E75168E22C520D400B2B157 /* FeatureVariable.swift */; };
		6E75186222C520D400B2B157 /* FeatureVariable.swift in Sources */ = {isa = PBXBuildFile; fileRef = 6E75168E22C520D400B2B157 /* FeatureVariable.swift */; };
		6E75186322C520D400B2B157 /* FeatureVariable.swift in Sources */ = {isa = PBXBuildFile; fileRef = 6E75168E22C520D400B2B157 /* FeatureVariable.swift */; };
		6E75186422C520D400B2B157 /* Rollout.swift in Sources */ = {isa = PBXBuildFile; fileRef = 6E75168F22C520D400B2B157 /* Rollout.swift */; };
		6E75186522C520D400B2B157 /* Rollout.swift in Sources */ = {isa = PBXBuildFile; fileRef = 6E75168F22C520D400B2B157 /* Rollout.swift */; };
		6E75186622C520D400B2B157 /* Rollout.swift in Sources */ = {isa = PBXBuildFile; fileRef = 6E75168F22C520D400B2B157 /* Rollout.swift */; };
		6E75186722C520D400B2B157 /* Rollout.swift in Sources */ = {isa = PBXBuildFile; fileRef = 6E75168F22C520D400B2B157 /* Rollout.swift */; };
		6E75186822C520D400B2B157 /* Rollout.swift in Sources */ = {isa = PBXBuildFile; fileRef = 6E75168F22C520D400B2B157 /* Rollout.swift */; };
		6E75186922C520D400B2B157 /* Rollout.swift in Sources */ = {isa = PBXBuildFile; fileRef = 6E75168F22C520D400B2B157 /* Rollout.swift */; };
		6E75186A22C520D400B2B157 /* Rollout.swift in Sources */ = {isa = PBXBuildFile; fileRef = 6E75168F22C520D400B2B157 /* Rollout.swift */; };
		6E75186B22C520D400B2B157 /* Rollout.swift in Sources */ = {isa = PBXBuildFile; fileRef = 6E75168F22C520D400B2B157 /* Rollout.swift */; };
		6E75186C22C520D400B2B157 /* Rollout.swift in Sources */ = {isa = PBXBuildFile; fileRef = 6E75168F22C520D400B2B157 /* Rollout.swift */; };
		6E75186D22C520D400B2B157 /* Rollout.swift in Sources */ = {isa = PBXBuildFile; fileRef = 6E75168F22C520D400B2B157 /* Rollout.swift */; };
		6E75186E22C520D400B2B157 /* Rollout.swift in Sources */ = {isa = PBXBuildFile; fileRef = 6E75168F22C520D400B2B157 /* Rollout.swift */; };
		6E75186F22C520D400B2B157 /* Rollout.swift in Sources */ = {isa = PBXBuildFile; fileRef = 6E75168F22C520D400B2B157 /* Rollout.swift */; };
		6E75187022C520D400B2B157 /* Variation.swift in Sources */ = {isa = PBXBuildFile; fileRef = 6E75169022C520D400B2B157 /* Variation.swift */; };
		6E75187122C520D400B2B157 /* Variation.swift in Sources */ = {isa = PBXBuildFile; fileRef = 6E75169022C520D400B2B157 /* Variation.swift */; };
		6E75187222C520D400B2B157 /* Variation.swift in Sources */ = {isa = PBXBuildFile; fileRef = 6E75169022C520D400B2B157 /* Variation.swift */; };
		6E75187322C520D400B2B157 /* Variation.swift in Sources */ = {isa = PBXBuildFile; fileRef = 6E75169022C520D400B2B157 /* Variation.swift */; };
		6E75187422C520D400B2B157 /* Variation.swift in Sources */ = {isa = PBXBuildFile; fileRef = 6E75169022C520D400B2B157 /* Variation.swift */; };
		6E75187522C520D400B2B157 /* Variation.swift in Sources */ = {isa = PBXBuildFile; fileRef = 6E75169022C520D400B2B157 /* Variation.swift */; };
		6E75187622C520D400B2B157 /* Variation.swift in Sources */ = {isa = PBXBuildFile; fileRef = 6E75169022C520D400B2B157 /* Variation.swift */; };
		6E75187722C520D400B2B157 /* Variation.swift in Sources */ = {isa = PBXBuildFile; fileRef = 6E75169022C520D400B2B157 /* Variation.swift */; };
		6E75187822C520D400B2B157 /* Variation.swift in Sources */ = {isa = PBXBuildFile; fileRef = 6E75169022C520D400B2B157 /* Variation.swift */; };
		6E75187922C520D400B2B157 /* Variation.swift in Sources */ = {isa = PBXBuildFile; fileRef = 6E75169022C520D400B2B157 /* Variation.swift */; };
		6E75187A22C520D400B2B157 /* Variation.swift in Sources */ = {isa = PBXBuildFile; fileRef = 6E75169022C520D400B2B157 /* Variation.swift */; };
		6E75187B22C520D400B2B157 /* Variation.swift in Sources */ = {isa = PBXBuildFile; fileRef = 6E75169022C520D400B2B157 /* Variation.swift */; };
		6E75187C22C520D400B2B157 /* TrafficAllocation.swift in Sources */ = {isa = PBXBuildFile; fileRef = 6E75169122C520D400B2B157 /* TrafficAllocation.swift */; };
		6E75187D22C520D400B2B157 /* TrafficAllocation.swift in Sources */ = {isa = PBXBuildFile; fileRef = 6E75169122C520D400B2B157 /* TrafficAllocation.swift */; };
		6E75187E22C520D400B2B157 /* TrafficAllocation.swift in Sources */ = {isa = PBXBuildFile; fileRef = 6E75169122C520D400B2B157 /* TrafficAllocation.swift */; };
		6E75187F22C520D400B2B157 /* TrafficAllocation.swift in Sources */ = {isa = PBXBuildFile; fileRef = 6E75169122C520D400B2B157 /* TrafficAllocation.swift */; };
		6E75188022C520D400B2B157 /* TrafficAllocation.swift in Sources */ = {isa = PBXBuildFile; fileRef = 6E75169122C520D400B2B157 /* TrafficAllocation.swift */; };
		6E75188122C520D400B2B157 /* TrafficAllocation.swift in Sources */ = {isa = PBXBuildFile; fileRef = 6E75169122C520D400B2B157 /* TrafficAllocation.swift */; };
		6E75188222C520D400B2B157 /* TrafficAllocation.swift in Sources */ = {isa = PBXBuildFile; fileRef = 6E75169122C520D400B2B157 /* TrafficAllocation.swift */; };
		6E75188322C520D400B2B157 /* TrafficAllocation.swift in Sources */ = {isa = PBXBuildFile; fileRef = 6E75169122C520D400B2B157 /* TrafficAllocation.swift */; };
		6E75188422C520D400B2B157 /* TrafficAllocation.swift in Sources */ = {isa = PBXBuildFile; fileRef = 6E75169122C520D400B2B157 /* TrafficAllocation.swift */; };
		6E75188522C520D400B2B157 /* TrafficAllocation.swift in Sources */ = {isa = PBXBuildFile; fileRef = 6E75169122C520D400B2B157 /* TrafficAllocation.swift */; };
		6E75188622C520D400B2B157 /* TrafficAllocation.swift in Sources */ = {isa = PBXBuildFile; fileRef = 6E75169122C520D400B2B157 /* TrafficAllocation.swift */; };
		6E75188722C520D400B2B157 /* TrafficAllocation.swift in Sources */ = {isa = PBXBuildFile; fileRef = 6E75169122C520D400B2B157 /* TrafficAllocation.swift */; };
		6E75188822C520D400B2B157 /* Project.swift in Sources */ = {isa = PBXBuildFile; fileRef = 6E75169222C520D400B2B157 /* Project.swift */; };
		6E75188922C520D400B2B157 /* Project.swift in Sources */ = {isa = PBXBuildFile; fileRef = 6E75169222C520D400B2B157 /* Project.swift */; };
		6E75188A22C520D400B2B157 /* Project.swift in Sources */ = {isa = PBXBuildFile; fileRef = 6E75169222C520D400B2B157 /* Project.swift */; };
		6E75188B22C520D400B2B157 /* Project.swift in Sources */ = {isa = PBXBuildFile; fileRef = 6E75169222C520D400B2B157 /* Project.swift */; };
		6E75188C22C520D400B2B157 /* Project.swift in Sources */ = {isa = PBXBuildFile; fileRef = 6E75169222C520D400B2B157 /* Project.swift */; };
		6E75188D22C520D400B2B157 /* Project.swift in Sources */ = {isa = PBXBuildFile; fileRef = 6E75169222C520D400B2B157 /* Project.swift */; };
		6E75188E22C520D400B2B157 /* Project.swift in Sources */ = {isa = PBXBuildFile; fileRef = 6E75169222C520D400B2B157 /* Project.swift */; };
		6E75188F22C520D400B2B157 /* Project.swift in Sources */ = {isa = PBXBuildFile; fileRef = 6E75169222C520D400B2B157 /* Project.swift */; };
		6E75189022C520D400B2B157 /* Project.swift in Sources */ = {isa = PBXBuildFile; fileRef = 6E75169222C520D400B2B157 /* Project.swift */; };
		6E75189122C520D400B2B157 /* Project.swift in Sources */ = {isa = PBXBuildFile; fileRef = 6E75169222C520D400B2B157 /* Project.swift */; };
		6E75189222C520D400B2B157 /* Project.swift in Sources */ = {isa = PBXBuildFile; fileRef = 6E75169222C520D400B2B157 /* Project.swift */; };
		6E75189322C520D400B2B157 /* Project.swift in Sources */ = {isa = PBXBuildFile; fileRef = 6E75169222C520D400B2B157 /* Project.swift */; };
		6E75189422C520D400B2B157 /* Experiment.swift in Sources */ = {isa = PBXBuildFile; fileRef = 6E75169322C520D400B2B157 /* Experiment.swift */; };
		6E75189522C520D400B2B157 /* Experiment.swift in Sources */ = {isa = PBXBuildFile; fileRef = 6E75169322C520D400B2B157 /* Experiment.swift */; };
		6E75189622C520D400B2B157 /* Experiment.swift in Sources */ = {isa = PBXBuildFile; fileRef = 6E75169322C520D400B2B157 /* Experiment.swift */; };
		6E75189722C520D400B2B157 /* Experiment.swift in Sources */ = {isa = PBXBuildFile; fileRef = 6E75169322C520D400B2B157 /* Experiment.swift */; };
		6E75189822C520D400B2B157 /* Experiment.swift in Sources */ = {isa = PBXBuildFile; fileRef = 6E75169322C520D400B2B157 /* Experiment.swift */; };
		6E75189922C520D400B2B157 /* Experiment.swift in Sources */ = {isa = PBXBuildFile; fileRef = 6E75169322C520D400B2B157 /* Experiment.swift */; };
		6E75189A22C520D400B2B157 /* Experiment.swift in Sources */ = {isa = PBXBuildFile; fileRef = 6E75169322C520D400B2B157 /* Experiment.swift */; };
		6E75189B22C520D400B2B157 /* Experiment.swift in Sources */ = {isa = PBXBuildFile; fileRef = 6E75169322C520D400B2B157 /* Experiment.swift */; };
		6E75189C22C520D400B2B157 /* Experiment.swift in Sources */ = {isa = PBXBuildFile; fileRef = 6E75169322C520D400B2B157 /* Experiment.swift */; };
		6E75189D22C520D400B2B157 /* Experiment.swift in Sources */ = {isa = PBXBuildFile; fileRef = 6E75169322C520D400B2B157 /* Experiment.swift */; };
		6E75189E22C520D400B2B157 /* Experiment.swift in Sources */ = {isa = PBXBuildFile; fileRef = 6E75169322C520D400B2B157 /* Experiment.swift */; };
		6E75189F22C520D400B2B157 /* Experiment.swift in Sources */ = {isa = PBXBuildFile; fileRef = 6E75169322C520D400B2B157 /* Experiment.swift */; };
		6E7518A022C520D400B2B157 /* FeatureFlag.swift in Sources */ = {isa = PBXBuildFile; fileRef = 6E75169422C520D400B2B157 /* FeatureFlag.swift */; };
		6E7518A122C520D400B2B157 /* FeatureFlag.swift in Sources */ = {isa = PBXBuildFile; fileRef = 6E75169422C520D400B2B157 /* FeatureFlag.swift */; };
		6E7518A222C520D400B2B157 /* FeatureFlag.swift in Sources */ = {isa = PBXBuildFile; fileRef = 6E75169422C520D400B2B157 /* FeatureFlag.swift */; };
		6E7518A322C520D400B2B157 /* FeatureFlag.swift in Sources */ = {isa = PBXBuildFile; fileRef = 6E75169422C520D400B2B157 /* FeatureFlag.swift */; };
		6E7518A422C520D400B2B157 /* FeatureFlag.swift in Sources */ = {isa = PBXBuildFile; fileRef = 6E75169422C520D400B2B157 /* FeatureFlag.swift */; };
		6E7518A522C520D400B2B157 /* FeatureFlag.swift in Sources */ = {isa = PBXBuildFile; fileRef = 6E75169422C520D400B2B157 /* FeatureFlag.swift */; };
		6E7518A622C520D400B2B157 /* FeatureFlag.swift in Sources */ = {isa = PBXBuildFile; fileRef = 6E75169422C520D400B2B157 /* FeatureFlag.swift */; };
		6E7518A722C520D400B2B157 /* FeatureFlag.swift in Sources */ = {isa = PBXBuildFile; fileRef = 6E75169422C520D400B2B157 /* FeatureFlag.swift */; };
		6E7518A822C520D400B2B157 /* FeatureFlag.swift in Sources */ = {isa = PBXBuildFile; fileRef = 6E75169422C520D400B2B157 /* FeatureFlag.swift */; };
		6E7518A922C520D400B2B157 /* FeatureFlag.swift in Sources */ = {isa = PBXBuildFile; fileRef = 6E75169422C520D400B2B157 /* FeatureFlag.swift */; };
		6E7518AA22C520D400B2B157 /* FeatureFlag.swift in Sources */ = {isa = PBXBuildFile; fileRef = 6E75169422C520D400B2B157 /* FeatureFlag.swift */; };
		6E7518AB22C520D400B2B157 /* FeatureFlag.swift in Sources */ = {isa = PBXBuildFile; fileRef = 6E75169422C520D400B2B157 /* FeatureFlag.swift */; };
		6E7518AC22C520D400B2B157 /* Group.swift in Sources */ = {isa = PBXBuildFile; fileRef = 6E75169522C520D400B2B157 /* Group.swift */; };
		6E7518AD22C520D400B2B157 /* Group.swift in Sources */ = {isa = PBXBuildFile; fileRef = 6E75169522C520D400B2B157 /* Group.swift */; };
		6E7518AE22C520D400B2B157 /* Group.swift in Sources */ = {isa = PBXBuildFile; fileRef = 6E75169522C520D400B2B157 /* Group.swift */; };
		6E7518AF22C520D400B2B157 /* Group.swift in Sources */ = {isa = PBXBuildFile; fileRef = 6E75169522C520D400B2B157 /* Group.swift */; };
		6E7518B022C520D400B2B157 /* Group.swift in Sources */ = {isa = PBXBuildFile; fileRef = 6E75169522C520D400B2B157 /* Group.swift */; };
		6E7518B122C520D400B2B157 /* Group.swift in Sources */ = {isa = PBXBuildFile; fileRef = 6E75169522C520D400B2B157 /* Group.swift */; };
		6E7518B222C520D400B2B157 /* Group.swift in Sources */ = {isa = PBXBuildFile; fileRef = 6E75169522C520D400B2B157 /* Group.swift */; };
		6E7518B322C520D400B2B157 /* Group.swift in Sources */ = {isa = PBXBuildFile; fileRef = 6E75169522C520D400B2B157 /* Group.swift */; };
		6E7518B422C520D400B2B157 /* Group.swift in Sources */ = {isa = PBXBuildFile; fileRef = 6E75169522C520D400B2B157 /* Group.swift */; };
		6E7518B522C520D400B2B157 /* Group.swift in Sources */ = {isa = PBXBuildFile; fileRef = 6E75169522C520D400B2B157 /* Group.swift */; };
		6E7518B622C520D400B2B157 /* Group.swift in Sources */ = {isa = PBXBuildFile; fileRef = 6E75169522C520D400B2B157 /* Group.swift */; };
		6E7518B722C520D400B2B157 /* Group.swift in Sources */ = {isa = PBXBuildFile; fileRef = 6E75169522C520D400B2B157 /* Group.swift */; };
		6E7518B822C520D400B2B157 /* Variable.swift in Sources */ = {isa = PBXBuildFile; fileRef = 6E75169622C520D400B2B157 /* Variable.swift */; };
		6E7518B922C520D400B2B157 /* Variable.swift in Sources */ = {isa = PBXBuildFile; fileRef = 6E75169622C520D400B2B157 /* Variable.swift */; };
		6E7518BA22C520D400B2B157 /* Variable.swift in Sources */ = {isa = PBXBuildFile; fileRef = 6E75169622C520D400B2B157 /* Variable.swift */; };
		6E7518BB22C520D400B2B157 /* Variable.swift in Sources */ = {isa = PBXBuildFile; fileRef = 6E75169622C520D400B2B157 /* Variable.swift */; };
		6E7518BC22C520D400B2B157 /* Variable.swift in Sources */ = {isa = PBXBuildFile; fileRef = 6E75169622C520D400B2B157 /* Variable.swift */; };
		6E7518BD22C520D400B2B157 /* Variable.swift in Sources */ = {isa = PBXBuildFile; fileRef = 6E75169622C520D400B2B157 /* Variable.swift */; };
		6E7518BE22C520D400B2B157 /* Variable.swift in Sources */ = {isa = PBXBuildFile; fileRef = 6E75169622C520D400B2B157 /* Variable.swift */; };
		6E7518BF22C520D400B2B157 /* Variable.swift in Sources */ = {isa = PBXBuildFile; fileRef = 6E75169622C520D400B2B157 /* Variable.swift */; };
		6E7518C022C520D400B2B157 /* Variable.swift in Sources */ = {isa = PBXBuildFile; fileRef = 6E75169622C520D400B2B157 /* Variable.swift */; };
		6E7518C122C520D400B2B157 /* Variable.swift in Sources */ = {isa = PBXBuildFile; fileRef = 6E75169622C520D400B2B157 /* Variable.swift */; };
		6E7518C222C520D400B2B157 /* Variable.swift in Sources */ = {isa = PBXBuildFile; fileRef = 6E75169622C520D400B2B157 /* Variable.swift */; };
		6E7518C322C520D400B2B157 /* Variable.swift in Sources */ = {isa = PBXBuildFile; fileRef = 6E75169622C520D400B2B157 /* Variable.swift */; };
		6E7518C422C520D400B2B157 /* Audience.swift in Sources */ = {isa = PBXBuildFile; fileRef = 6E75169822C520D400B2B157 /* Audience.swift */; };
		6E7518C522C520D400B2B157 /* Audience.swift in Sources */ = {isa = PBXBuildFile; fileRef = 6E75169822C520D400B2B157 /* Audience.swift */; };
		6E7518C622C520D400B2B157 /* Audience.swift in Sources */ = {isa = PBXBuildFile; fileRef = 6E75169822C520D400B2B157 /* Audience.swift */; };
		6E7518C722C520D400B2B157 /* Audience.swift in Sources */ = {isa = PBXBuildFile; fileRef = 6E75169822C520D400B2B157 /* Audience.swift */; };
		6E7518C822C520D400B2B157 /* Audience.swift in Sources */ = {isa = PBXBuildFile; fileRef = 6E75169822C520D400B2B157 /* Audience.swift */; };
		6E7518C922C520D400B2B157 /* Audience.swift in Sources */ = {isa = PBXBuildFile; fileRef = 6E75169822C520D400B2B157 /* Audience.swift */; };
		6E7518CA22C520D400B2B157 /* Audience.swift in Sources */ = {isa = PBXBuildFile; fileRef = 6E75169822C520D400B2B157 /* Audience.swift */; };
		6E7518CB22C520D400B2B157 /* Audience.swift in Sources */ = {isa = PBXBuildFile; fileRef = 6E75169822C520D400B2B157 /* Audience.swift */; };
		6E7518CC22C520D400B2B157 /* Audience.swift in Sources */ = {isa = PBXBuildFile; fileRef = 6E75169822C520D400B2B157 /* Audience.swift */; };
		6E7518CD22C520D400B2B157 /* Audience.swift in Sources */ = {isa = PBXBuildFile; fileRef = 6E75169822C520D400B2B157 /* Audience.swift */; };
		6E7518CE22C520D400B2B157 /* Audience.swift in Sources */ = {isa = PBXBuildFile; fileRef = 6E75169822C520D400B2B157 /* Audience.swift */; };
		6E7518CF22C520D400B2B157 /* Audience.swift in Sources */ = {isa = PBXBuildFile; fileRef = 6E75169822C520D400B2B157 /* Audience.swift */; };
		6E7518D022C520D400B2B157 /* AttributeValue.swift in Sources */ = {isa = PBXBuildFile; fileRef = 6E75169922C520D400B2B157 /* AttributeValue.swift */; };
		6E7518D122C520D400B2B157 /* AttributeValue.swift in Sources */ = {isa = PBXBuildFile; fileRef = 6E75169922C520D400B2B157 /* AttributeValue.swift */; };
		6E7518D222C520D400B2B157 /* AttributeValue.swift in Sources */ = {isa = PBXBuildFile; fileRef = 6E75169922C520D400B2B157 /* AttributeValue.swift */; };
		6E7518D322C520D400B2B157 /* AttributeValue.swift in Sources */ = {isa = PBXBuildFile; fileRef = 6E75169922C520D400B2B157 /* AttributeValue.swift */; };
		6E7518D422C520D400B2B157 /* AttributeValue.swift in Sources */ = {isa = PBXBuildFile; fileRef = 6E75169922C520D400B2B157 /* AttributeValue.swift */; };
		6E7518D522C520D400B2B157 /* AttributeValue.swift in Sources */ = {isa = PBXBuildFile; fileRef = 6E75169922C520D400B2B157 /* AttributeValue.swift */; };
		6E7518D622C520D400B2B157 /* AttributeValue.swift in Sources */ = {isa = PBXBuildFile; fileRef = 6E75169922C520D400B2B157 /* AttributeValue.swift */; };
		6E7518D722C520D400B2B157 /* AttributeValue.swift in Sources */ = {isa = PBXBuildFile; fileRef = 6E75169922C520D400B2B157 /* AttributeValue.swift */; };
		6E7518D822C520D400B2B157 /* AttributeValue.swift in Sources */ = {isa = PBXBuildFile; fileRef = 6E75169922C520D400B2B157 /* AttributeValue.swift */; };
		6E7518D922C520D400B2B157 /* AttributeValue.swift in Sources */ = {isa = PBXBuildFile; fileRef = 6E75169922C520D400B2B157 /* AttributeValue.swift */; };
		6E7518DA22C520D400B2B157 /* AttributeValue.swift in Sources */ = {isa = PBXBuildFile; fileRef = 6E75169922C520D400B2B157 /* AttributeValue.swift */; };
		6E7518DB22C520D400B2B157 /* AttributeValue.swift in Sources */ = {isa = PBXBuildFile; fileRef = 6E75169922C520D400B2B157 /* AttributeValue.swift */; };
		6E7518DC22C520D400B2B157 /* ConditionLeaf.swift in Sources */ = {isa = PBXBuildFile; fileRef = 6E75169A22C520D400B2B157 /* ConditionLeaf.swift */; };
		6E7518DD22C520D400B2B157 /* ConditionLeaf.swift in Sources */ = {isa = PBXBuildFile; fileRef = 6E75169A22C520D400B2B157 /* ConditionLeaf.swift */; };
		6E7518DE22C520D400B2B157 /* ConditionLeaf.swift in Sources */ = {isa = PBXBuildFile; fileRef = 6E75169A22C520D400B2B157 /* ConditionLeaf.swift */; };
		6E7518DF22C520D400B2B157 /* ConditionLeaf.swift in Sources */ = {isa = PBXBuildFile; fileRef = 6E75169A22C520D400B2B157 /* ConditionLeaf.swift */; };
		6E7518E022C520D400B2B157 /* ConditionLeaf.swift in Sources */ = {isa = PBXBuildFile; fileRef = 6E75169A22C520D400B2B157 /* ConditionLeaf.swift */; };
		6E7518E122C520D400B2B157 /* ConditionLeaf.swift in Sources */ = {isa = PBXBuildFile; fileRef = 6E75169A22C520D400B2B157 /* ConditionLeaf.swift */; };
		6E7518E222C520D400B2B157 /* ConditionLeaf.swift in Sources */ = {isa = PBXBuildFile; fileRef = 6E75169A22C520D400B2B157 /* ConditionLeaf.swift */; };
		6E7518E322C520D400B2B157 /* ConditionLeaf.swift in Sources */ = {isa = PBXBuildFile; fileRef = 6E75169A22C520D400B2B157 /* ConditionLeaf.swift */; };
		6E7518E422C520D400B2B157 /* ConditionLeaf.swift in Sources */ = {isa = PBXBuildFile; fileRef = 6E75169A22C520D400B2B157 /* ConditionLeaf.swift */; };
		6E7518E522C520D400B2B157 /* ConditionLeaf.swift in Sources */ = {isa = PBXBuildFile; fileRef = 6E75169A22C520D400B2B157 /* ConditionLeaf.swift */; };
		6E7518E622C520D400B2B157 /* ConditionLeaf.swift in Sources */ = {isa = PBXBuildFile; fileRef = 6E75169A22C520D400B2B157 /* ConditionLeaf.swift */; };
		6E7518E722C520D400B2B157 /* ConditionLeaf.swift in Sources */ = {isa = PBXBuildFile; fileRef = 6E75169A22C520D400B2B157 /* ConditionLeaf.swift */; };
		6E7518E822C520D400B2B157 /* ConditionHolder.swift in Sources */ = {isa = PBXBuildFile; fileRef = 6E75169B22C520D400B2B157 /* ConditionHolder.swift */; };
		6E7518E922C520D400B2B157 /* ConditionHolder.swift in Sources */ = {isa = PBXBuildFile; fileRef = 6E75169B22C520D400B2B157 /* ConditionHolder.swift */; };
		6E7518EA22C520D400B2B157 /* ConditionHolder.swift in Sources */ = {isa = PBXBuildFile; fileRef = 6E75169B22C520D400B2B157 /* ConditionHolder.swift */; };
		6E7518EB22C520D400B2B157 /* ConditionHolder.swift in Sources */ = {isa = PBXBuildFile; fileRef = 6E75169B22C520D400B2B157 /* ConditionHolder.swift */; };
		6E7518EC22C520D400B2B157 /* ConditionHolder.swift in Sources */ = {isa = PBXBuildFile; fileRef = 6E75169B22C520D400B2B157 /* ConditionHolder.swift */; };
		6E7518ED22C520D400B2B157 /* ConditionHolder.swift in Sources */ = {isa = PBXBuildFile; fileRef = 6E75169B22C520D400B2B157 /* ConditionHolder.swift */; };
		6E7518EE22C520D400B2B157 /* ConditionHolder.swift in Sources */ = {isa = PBXBuildFile; fileRef = 6E75169B22C520D400B2B157 /* ConditionHolder.swift */; };
		6E7518EF22C520D400B2B157 /* ConditionHolder.swift in Sources */ = {isa = PBXBuildFile; fileRef = 6E75169B22C520D400B2B157 /* ConditionHolder.swift */; };
		6E7518F022C520D500B2B157 /* ConditionHolder.swift in Sources */ = {isa = PBXBuildFile; fileRef = 6E75169B22C520D400B2B157 /* ConditionHolder.swift */; };
		6E7518F122C520D500B2B157 /* ConditionHolder.swift in Sources */ = {isa = PBXBuildFile; fileRef = 6E75169B22C520D400B2B157 /* ConditionHolder.swift */; };
		6E7518F222C520D500B2B157 /* ConditionHolder.swift in Sources */ = {isa = PBXBuildFile; fileRef = 6E75169B22C520D400B2B157 /* ConditionHolder.swift */; };
		6E7518F322C520D500B2B157 /* ConditionHolder.swift in Sources */ = {isa = PBXBuildFile; fileRef = 6E75169B22C520D400B2B157 /* ConditionHolder.swift */; };
		6E7518F422C520D500B2B157 /* UserAttribute.swift in Sources */ = {isa = PBXBuildFile; fileRef = 6E75169C22C520D400B2B157 /* UserAttribute.swift */; };
		6E7518F522C520D500B2B157 /* UserAttribute.swift in Sources */ = {isa = PBXBuildFile; fileRef = 6E75169C22C520D400B2B157 /* UserAttribute.swift */; };
		6E7518F622C520D500B2B157 /* UserAttribute.swift in Sources */ = {isa = PBXBuildFile; fileRef = 6E75169C22C520D400B2B157 /* UserAttribute.swift */; };
		6E7518F722C520D500B2B157 /* UserAttribute.swift in Sources */ = {isa = PBXBuildFile; fileRef = 6E75169C22C520D400B2B157 /* UserAttribute.swift */; };
		6E7518F822C520D500B2B157 /* UserAttribute.swift in Sources */ = {isa = PBXBuildFile; fileRef = 6E75169C22C520D400B2B157 /* UserAttribute.swift */; };
		6E7518F922C520D500B2B157 /* UserAttribute.swift in Sources */ = {isa = PBXBuildFile; fileRef = 6E75169C22C520D400B2B157 /* UserAttribute.swift */; };
		6E7518FA22C520D500B2B157 /* UserAttribute.swift in Sources */ = {isa = PBXBuildFile; fileRef = 6E75169C22C520D400B2B157 /* UserAttribute.swift */; };
		6E7518FB22C520D500B2B157 /* UserAttribute.swift in Sources */ = {isa = PBXBuildFile; fileRef = 6E75169C22C520D400B2B157 /* UserAttribute.swift */; };
		6E7518FC22C520D500B2B157 /* UserAttribute.swift in Sources */ = {isa = PBXBuildFile; fileRef = 6E75169C22C520D400B2B157 /* UserAttribute.swift */; };
		6E7518FD22C520D500B2B157 /* UserAttribute.swift in Sources */ = {isa = PBXBuildFile; fileRef = 6E75169C22C520D400B2B157 /* UserAttribute.swift */; };
		6E7518FE22C520D500B2B157 /* UserAttribute.swift in Sources */ = {isa = PBXBuildFile; fileRef = 6E75169C22C520D400B2B157 /* UserAttribute.swift */; };
		6E7518FF22C520D500B2B157 /* UserAttribute.swift in Sources */ = {isa = PBXBuildFile; fileRef = 6E75169C22C520D400B2B157 /* UserAttribute.swift */; };
		6E75190022C520D500B2B157 /* Attribute.swift in Sources */ = {isa = PBXBuildFile; fileRef = 6E75169D22C520D400B2B157 /* Attribute.swift */; };
		6E75190122C520D500B2B157 /* Attribute.swift in Sources */ = {isa = PBXBuildFile; fileRef = 6E75169D22C520D400B2B157 /* Attribute.swift */; };
		6E75190222C520D500B2B157 /* Attribute.swift in Sources */ = {isa = PBXBuildFile; fileRef = 6E75169D22C520D400B2B157 /* Attribute.swift */; };
		6E75190322C520D500B2B157 /* Attribute.swift in Sources */ = {isa = PBXBuildFile; fileRef = 6E75169D22C520D400B2B157 /* Attribute.swift */; };
		6E75190422C520D500B2B157 /* Attribute.swift in Sources */ = {isa = PBXBuildFile; fileRef = 6E75169D22C520D400B2B157 /* Attribute.swift */; };
		6E75190522C520D500B2B157 /* Attribute.swift in Sources */ = {isa = PBXBuildFile; fileRef = 6E75169D22C520D400B2B157 /* Attribute.swift */; };
		6E75190622C520D500B2B157 /* Attribute.swift in Sources */ = {isa = PBXBuildFile; fileRef = 6E75169D22C520D400B2B157 /* Attribute.swift */; };
		6E75190722C520D500B2B157 /* Attribute.swift in Sources */ = {isa = PBXBuildFile; fileRef = 6E75169D22C520D400B2B157 /* Attribute.swift */; };
		6E75190822C520D500B2B157 /* Attribute.swift in Sources */ = {isa = PBXBuildFile; fileRef = 6E75169D22C520D400B2B157 /* Attribute.swift */; };
		6E75190922C520D500B2B157 /* Attribute.swift in Sources */ = {isa = PBXBuildFile; fileRef = 6E75169D22C520D400B2B157 /* Attribute.swift */; };
		6E75190A22C520D500B2B157 /* Attribute.swift in Sources */ = {isa = PBXBuildFile; fileRef = 6E75169D22C520D400B2B157 /* Attribute.swift */; };
		6E75190B22C520D500B2B157 /* Attribute.swift in Sources */ = {isa = PBXBuildFile; fileRef = 6E75169D22C520D400B2B157 /* Attribute.swift */; };
		6E75190C22C520D500B2B157 /* BackgroundingCallbacks.swift in Sources */ = {isa = PBXBuildFile; fileRef = 6E75169F22C520D400B2B157 /* BackgroundingCallbacks.swift */; };
		6E75190D22C520D500B2B157 /* BackgroundingCallbacks.swift in Sources */ = {isa = PBXBuildFile; fileRef = 6E75169F22C520D400B2B157 /* BackgroundingCallbacks.swift */; };
		6E75190E22C520D500B2B157 /* BackgroundingCallbacks.swift in Sources */ = {isa = PBXBuildFile; fileRef = 6E75169F22C520D400B2B157 /* BackgroundingCallbacks.swift */; };
		6E75190F22C520D500B2B157 /* BackgroundingCallbacks.swift in Sources */ = {isa = PBXBuildFile; fileRef = 6E75169F22C520D400B2B157 /* BackgroundingCallbacks.swift */; };
		6E75191022C520D500B2B157 /* BackgroundingCallbacks.swift in Sources */ = {isa = PBXBuildFile; fileRef = 6E75169F22C520D400B2B157 /* BackgroundingCallbacks.swift */; };
		6E75191122C520D500B2B157 /* BackgroundingCallbacks.swift in Sources */ = {isa = PBXBuildFile; fileRef = 6E75169F22C520D400B2B157 /* BackgroundingCallbacks.swift */; };
		6E75191222C520D500B2B157 /* BackgroundingCallbacks.swift in Sources */ = {isa = PBXBuildFile; fileRef = 6E75169F22C520D400B2B157 /* BackgroundingCallbacks.swift */; };
		6E75191322C520D500B2B157 /* BackgroundingCallbacks.swift in Sources */ = {isa = PBXBuildFile; fileRef = 6E75169F22C520D400B2B157 /* BackgroundingCallbacks.swift */; };
		6E75191422C520D500B2B157 /* BackgroundingCallbacks.swift in Sources */ = {isa = PBXBuildFile; fileRef = 6E75169F22C520D400B2B157 /* BackgroundingCallbacks.swift */; };
		6E75191522C520D500B2B157 /* BackgroundingCallbacks.swift in Sources */ = {isa = PBXBuildFile; fileRef = 6E75169F22C520D400B2B157 /* BackgroundingCallbacks.swift */; };
		6E75191622C520D500B2B157 /* BackgroundingCallbacks.swift in Sources */ = {isa = PBXBuildFile; fileRef = 6E75169F22C520D400B2B157 /* BackgroundingCallbacks.swift */; };
		6E75191722C520D500B2B157 /* BackgroundingCallbacks.swift in Sources */ = {isa = PBXBuildFile; fileRef = 6E75169F22C520D400B2B157 /* BackgroundingCallbacks.swift */; };
		6E75191822C520D500B2B157 /* OPTNotificationCenter.swift in Sources */ = {isa = PBXBuildFile; fileRef = 6E7516A022C520D400B2B157 /* OPTNotificationCenter.swift */; };
		6E75191922C520D500B2B157 /* OPTNotificationCenter.swift in Sources */ = {isa = PBXBuildFile; fileRef = 6E7516A022C520D400B2B157 /* OPTNotificationCenter.swift */; };
		6E75191A22C520D500B2B157 /* OPTNotificationCenter.swift in Sources */ = {isa = PBXBuildFile; fileRef = 6E7516A022C520D400B2B157 /* OPTNotificationCenter.swift */; };
		6E75191B22C520D500B2B157 /* OPTNotificationCenter.swift in Sources */ = {isa = PBXBuildFile; fileRef = 6E7516A022C520D400B2B157 /* OPTNotificationCenter.swift */; };
		6E75191C22C520D500B2B157 /* OPTNotificationCenter.swift in Sources */ = {isa = PBXBuildFile; fileRef = 6E7516A022C520D400B2B157 /* OPTNotificationCenter.swift */; };
		6E75191D22C520D500B2B157 /* OPTNotificationCenter.swift in Sources */ = {isa = PBXBuildFile; fileRef = 6E7516A022C520D400B2B157 /* OPTNotificationCenter.swift */; };
		6E75191E22C520D500B2B157 /* OPTNotificationCenter.swift in Sources */ = {isa = PBXBuildFile; fileRef = 6E7516A022C520D400B2B157 /* OPTNotificationCenter.swift */; };
		6E75191F22C520D500B2B157 /* OPTNotificationCenter.swift in Sources */ = {isa = PBXBuildFile; fileRef = 6E7516A022C520D400B2B157 /* OPTNotificationCenter.swift */; };
		6E75192022C520D500B2B157 /* OPTNotificationCenter.swift in Sources */ = {isa = PBXBuildFile; fileRef = 6E7516A022C520D400B2B157 /* OPTNotificationCenter.swift */; };
		6E75192122C520D500B2B157 /* OPTNotificationCenter.swift in Sources */ = {isa = PBXBuildFile; fileRef = 6E7516A022C520D400B2B157 /* OPTNotificationCenter.swift */; };
		6E75192222C520D500B2B157 /* OPTNotificationCenter.swift in Sources */ = {isa = PBXBuildFile; fileRef = 6E7516A022C520D400B2B157 /* OPTNotificationCenter.swift */; };
		6E75192322C520D500B2B157 /* OPTNotificationCenter.swift in Sources */ = {isa = PBXBuildFile; fileRef = 6E7516A022C520D400B2B157 /* OPTNotificationCenter.swift */; };
		6E75192422C520D500B2B157 /* DataStoreQueueStack.swift in Sources */ = {isa = PBXBuildFile; fileRef = 6E7516A122C520D400B2B157 /* DataStoreQueueStack.swift */; };
		6E75192522C520D500B2B157 /* DataStoreQueueStack.swift in Sources */ = {isa = PBXBuildFile; fileRef = 6E7516A122C520D400B2B157 /* DataStoreQueueStack.swift */; };
		6E75192622C520D500B2B157 /* DataStoreQueueStack.swift in Sources */ = {isa = PBXBuildFile; fileRef = 6E7516A122C520D400B2B157 /* DataStoreQueueStack.swift */; };
		6E75192722C520D500B2B157 /* DataStoreQueueStack.swift in Sources */ = {isa = PBXBuildFile; fileRef = 6E7516A122C520D400B2B157 /* DataStoreQueueStack.swift */; };
		6E75192822C520D500B2B157 /* DataStoreQueueStack.swift in Sources */ = {isa = PBXBuildFile; fileRef = 6E7516A122C520D400B2B157 /* DataStoreQueueStack.swift */; };
		6E75192922C520D500B2B157 /* DataStoreQueueStack.swift in Sources */ = {isa = PBXBuildFile; fileRef = 6E7516A122C520D400B2B157 /* DataStoreQueueStack.swift */; };
		6E75192A22C520D500B2B157 /* DataStoreQueueStack.swift in Sources */ = {isa = PBXBuildFile; fileRef = 6E7516A122C520D400B2B157 /* DataStoreQueueStack.swift */; };
		6E75192B22C520D500B2B157 /* DataStoreQueueStack.swift in Sources */ = {isa = PBXBuildFile; fileRef = 6E7516A122C520D400B2B157 /* DataStoreQueueStack.swift */; };
		6E75192C22C520D500B2B157 /* DataStoreQueueStack.swift in Sources */ = {isa = PBXBuildFile; fileRef = 6E7516A122C520D400B2B157 /* DataStoreQueueStack.swift */; };
		6E75192D22C520D500B2B157 /* DataStoreQueueStack.swift in Sources */ = {isa = PBXBuildFile; fileRef = 6E7516A122C520D400B2B157 /* DataStoreQueueStack.swift */; };
		6E75192E22C520D500B2B157 /* DataStoreQueueStack.swift in Sources */ = {isa = PBXBuildFile; fileRef = 6E7516A122C520D400B2B157 /* DataStoreQueueStack.swift */; };
		6E75192F22C520D500B2B157 /* DataStoreQueueStack.swift in Sources */ = {isa = PBXBuildFile; fileRef = 6E7516A122C520D400B2B157 /* DataStoreQueueStack.swift */; };
		6E75193022C520D500B2B157 /* OPTDataStore.swift in Sources */ = {isa = PBXBuildFile; fileRef = 6E7516A222C520D400B2B157 /* OPTDataStore.swift */; };
		6E75193122C520D500B2B157 /* OPTDataStore.swift in Sources */ = {isa = PBXBuildFile; fileRef = 6E7516A222C520D400B2B157 /* OPTDataStore.swift */; };
		6E75193222C520D500B2B157 /* OPTDataStore.swift in Sources */ = {isa = PBXBuildFile; fileRef = 6E7516A222C520D400B2B157 /* OPTDataStore.swift */; };
		6E75193322C520D500B2B157 /* OPTDataStore.swift in Sources */ = {isa = PBXBuildFile; fileRef = 6E7516A222C520D400B2B157 /* OPTDataStore.swift */; };
		6E75193422C520D500B2B157 /* OPTDataStore.swift in Sources */ = {isa = PBXBuildFile; fileRef = 6E7516A222C520D400B2B157 /* OPTDataStore.swift */; };
		6E75193522C520D500B2B157 /* OPTDataStore.swift in Sources */ = {isa = PBXBuildFile; fileRef = 6E7516A222C520D400B2B157 /* OPTDataStore.swift */; };
		6E75193622C520D500B2B157 /* OPTDataStore.swift in Sources */ = {isa = PBXBuildFile; fileRef = 6E7516A222C520D400B2B157 /* OPTDataStore.swift */; };
		6E75193722C520D500B2B157 /* OPTDataStore.swift in Sources */ = {isa = PBXBuildFile; fileRef = 6E7516A222C520D400B2B157 /* OPTDataStore.swift */; };
		6E75193822C520D500B2B157 /* OPTDataStore.swift in Sources */ = {isa = PBXBuildFile; fileRef = 6E7516A222C520D400B2B157 /* OPTDataStore.swift */; };
		6E75193922C520D500B2B157 /* OPTDataStore.swift in Sources */ = {isa = PBXBuildFile; fileRef = 6E7516A222C520D400B2B157 /* OPTDataStore.swift */; };
		6E75193A22C520D500B2B157 /* OPTDataStore.swift in Sources */ = {isa = PBXBuildFile; fileRef = 6E7516A222C520D400B2B157 /* OPTDataStore.swift */; };
		6E75193B22C520D500B2B157 /* OPTDataStore.swift in Sources */ = {isa = PBXBuildFile; fileRef = 6E7516A222C520D400B2B157 /* OPTDataStore.swift */; };
		6E75193C22C520D500B2B157 /* OPTDecisionService.swift in Sources */ = {isa = PBXBuildFile; fileRef = 6E7516A322C520D400B2B157 /* OPTDecisionService.swift */; };
		6E75193D22C520D500B2B157 /* OPTDecisionService.swift in Sources */ = {isa = PBXBuildFile; fileRef = 6E7516A322C520D400B2B157 /* OPTDecisionService.swift */; };
		6E75193E22C520D500B2B157 /* OPTDecisionService.swift in Sources */ = {isa = PBXBuildFile; fileRef = 6E7516A322C520D400B2B157 /* OPTDecisionService.swift */; };
		6E75193F22C520D500B2B157 /* OPTDecisionService.swift in Sources */ = {isa = PBXBuildFile; fileRef = 6E7516A322C520D400B2B157 /* OPTDecisionService.swift */; };
		6E75194022C520D500B2B157 /* OPTDecisionService.swift in Sources */ = {isa = PBXBuildFile; fileRef = 6E7516A322C520D400B2B157 /* OPTDecisionService.swift */; };
		6E75194122C520D500B2B157 /* OPTDecisionService.swift in Sources */ = {isa = PBXBuildFile; fileRef = 6E7516A322C520D400B2B157 /* OPTDecisionService.swift */; };
		6E75194222C520D500B2B157 /* OPTDecisionService.swift in Sources */ = {isa = PBXBuildFile; fileRef = 6E7516A322C520D400B2B157 /* OPTDecisionService.swift */; };
		6E75194322C520D500B2B157 /* OPTDecisionService.swift in Sources */ = {isa = PBXBuildFile; fileRef = 6E7516A322C520D400B2B157 /* OPTDecisionService.swift */; };
		6E75194422C520D500B2B157 /* OPTDecisionService.swift in Sources */ = {isa = PBXBuildFile; fileRef = 6E7516A322C520D400B2B157 /* OPTDecisionService.swift */; };
		6E75194522C520D500B2B157 /* OPTDecisionService.swift in Sources */ = {isa = PBXBuildFile; fileRef = 6E7516A322C520D400B2B157 /* OPTDecisionService.swift */; };
		6E75194622C520D500B2B157 /* OPTDecisionService.swift in Sources */ = {isa = PBXBuildFile; fileRef = 6E7516A322C520D400B2B157 /* OPTDecisionService.swift */; };
		6E75194722C520D500B2B157 /* OPTDecisionService.swift in Sources */ = {isa = PBXBuildFile; fileRef = 6E7516A322C520D400B2B157 /* OPTDecisionService.swift */; };
		6E75194822C520D500B2B157 /* OPTDatafileHandler.swift in Sources */ = {isa = PBXBuildFile; fileRef = 6E7516A422C520D400B2B157 /* OPTDatafileHandler.swift */; };
		6E75194922C520D500B2B157 /* OPTDatafileHandler.swift in Sources */ = {isa = PBXBuildFile; fileRef = 6E7516A422C520D400B2B157 /* OPTDatafileHandler.swift */; };
		6E75194A22C520D500B2B157 /* OPTDatafileHandler.swift in Sources */ = {isa = PBXBuildFile; fileRef = 6E7516A422C520D400B2B157 /* OPTDatafileHandler.swift */; };
		6E75194B22C520D500B2B157 /* OPTDatafileHandler.swift in Sources */ = {isa = PBXBuildFile; fileRef = 6E7516A422C520D400B2B157 /* OPTDatafileHandler.swift */; };
		6E75194C22C520D500B2B157 /* OPTDatafileHandler.swift in Sources */ = {isa = PBXBuildFile; fileRef = 6E7516A422C520D400B2B157 /* OPTDatafileHandler.swift */; };
		6E75194D22C520D500B2B157 /* OPTDatafileHandler.swift in Sources */ = {isa = PBXBuildFile; fileRef = 6E7516A422C520D400B2B157 /* OPTDatafileHandler.swift */; };
		6E75194E22C520D500B2B157 /* OPTDatafileHandler.swift in Sources */ = {isa = PBXBuildFile; fileRef = 6E7516A422C520D400B2B157 /* OPTDatafileHandler.swift */; };
		6E75194F22C520D500B2B157 /* OPTDatafileHandler.swift in Sources */ = {isa = PBXBuildFile; fileRef = 6E7516A422C520D400B2B157 /* OPTDatafileHandler.swift */; };
		6E75195022C520D500B2B157 /* OPTDatafileHandler.swift in Sources */ = {isa = PBXBuildFile; fileRef = 6E7516A422C520D400B2B157 /* OPTDatafileHandler.swift */; };
		6E75195122C520D500B2B157 /* OPTDatafileHandler.swift in Sources */ = {isa = PBXBuildFile; fileRef = 6E7516A422C520D400B2B157 /* OPTDatafileHandler.swift */; };
		6E75195222C520D500B2B157 /* OPTDatafileHandler.swift in Sources */ = {isa = PBXBuildFile; fileRef = 6E7516A422C520D400B2B157 /* OPTDatafileHandler.swift */; };
		6E75195322C520D500B2B157 /* OPTDatafileHandler.swift in Sources */ = {isa = PBXBuildFile; fileRef = 6E7516A422C520D400B2B157 /* OPTDatafileHandler.swift */; };
		6E75195422C520D500B2B157 /* OPTBucketer.swift in Sources */ = {isa = PBXBuildFile; fileRef = 6E7516A522C520D400B2B157 /* OPTBucketer.swift */; };
		6E75195522C520D500B2B157 /* OPTBucketer.swift in Sources */ = {isa = PBXBuildFile; fileRef = 6E7516A522C520D400B2B157 /* OPTBucketer.swift */; };
		6E75195622C520D500B2B157 /* OPTBucketer.swift in Sources */ = {isa = PBXBuildFile; fileRef = 6E7516A522C520D400B2B157 /* OPTBucketer.swift */; };
		6E75195722C520D500B2B157 /* OPTBucketer.swift in Sources */ = {isa = PBXBuildFile; fileRef = 6E7516A522C520D400B2B157 /* OPTBucketer.swift */; };
		6E75195822C520D500B2B157 /* OPTBucketer.swift in Sources */ = {isa = PBXBuildFile; fileRef = 6E7516A522C520D400B2B157 /* OPTBucketer.swift */; };
		6E75195922C520D500B2B157 /* OPTBucketer.swift in Sources */ = {isa = PBXBuildFile; fileRef = 6E7516A522C520D400B2B157 /* OPTBucketer.swift */; };
		6E75195A22C520D500B2B157 /* OPTBucketer.swift in Sources */ = {isa = PBXBuildFile; fileRef = 6E7516A522C520D400B2B157 /* OPTBucketer.swift */; };
		6E75195B22C520D500B2B157 /* OPTBucketer.swift in Sources */ = {isa = PBXBuildFile; fileRef = 6E7516A522C520D400B2B157 /* OPTBucketer.swift */; };
		6E75195C22C520D500B2B157 /* OPTBucketer.swift in Sources */ = {isa = PBXBuildFile; fileRef = 6E7516A522C520D400B2B157 /* OPTBucketer.swift */; };
		6E75195D22C520D500B2B157 /* OPTBucketer.swift in Sources */ = {isa = PBXBuildFile; fileRef = 6E7516A522C520D400B2B157 /* OPTBucketer.swift */; };
		6E75195E22C520D500B2B157 /* OPTBucketer.swift in Sources */ = {isa = PBXBuildFile; fileRef = 6E7516A522C520D400B2B157 /* OPTBucketer.swift */; };
		6E75195F22C520D500B2B157 /* OPTBucketer.swift in Sources */ = {isa = PBXBuildFile; fileRef = 6E7516A522C520D400B2B157 /* OPTBucketer.swift */; };
		6E981FC2232C363300FADDD6 /* DecisionListenerTests_Datafile.swift in Sources */ = {isa = PBXBuildFile; fileRef = 6E981FC1232C363300FADDD6 /* DecisionListenerTests_Datafile.swift */; };
		6E981FC3232C363300FADDD6 /* DecisionListenerTests_Datafile.swift in Sources */ = {isa = PBXBuildFile; fileRef = 6E981FC1232C363300FADDD6 /* DecisionListenerTests_Datafile.swift */; };
		6E9B114522C5486E00C22D81 /* MurmurTests.swift in Sources */ = {isa = PBXBuildFile; fileRef = 6E75197F22C5211100B2B157 /* MurmurTests.swift */; };
		6E9B114622C5486E00C22D81 /* DecisionServiceTests_Experiments.swift in Sources */ = {isa = PBXBuildFile; fileRef = 6E75198022C5211100B2B157 /* DecisionServiceTests_Experiments.swift */; };
		6E9B114722C5486E00C22D81 /* OptimizelyErrorTests.swift in Sources */ = {isa = PBXBuildFile; fileRef = 6E75198122C5211100B2B157 /* OptimizelyErrorTests.swift */; };
		6E9B114822C5486E00C22D81 /* OptimizelySwiftSDKiOSTests.swift in Sources */ = {isa = PBXBuildFile; fileRef = 6E75198222C5211100B2B157 /* OptimizelySwiftSDKiOSTests.swift */; };
		6E9B114922C5486E00C22D81 /* BucketTests_GroupToExp.swift in Sources */ = {isa = PBXBuildFile; fileRef = 6E75198322C5211100B2B157 /* BucketTests_GroupToExp.swift */; };
		6E9B114A22C5486E00C22D81 /* BucketTests_Others.swift in Sources */ = {isa = PBXBuildFile; fileRef = 6E75198422C5211100B2B157 /* BucketTests_Others.swift */; };
		6E9B114B22C5486E00C22D81 /* BatchEventBuilderTest.swift in Sources */ = {isa = PBXBuildFile; fileRef = 6E75198522C5211100B2B157 /* BatchEventBuilderTest.swift */; };
		6E9B114C22C5486E00C22D81 /* DecisionServiceTests_UserProfiles.swift in Sources */ = {isa = PBXBuildFile; fileRef = 6E75198622C5211100B2B157 /* DecisionServiceTests_UserProfiles.swift */; };
		6E9B114D22C5486E00C22D81 /* BatchEventBuilderTests_Events.swift in Sources */ = {isa = PBXBuildFile; fileRef = 6E75198722C5211100B2B157 /* BatchEventBuilderTests_Events.swift */; };
		6E9B114E22C5486E00C22D81 /* DefaultLoggerTests.swift in Sources */ = {isa = PBXBuildFile; fileRef = 6E75198822C5211100B2B157 /* DefaultLoggerTests.swift */; };
		6E9B114F22C5486E00C22D81 /* DefaultUserProfileServiceTests.swift in Sources */ = {isa = PBXBuildFile; fileRef = 6E75198922C5211100B2B157 /* DefaultUserProfileServiceTests.swift */; };
		6E9B115022C5486E00C22D81 /* BucketTests_Base.swift in Sources */ = {isa = PBXBuildFile; fileRef = 6E75198A22C5211100B2B157 /* BucketTests_Base.swift */; };
		6E9B115122C5486E00C22D81 /* NotificationCenterTests.swift in Sources */ = {isa = PBXBuildFile; fileRef = 6E75198B22C5211100B2B157 /* NotificationCenterTests.swift */; };
		6E9B115222C5486E00C22D81 /* BucketTests_ExpToVariation.swift in Sources */ = {isa = PBXBuildFile; fileRef = 6E75198C22C5211100B2B157 /* BucketTests_ExpToVariation.swift */; };
		6E9B115322C5486E00C22D81 /* EventProcessorTests_Batch.swift in Sources */ = {isa = PBXBuildFile; fileRef = 6E75198D22C5211100B2B157 /* EventProcessorTests_Batch.swift */; };
		6E9B115422C5486E00C22D81 /* LoggerTests.swift in Sources */ = {isa = PBXBuildFile; fileRef = 6E75198E22C5211100B2B157 /* LoggerTests.swift */; };
		6E9B115522C5486E00C22D81 /* BucketTests_BucketVariation.swift in Sources */ = {isa = PBXBuildFile; fileRef = 6E75198F22C5211100B2B157 /* BucketTests_BucketVariation.swift */; };
		6E9B115622C5486E00C22D81 /* DecisionListenerTests.swift in Sources */ = {isa = PBXBuildFile; fileRef = 6E75199022C5211100B2B157 /* DecisionListenerTests.swift */; };
		6E9B115722C5486E00C22D81 /* DecisionServiceTests_Features.swift in Sources */ = {isa = PBXBuildFile; fileRef = 6E75199122C5211100B2B157 /* DecisionServiceTests_Features.swift */; };
		6E9B115822C5486E00C22D81 /* EventProcessorTests.swift in Sources */ = {isa = PBXBuildFile; fileRef = 6E75199222C5211100B2B157 /* EventProcessorTests.swift */; };
		6E9B115922C5486E00C22D81 /* BatchEventBuilderTests_Attributes.swift in Sources */ = {isa = PBXBuildFile; fileRef = 6E75199322C5211100B2B157 /* BatchEventBuilderTests_Attributes.swift */; };
		6E9B115A22C5486E00C22D81 /* DecisionServiceTests_Others.swift in Sources */ = {isa = PBXBuildFile; fileRef = 6E75199422C5211100B2B157 /* DecisionServiceTests_Others.swift */; };
		6E9B115B22C5486E00C22D81 /* DecisionServiceTests.swift in Sources */ = {isa = PBXBuildFile; fileRef = 6E75199522C5211100B2B157 /* DecisionServiceTests.swift */; };
		6E9B115C22C5486E00C22D81 /* DatafileHandlerTests.swift in Sources */ = {isa = PBXBuildFile; fileRef = 6E75199622C5211100B2B157 /* DatafileHandlerTests.swift */; };
		6E9B115D22C5486E00C22D81 /* BatchEventBuilderTests_EventTags.swift in Sources */ = {isa = PBXBuildFile; fileRef = 6E75199722C5211100B2B157 /* BatchEventBuilderTests_EventTags.swift */; };
		6E9B115E22C5486E00C22D81 /* DataStoreTests.swift in Sources */ = {isa = PBXBuildFile; fileRef = 6E75199822C5211100B2B157 /* DataStoreTests.swift */; };
		6E9B115F22C5487100C22D81 /* MurmurTests.swift in Sources */ = {isa = PBXBuildFile; fileRef = 6E75197F22C5211100B2B157 /* MurmurTests.swift */; };
		6E9B116022C5487100C22D81 /* DecisionServiceTests_Experiments.swift in Sources */ = {isa = PBXBuildFile; fileRef = 6E75198022C5211100B2B157 /* DecisionServiceTests_Experiments.swift */; };
		6E9B116122C5487100C22D81 /* OptimizelyErrorTests.swift in Sources */ = {isa = PBXBuildFile; fileRef = 6E75198122C5211100B2B157 /* OptimizelyErrorTests.swift */; };
		6E9B116222C5487100C22D81 /* OptimizelySwiftSDKiOSTests.swift in Sources */ = {isa = PBXBuildFile; fileRef = 6E75198222C5211100B2B157 /* OptimizelySwiftSDKiOSTests.swift */; };
		6E9B116322C5487100C22D81 /* BucketTests_GroupToExp.swift in Sources */ = {isa = PBXBuildFile; fileRef = 6E75198322C5211100B2B157 /* BucketTests_GroupToExp.swift */; };
		6E9B116422C5487100C22D81 /* BucketTests_Others.swift in Sources */ = {isa = PBXBuildFile; fileRef = 6E75198422C5211100B2B157 /* BucketTests_Others.swift */; };
		6E9B116522C5487100C22D81 /* BatchEventBuilderTest.swift in Sources */ = {isa = PBXBuildFile; fileRef = 6E75198522C5211100B2B157 /* BatchEventBuilderTest.swift */; };
		6E9B116622C5487100C22D81 /* DecisionServiceTests_UserProfiles.swift in Sources */ = {isa = PBXBuildFile; fileRef = 6E75198622C5211100B2B157 /* DecisionServiceTests_UserProfiles.swift */; };
		6E9B116722C5487100C22D81 /* BatchEventBuilderTests_Events.swift in Sources */ = {isa = PBXBuildFile; fileRef = 6E75198722C5211100B2B157 /* BatchEventBuilderTests_Events.swift */; };
		6E9B116822C5487100C22D81 /* DefaultLoggerTests.swift in Sources */ = {isa = PBXBuildFile; fileRef = 6E75198822C5211100B2B157 /* DefaultLoggerTests.swift */; };
		6E9B116922C5487100C22D81 /* DefaultUserProfileServiceTests.swift in Sources */ = {isa = PBXBuildFile; fileRef = 6E75198922C5211100B2B157 /* DefaultUserProfileServiceTests.swift */; };
		6E9B116A22C5487100C22D81 /* BucketTests_Base.swift in Sources */ = {isa = PBXBuildFile; fileRef = 6E75198A22C5211100B2B157 /* BucketTests_Base.swift */; };
		6E9B116B22C5487100C22D81 /* NotificationCenterTests.swift in Sources */ = {isa = PBXBuildFile; fileRef = 6E75198B22C5211100B2B157 /* NotificationCenterTests.swift */; };
		6E9B116C22C5487100C22D81 /* BucketTests_ExpToVariation.swift in Sources */ = {isa = PBXBuildFile; fileRef = 6E75198C22C5211100B2B157 /* BucketTests_ExpToVariation.swift */; };
		6E9B116D22C5487100C22D81 /* EventProcessorTests_Batch.swift in Sources */ = {isa = PBXBuildFile; fileRef = 6E75198D22C5211100B2B157 /* EventProcessorTests_Batch.swift */; };
		6E9B116E22C5487100C22D81 /* LoggerTests.swift in Sources */ = {isa = PBXBuildFile; fileRef = 6E75198E22C5211100B2B157 /* LoggerTests.swift */; };
		6E9B116F22C5487100C22D81 /* BucketTests_BucketVariation.swift in Sources */ = {isa = PBXBuildFile; fileRef = 6E75198F22C5211100B2B157 /* BucketTests_BucketVariation.swift */; };
		6E9B117022C5487100C22D81 /* DecisionListenerTests.swift in Sources */ = {isa = PBXBuildFile; fileRef = 6E75199022C5211100B2B157 /* DecisionListenerTests.swift */; };
		6E9B117122C5487100C22D81 /* DecisionServiceTests_Features.swift in Sources */ = {isa = PBXBuildFile; fileRef = 6E75199122C5211100B2B157 /* DecisionServiceTests_Features.swift */; };
		6E9B117222C5487100C22D81 /* EventProcessorTests.swift in Sources */ = {isa = PBXBuildFile; fileRef = 6E75199222C5211100B2B157 /* EventProcessorTests.swift */; };
		6E9B117322C5487100C22D81 /* BatchEventBuilderTests_Attributes.swift in Sources */ = {isa = PBXBuildFile; fileRef = 6E75199322C5211100B2B157 /* BatchEventBuilderTests_Attributes.swift */; };
		6E9B117422C5487100C22D81 /* DecisionServiceTests_Others.swift in Sources */ = {isa = PBXBuildFile; fileRef = 6E75199422C5211100B2B157 /* DecisionServiceTests_Others.swift */; };
		6E9B117522C5487100C22D81 /* DecisionServiceTests.swift in Sources */ = {isa = PBXBuildFile; fileRef = 6E75199522C5211100B2B157 /* DecisionServiceTests.swift */; };
		6E9B117622C5487100C22D81 /* DatafileHandlerTests.swift in Sources */ = {isa = PBXBuildFile; fileRef = 6E75199622C5211100B2B157 /* DatafileHandlerTests.swift */; };
		6E9B117722C5487100C22D81 /* BatchEventBuilderTests_EventTags.swift in Sources */ = {isa = PBXBuildFile; fileRef = 6E75199722C5211100B2B157 /* BatchEventBuilderTests_EventTags.swift */; };
		6E9B117822C5487100C22D81 /* DataStoreTests.swift in Sources */ = {isa = PBXBuildFile; fileRef = 6E75199822C5211100B2B157 /* DataStoreTests.swift */; };
		6E9B117922C5487A00C22D81 /* tvOSOnlyTests.swift in Sources */ = {isa = PBXBuildFile; fileRef = 6E75199A22C5211100B2B157 /* tvOSOnlyTests.swift */; };
		6E9B117A22C5488100C22D81 /* AttributeValueTests.swift in Sources */ = {isa = PBXBuildFile; fileRef = 6E75199C22C5211100B2B157 /* AttributeValueTests.swift */; };
		6E9B117B22C5488100C22D81 /* EventForDispatchTests.swift in Sources */ = {isa = PBXBuildFile; fileRef = 6E75199D22C5211100B2B157 /* EventForDispatchTests.swift */; };
		6E9B117C22C5488100C22D81 /* FeatureVariableTests.swift in Sources */ = {isa = PBXBuildFile; fileRef = 6E75199E22C5211100B2B157 /* FeatureVariableTests.swift */; };
		6E9B117D22C5488100C22D81 /* AttributeTests.swift in Sources */ = {isa = PBXBuildFile; fileRef = 6E75199F22C5211100B2B157 /* AttributeTests.swift */; };
		6E9B117E22C5488100C22D81 /* VariableTests.swift in Sources */ = {isa = PBXBuildFile; fileRef = 6E7519A022C5211100B2B157 /* VariableTests.swift */; };
		6E9B117F22C5488100C22D81 /* FeatureFlagTests.swift in Sources */ = {isa = PBXBuildFile; fileRef = 6E7519A122C5211100B2B157 /* FeatureFlagTests.swift */; };
		6E9B118022C5488100C22D81 /* AudienceTests.swift in Sources */ = {isa = PBXBuildFile; fileRef = 6E7519A222C5211100B2B157 /* AudienceTests.swift */; };
		6E9B118122C5488100C22D81 /* ConditionLeafTests.swift in Sources */ = {isa = PBXBuildFile; fileRef = 6E7519A322C5211100B2B157 /* ConditionLeafTests.swift */; };
		6E9B118222C5488100C22D81 /* AudienceTests_Evaluate.swift in Sources */ = {isa = PBXBuildFile; fileRef = 6E7519A422C5211100B2B157 /* AudienceTests_Evaluate.swift */; };
		6E9B118322C5488100C22D81 /* UserAttributeTests_Evaluate.swift in Sources */ = {isa = PBXBuildFile; fileRef = 6E7519A522C5211100B2B157 /* UserAttributeTests_Evaluate.swift */; };
		6E9B118422C5488100C22D81 /* AttributeValueTests_Evaluate.swift in Sources */ = {isa = PBXBuildFile; fileRef = 6E7519A622C5211100B2B157 /* AttributeValueTests_Evaluate.swift */; };
		6E9B118522C5488100C22D81 /* RolloutTests.swift in Sources */ = {isa = PBXBuildFile; fileRef = 6E7519A722C5211100B2B157 /* RolloutTests.swift */; };
		6E9B118622C5488100C22D81 /* ProjectConfigTests.swift in Sources */ = {isa = PBXBuildFile; fileRef = 6E7519A822C5211100B2B157 /* ProjectConfigTests.swift */; };
		6E9B118722C5488100C22D81 /* UserAttributeTests.swift in Sources */ = {isa = PBXBuildFile; fileRef = 6E7519A922C5211100B2B157 /* UserAttributeTests.swift */; };
		6E9B118822C5488100C22D81 /* GroupTests.swift in Sources */ = {isa = PBXBuildFile; fileRef = 6E7519AA22C5211100B2B157 /* GroupTests.swift */; };
		6E9B118922C5488100C22D81 /* VariationTests.swift in Sources */ = {isa = PBXBuildFile; fileRef = 6E7519AB22C5211100B2B157 /* VariationTests.swift */; };
		6E9B118A22C5488100C22D81 /* ExperimentTests.swift in Sources */ = {isa = PBXBuildFile; fileRef = 6E7519AC22C5211100B2B157 /* ExperimentTests.swift */; };
		6E9B118B22C5488100C22D81 /* EventTests.swift in Sources */ = {isa = PBXBuildFile; fileRef = 6E7519AD22C5211100B2B157 /* EventTests.swift */; };
		6E9B118C22C5488100C22D81 /* ConditionHolderTests.swift in Sources */ = {isa = PBXBuildFile; fileRef = 6E7519AE22C5211100B2B157 /* ConditionHolderTests.swift */; };
		6E9B118D22C5488100C22D81 /* TrafficAllocationTests.swift in Sources */ = {isa = PBXBuildFile; fileRef = 6E7519AF22C5211100B2B157 /* TrafficAllocationTests.swift */; };
		6E9B118E22C5488100C22D81 /* ProjectTests.swift in Sources */ = {isa = PBXBuildFile; fileRef = 6E7519B022C5211100B2B157 /* ProjectTests.swift */; };
		6E9B118F22C5488100C22D81 /* ConditionHolderTests_Evaluate.swift in Sources */ = {isa = PBXBuildFile; fileRef = 6E7519B122C5211100B2B157 /* ConditionHolderTests_Evaluate.swift */; };
		6E9B119022C5488300C22D81 /* AttributeValueTests.swift in Sources */ = {isa = PBXBuildFile; fileRef = 6E75199C22C5211100B2B157 /* AttributeValueTests.swift */; };
		6E9B119122C5488300C22D81 /* EventForDispatchTests.swift in Sources */ = {isa = PBXBuildFile; fileRef = 6E75199D22C5211100B2B157 /* EventForDispatchTests.swift */; };
		6E9B119222C5488300C22D81 /* FeatureVariableTests.swift in Sources */ = {isa = PBXBuildFile; fileRef = 6E75199E22C5211100B2B157 /* FeatureVariableTests.swift */; };
		6E9B119322C5488300C22D81 /* AttributeTests.swift in Sources */ = {isa = PBXBuildFile; fileRef = 6E75199F22C5211100B2B157 /* AttributeTests.swift */; };
		6E9B119422C5488300C22D81 /* VariableTests.swift in Sources */ = {isa = PBXBuildFile; fileRef = 6E7519A022C5211100B2B157 /* VariableTests.swift */; };
		6E9B119522C5488300C22D81 /* FeatureFlagTests.swift in Sources */ = {isa = PBXBuildFile; fileRef = 6E7519A122C5211100B2B157 /* FeatureFlagTests.swift */; };
		6E9B119622C5488300C22D81 /* AudienceTests.swift in Sources */ = {isa = PBXBuildFile; fileRef = 6E7519A222C5211100B2B157 /* AudienceTests.swift */; };
		6E9B119722C5488300C22D81 /* ConditionLeafTests.swift in Sources */ = {isa = PBXBuildFile; fileRef = 6E7519A322C5211100B2B157 /* ConditionLeafTests.swift */; };
		6E9B119822C5488300C22D81 /* AudienceTests_Evaluate.swift in Sources */ = {isa = PBXBuildFile; fileRef = 6E7519A422C5211100B2B157 /* AudienceTests_Evaluate.swift */; };
		6E9B119922C5488300C22D81 /* UserAttributeTests_Evaluate.swift in Sources */ = {isa = PBXBuildFile; fileRef = 6E7519A522C5211100B2B157 /* UserAttributeTests_Evaluate.swift */; };
		6E9B119A22C5488300C22D81 /* AttributeValueTests_Evaluate.swift in Sources */ = {isa = PBXBuildFile; fileRef = 6E7519A622C5211100B2B157 /* AttributeValueTests_Evaluate.swift */; };
		6E9B119B22C5488300C22D81 /* RolloutTests.swift in Sources */ = {isa = PBXBuildFile; fileRef = 6E7519A722C5211100B2B157 /* RolloutTests.swift */; };
		6E9B119C22C5488300C22D81 /* ProjectConfigTests.swift in Sources */ = {isa = PBXBuildFile; fileRef = 6E7519A822C5211100B2B157 /* ProjectConfigTests.swift */; };
		6E9B119D22C5488300C22D81 /* UserAttributeTests.swift in Sources */ = {isa = PBXBuildFile; fileRef = 6E7519A922C5211100B2B157 /* UserAttributeTests.swift */; };
		6E9B119E22C5488300C22D81 /* GroupTests.swift in Sources */ = {isa = PBXBuildFile; fileRef = 6E7519AA22C5211100B2B157 /* GroupTests.swift */; };
		6E9B119F22C5488300C22D81 /* VariationTests.swift in Sources */ = {isa = PBXBuildFile; fileRef = 6E7519AB22C5211100B2B157 /* VariationTests.swift */; };
		6E9B11A022C5488300C22D81 /* ExperimentTests.swift in Sources */ = {isa = PBXBuildFile; fileRef = 6E7519AC22C5211100B2B157 /* ExperimentTests.swift */; };
		6E9B11A122C5488300C22D81 /* EventTests.swift in Sources */ = {isa = PBXBuildFile; fileRef = 6E7519AD22C5211100B2B157 /* EventTests.swift */; };
		6E9B11A222C5488300C22D81 /* ConditionHolderTests.swift in Sources */ = {isa = PBXBuildFile; fileRef = 6E7519AE22C5211100B2B157 /* ConditionHolderTests.swift */; };
		6E9B11A322C5488300C22D81 /* TrafficAllocationTests.swift in Sources */ = {isa = PBXBuildFile; fileRef = 6E7519AF22C5211100B2B157 /* TrafficAllocationTests.swift */; };
		6E9B11A422C5488300C22D81 /* ProjectTests.swift in Sources */ = {isa = PBXBuildFile; fileRef = 6E7519B022C5211100B2B157 /* ProjectTests.swift */; };
		6E9B11A522C5488300C22D81 /* ConditionHolderTests_Evaluate.swift in Sources */ = {isa = PBXBuildFile; fileRef = 6E7519B122C5211100B2B157 /* ConditionHolderTests_Evaluate.swift */; };
		6E9B11A622C5488900C22D81 /* iOSOnlyTests.swift in Sources */ = {isa = PBXBuildFile; fileRef = 6E7519B322C5211100B2B157 /* iOSOnlyTests.swift */; };
		6E9B11A722C5489200C22D81 /* MockUrlSession.swift in Sources */ = {isa = PBXBuildFile; fileRef = 6E7519B722C5211100B2B157 /* MockUrlSession.swift */; };
		6E9B11A822C5489200C22D81 /* OTUtils.swift in Sources */ = {isa = PBXBuildFile; fileRef = 6E7519B822C5211100B2B157 /* OTUtils.swift */; };
		6E9B11A922C5489200C22D81 /* MockUrlSession.swift in Sources */ = {isa = PBXBuildFile; fileRef = 6E7519B722C5211100B2B157 /* MockUrlSession.swift */; };
		6E9B11AA22C5489200C22D81 /* OTUtils.swift in Sources */ = {isa = PBXBuildFile; fileRef = 6E7519B822C5211100B2B157 /* OTUtils.swift */; };
		6E9B11AB22C5489300C22D81 /* MockUrlSession.swift in Sources */ = {isa = PBXBuildFile; fileRef = 6E7519B722C5211100B2B157 /* MockUrlSession.swift */; };
		6E9B11AC22C5489300C22D81 /* OTUtils.swift in Sources */ = {isa = PBXBuildFile; fileRef = 6E7519B822C5211100B2B157 /* OTUtils.swift */; };
		6E9B11AD22C5489300C22D81 /* MockUrlSession.swift in Sources */ = {isa = PBXBuildFile; fileRef = 6E7519B722C5211100B2B157 /* MockUrlSession.swift */; };
		6E9B11AE22C5489300C22D81 /* OTUtils.swift in Sources */ = {isa = PBXBuildFile; fileRef = 6E7519B822C5211100B2B157 /* OTUtils.swift */; };
		6E9B11AF22C5489400C22D81 /* MockUrlSession.swift in Sources */ = {isa = PBXBuildFile; fileRef = 6E7519B722C5211100B2B157 /* MockUrlSession.swift */; };
		6E9B11B022C5489400C22D81 /* OTUtils.swift in Sources */ = {isa = PBXBuildFile; fileRef = 6E7519B822C5211100B2B157 /* OTUtils.swift */; };
		6E9B11B122C5489400C22D81 /* MockUrlSession.swift in Sources */ = {isa = PBXBuildFile; fileRef = 6E7519B722C5211100B2B157 /* MockUrlSession.swift */; };
		6E9B11B222C5489400C22D81 /* OTUtils.swift in Sources */ = {isa = PBXBuildFile; fileRef = 6E7519B822C5211100B2B157 /* OTUtils.swift */; };
		6E9B11B322C5489500C22D81 /* MockUrlSession.swift in Sources */ = {isa = PBXBuildFile; fileRef = 6E7519B722C5211100B2B157 /* MockUrlSession.swift */; };
		6E9B11B422C5489500C22D81 /* OTUtils.swift in Sources */ = {isa = PBXBuildFile; fileRef = 6E7519B822C5211100B2B157 /* OTUtils.swift */; };
		6E9B11B522C5489600C22D81 /* MockUrlSession.swift in Sources */ = {isa = PBXBuildFile; fileRef = 6E7519B722C5211100B2B157 /* MockUrlSession.swift */; };
		6E9B11B622C5489600C22D81 /* OTUtils.swift in Sources */ = {isa = PBXBuildFile; fileRef = 6E7519B822C5211100B2B157 /* OTUtils.swift */; };
		6E9B11B722C5489600C22D81 /* MockUrlSession.swift in Sources */ = {isa = PBXBuildFile; fileRef = 6E7519B722C5211100B2B157 /* MockUrlSession.swift */; };
		6E9B11B822C5489600C22D81 /* OTUtils.swift in Sources */ = {isa = PBXBuildFile; fileRef = 6E7519B822C5211100B2B157 /* OTUtils.swift */; };
		6E9B11B922C5489700C22D81 /* MockUrlSession.swift in Sources */ = {isa = PBXBuildFile; fileRef = 6E7519B722C5211100B2B157 /* MockUrlSession.swift */; };
		6E9B11BA22C5489700C22D81 /* OTUtils.swift in Sources */ = {isa = PBXBuildFile; fileRef = 6E7519B822C5211100B2B157 /* OTUtils.swift */; };
		6E9B11D522C548A200C22D81 /* OptimizelyClientTests_Evaluation.swift in Sources */ = {isa = PBXBuildFile; fileRef = 6E7519BA22C5211100B2B157 /* OptimizelyClientTests_Evaluation.swift */; };
		6E9B11D622C548A200C22D81 /* OptimizelyClientTests_DatafileHandler.swift in Sources */ = {isa = PBXBuildFile; fileRef = 6E7519BB22C5211100B2B157 /* OptimizelyClientTests_DatafileHandler.swift */; };
		6E9B11D722C548A200C22D81 /* OptimizelyErrorTests.swift in Sources */ = {isa = PBXBuildFile; fileRef = 6E7519BC22C5211100B2B157 /* OptimizelyErrorTests.swift */; };
		6E9B11D922C548A200C22D81 /* OptimizelyClientTests_Invalid.swift in Sources */ = {isa = PBXBuildFile; fileRef = 6E7519BE22C5211100B2B157 /* OptimizelyClientTests_Invalid.swift */; };
		6E9B11DA22C548A200C22D81 /* OptimizelyClientTests_ObjcAPIs.m in Sources */ = {isa = PBXBuildFile; fileRef = 6E7519BF22C5211100B2B157 /* OptimizelyClientTests_ObjcAPIs.m */; };
		6E9B11DB22C548A200C22D81 /* OptimizelyClientTests_Variables.swift in Sources */ = {isa = PBXBuildFile; fileRef = 6E7519C022C5211100B2B157 /* OptimizelyClientTests_Variables.swift */; };
		6E9B11DC22C548A200C22D81 /* OptimizelyClientTests.swift in Sources */ = {isa = PBXBuildFile; fileRef = 6E7519C122C5211100B2B157 /* OptimizelyClientTests.swift */; };
		6E9B11DD22C548A200C22D81 /* OptimizelyClientTests_Valid.swift in Sources */ = {isa = PBXBuildFile; fileRef = 6E7519C222C5211100B2B157 /* OptimizelyClientTests_Valid.swift */; };
		6E9B11DE22C548A200C22D81 /* OptimizelyClientTests_Others.swift in Sources */ = {isa = PBXBuildFile; fileRef = 6E7519C322C5211100B2B157 /* OptimizelyClientTests_Others.swift */; };
		6E9B11DF22C548A200C22D81 /* OptimizelyClientTests_ForcedVariation.swift in Sources */ = {isa = PBXBuildFile; fileRef = 6E7519C422C5211100B2B157 /* OptimizelyClientTests_ForcedVariation.swift */; };
		6E9B11E022C548A200C22D81 /* OptimizelyClientTests_Group.swift in Sources */ = {isa = PBXBuildFile; fileRef = 6E7519C522C5211100B2B157 /* OptimizelyClientTests_Group.swift */; };
		6E9B11E122C548A200C22D81 /* OptimizelyClientTests_ObjcOthers.m in Sources */ = {isa = PBXBuildFile; fileRef = 6E7519C622C5211100B2B157 /* OptimizelyClientTests_ObjcOthers.m */; };
		6E9B11E222C548AF00C22D81 /* OtherTests.swift in Sources */ = {isa = PBXBuildFile; fileRef = 6E7519C822C5211100B2B157 /* OtherTests.swift */; };
		6E9B11E322C548AF00C22D81 /* ThrowableConditionListTest.swift in Sources */ = {isa = PBXBuildFile; fileRef = 6E7519C922C5211100B2B157 /* ThrowableConditionListTest.swift */; };
		6E9B11E422C548B100C22D81 /* OtherTests.swift in Sources */ = {isa = PBXBuildFile; fileRef = 6E7519C822C5211100B2B157 /* OtherTests.swift */; };
		6E9B11E522C548B100C22D81 /* ThrowableConditionListTest.swift in Sources */ = {isa = PBXBuildFile; fileRef = 6E7519C922C5211100B2B157 /* ThrowableConditionListTest.swift */; };
		6EA4250D2218E41600B074B5 /* Optimizely.framework in Frameworks */ = {isa = PBXBuildFile; fileRef = 6E614DCD21E3F389005982A1 /* Optimizely.framework */; };
		6EA425602218E58400B074B5 /* Optimizely.framework in Frameworks */ = {isa = PBXBuildFile; fileRef = 6E614DCD21E3F389005982A1 /* Optimizely.framework */; };
		6EA4256F2218E60A00B074B5 /* Optimizely.framework in Frameworks */ = {isa = PBXBuildFile; fileRef = 6EBAEB6C21E3FEF800D13AA9 /* Optimizely.framework */; };
		6EA4257E2218E61F00B074B5 /* Optimizely.framework in Frameworks */ = {isa = PBXBuildFile; fileRef = 6EBAEB6C21E3FEF800D13AA9 /* Optimizely.framework */; settings = {ATTRIBUTES = (Required, ); }; };
		6EA425962218E6AD00B074B5 /* (null) in Sources */ = {isa = PBXBuildFile; };
		6EA425A52218E6AE00B074B5 /* (null) in Sources */ = {isa = PBXBuildFile; };
		6EA426602219242100B074B5 /* Optimizely.framework in Frameworks */ = {isa = PBXBuildFile; fileRef = 6EBAEB6C21E3FEF800D13AA9 /* Optimizely.framework */; };
		6EA4266F2219243D00B074B5 /* Optimizely.framework in Frameworks */ = {isa = PBXBuildFile; fileRef = 6E614DCD21E3F389005982A1 /* Optimizely.framework */; };
		6ECB270222C526A7005D52DC /* Optimizely.h in Headers */ = {isa = PBXBuildFile; fileRef = 6E75167A22C520D400B2B157 /* Optimizely.h */; settings = {ATTRIBUTES = (Public, ); }; };
		6EF517B72369FA6C00CA9F15 /* ED_BatchEventBuilderTests_Events.swift in Sources */ = {isa = PBXBuildFile; fileRef = 6EF517A32369F99400CA9F15 /* ED_BatchEventBuilderTests_Events.swift */; };
		6EF517BA2369FA6C00CA9F15 /* ED_EventDispatcherTests.swift in Sources */ = {isa = PBXBuildFile; fileRef = 6EF517A62369F99400CA9F15 /* ED_EventDispatcherTests.swift */; };
		6EF517BB2369FA6C00CA9F15 /* ED_BatchEventBuilderTests_Attributes.swift in Sources */ = {isa = PBXBuildFile; fileRef = 6EF517A72369F99400CA9F15 /* ED_BatchEventBuilderTests_Attributes.swift */; };
		6EF517BC2369FA6C00CA9F15 /* ED_EventDispatcherTests_Batch.swift in Sources */ = {isa = PBXBuildFile; fileRef = 6EF517A82369F99400CA9F15 /* ED_EventDispatcherTests_Batch.swift */; };
		6EF517BE2369FA6C00CA9F15 /* ED_BatchEventBuilderTests_EventTags.swift in Sources */ = {isa = PBXBuildFile; fileRef = 6EF517AA2369F99400CA9F15 /* ED_BatchEventBuilderTests_EventTags.swift */; };
		6EF517BF2369FA6C00CA9F15 /* ED_OptimizelyClientTests_Objc.m in Sources */ = {isa = PBXBuildFile; fileRef = 6EF517AB2369F99400CA9F15 /* ED_OptimizelyClientTests_Objc.m */; };
/* End PBXBuildFile section */

/* Begin PBXContainerItemProxy section */
		6E614DD721E3F38A005982A1 /* PBXContainerItemProxy */ = {
			isa = PBXContainerItemProxy;
			containerPortal = 0B7CB0B921AC5FE2007B77E5 /* Project object */;
			proxyType = 1;
			remoteGlobalIDString = 6E614DCC21E3F389005982A1;
			remoteInfo = OptimizelySwiftSDKtvOS;
		};
		6E636B922236C91F00AF3CEF /* PBXContainerItemProxy */ = {
			isa = PBXContainerItemProxy;
			containerPortal = 0B7CB0B921AC5FE2007B77E5 /* Project object */;
			proxyType = 1;
			remoteGlobalIDString = 6EBAEB6B21E3FEF800D13AA9;
			remoteInfo = "OptimizelySwiftSDK-iOS";
		};
		6E636BA12236C96700AF3CEF /* PBXContainerItemProxy */ = {
			isa = PBXContainerItemProxy;
			containerPortal = 0B7CB0B921AC5FE2007B77E5 /* Project object */;
			proxyType = 1;
			remoteGlobalIDString = 6EBAEB6B21E3FEF800D13AA9;
			remoteInfo = "OptimizelySwiftSDK-iOS";
		};
		6EA4250E2218E41600B074B5 /* PBXContainerItemProxy */ = {
			isa = PBXContainerItemProxy;
			containerPortal = 0B7CB0B921AC5FE2007B77E5 /* Project object */;
			proxyType = 1;
			remoteGlobalIDString = 6E614DCC21E3F389005982A1;
			remoteInfo = "OptimizelySwiftSDK-tvOS";
		};
		6EA425612218E58400B074B5 /* PBXContainerItemProxy */ = {
			isa = PBXContainerItemProxy;
			containerPortal = 0B7CB0B921AC5FE2007B77E5 /* Project object */;
			proxyType = 1;
			remoteGlobalIDString = 6E614DCC21E3F389005982A1;
			remoteInfo = "OptimizelySwiftSDK-tvOS";
		};
		6EA425702218E60A00B074B5 /* PBXContainerItemProxy */ = {
			isa = PBXContainerItemProxy;
			containerPortal = 0B7CB0B921AC5FE2007B77E5 /* Project object */;
			proxyType = 1;
			remoteGlobalIDString = 6EBAEB6B21E3FEF800D13AA9;
			remoteInfo = "OptimizelySwiftSDK-iOS";
		};
		6EA4257F2218E61F00B074B5 /* PBXContainerItemProxy */ = {
			isa = PBXContainerItemProxy;
			containerPortal = 0B7CB0B921AC5FE2007B77E5 /* Project object */;
			proxyType = 1;
			remoteGlobalIDString = 6EBAEB6B21E3FEF800D13AA9;
			remoteInfo = "OptimizelySwiftSDK-iOS";
		};
		6EA426612219242100B074B5 /* PBXContainerItemProxy */ = {
			isa = PBXContainerItemProxy;
			containerPortal = 0B7CB0B921AC5FE2007B77E5 /* Project object */;
			proxyType = 1;
			remoteGlobalIDString = 6EBAEB6B21E3FEF800D13AA9;
			remoteInfo = "OptimizelySwiftSDK-iOS";
		};
		6EA426702219243D00B074B5 /* PBXContainerItemProxy */ = {
			isa = PBXContainerItemProxy;
			containerPortal = 0B7CB0B921AC5FE2007B77E5 /* Project object */;
			proxyType = 1;
			remoteGlobalIDString = 6E614DCC21E3F389005982A1;
			remoteInfo = "OptimizelySwiftSDK-tvOS";
		};
		6EBAEB7621E3FEF900D13AA9 /* PBXContainerItemProxy */ = {
			isa = PBXContainerItemProxy;
			containerPortal = 0B7CB0B921AC5FE2007B77E5 /* Project object */;
			proxyType = 1;
			remoteGlobalIDString = 6EBAEB6B21E3FEF800D13AA9;
			remoteInfo = OptimizelySwiftSDKiOS;
		};
/* End PBXContainerItemProxy section */

/* Begin PBXFileReference section */
		6E172D1E235FD505001ADBB0 /* EventDispatcherTests_Batch_Legacy.swift */ = {isa = PBXFileReference; lastKnownFileType = sourcecode.swift; path = EventDispatcherTests_Batch_Legacy.swift; sourceTree = "<group>"; };
		6E34A6162319EBB700BAE302 /* Notifications.swift */ = {isa = PBXFileReference; fileEncoding = 4; lastKnownFileType = sourcecode.swift; path = Notifications.swift; sourceTree = "<group>"; };
		6E34A623231ED04900BAE302 /* empty_datafile_new_project_id.json */ = {isa = PBXFileReference; fileEncoding = 4; lastKnownFileType = text.json; path = empty_datafile_new_project_id.json; sourceTree = "<group>"; };
		6E34A624231ED04900BAE302 /* empty_datafile_new_revision.json */ = {isa = PBXFileReference; fileEncoding = 4; lastKnownFileType = text.json; path = empty_datafile_new_revision.json; sourceTree = "<group>"; };
		6E34A63D231ED28600BAE302 /* empty_datafile_new_account_id.json */ = {isa = PBXFileReference; fileEncoding = 4; lastKnownFileType = text.json; path = empty_datafile_new_account_id.json; sourceTree = "<group>"; };
		6E576043235E6DF900F61DEE /* OPTEventsProcessor.swift */ = {isa = PBXFileReference; lastKnownFileType = sourcecode.swift; path = OPTEventsProcessor.swift; sourceTree = "<group>"; };
		6E576050235E6E3300F61DEE /* OPTEventsDispatcher.swift */ = {isa = PBXFileReference; fileEncoding = 4; lastKnownFileType = sourcecode.swift; path = OPTEventsDispatcher.swift; sourceTree = "<group>"; };
		6E57605D235E711600F61DEE /* HTTPEventDispatcher.swift */ = {isa = PBXFileReference; fileEncoding = 4; lastKnownFileType = sourcecode.swift; path = HTTPEventDispatcher.swift; sourceTree = "<group>"; };
		6E57607A235FC04D00F61DEE /* DefaultEventDispatcher.swift */ = {isa = PBXFileReference; fileEncoding = 4; lastKnownFileType = sourcecode.swift; path = DefaultEventDispatcher.swift; sourceTree = "<group>"; };
		6E5AFE1D236205E400665E8C /* ConversionEvent.swift */ = {isa = PBXFileReference; fileEncoding = 4; lastKnownFileType = sourcecode.swift; path = ConversionEvent.swift; sourceTree = "<group>"; };
		6E5AFE1E236205E400665E8C /* ImpressionEvent.swift */ = {isa = PBXFileReference; fileEncoding = 4; lastKnownFileType = sourcecode.swift; path = ImpressionEvent.swift; sourceTree = "<group>"; };
		6E5AFE1F236205E400665E8C /* UserEvent.swift */ = {isa = PBXFileReference; fileEncoding = 4; lastKnownFileType = sourcecode.swift; path = UserEvent.swift; sourceTree = "<group>"; };
		6E5AFE442362095000665E8C /* UserContext.swift */ = {isa = PBXFileReference; fileEncoding = 4; lastKnownFileType = sourcecode.swift; path = UserContext.swift; sourceTree = "<group>"; };
		6E614DCD21E3F389005982A1 /* Optimizely.framework */ = {isa = PBXFileReference; explicitFileType = wrapper.framework; includeInIndex = 0; path = Optimizely.framework; sourceTree = BUILT_PRODUCTS_DIR; };
		6E614DD521E3F38A005982A1 /* OptimizelyTests-tvOS.xctest */ = {isa = PBXFileReference; explicitFileType = wrapper.cfbundle; includeInIndex = 0; path = "OptimizelyTests-tvOS.xctest"; sourceTree = BUILT_PRODUCTS_DIR; };
		6E636B8C2236C91F00AF3CEF /* OptimizelyTests-APIs-iOS.xctest */ = {isa = PBXFileReference; explicitFileType = wrapper.cfbundle; includeInIndex = 0; path = "OptimizelyTests-APIs-iOS.xctest"; sourceTree = BUILT_PRODUCTS_DIR; };
		6E636B9B2236C96700AF3CEF /* OptimizelyTests-Legacy-iOS.xctest */ = {isa = PBXFileReference; explicitFileType = wrapper.cfbundle; includeInIndex = 0; path = "OptimizelyTests-Legacy-iOS.xctest"; sourceTree = BUILT_PRODUCTS_DIR; };
		6E75165F22C520D400B2B157 /* DefaultLogger.swift */ = {isa = PBXFileReference; fileEncoding = 4; lastKnownFileType = sourcecode.swift; path = DefaultLogger.swift; sourceTree = "<group>"; };
		6E75166022C520D400B2B157 /* DefaultUserProfileService.swift */ = {isa = PBXFileReference; fileEncoding = 4; lastKnownFileType = sourcecode.swift; path = DefaultUserProfileService.swift; sourceTree = "<group>"; };
		6E75166122C520D400B2B157 /* BatchEventProcessor.swift */ = {isa = PBXFileReference; fileEncoding = 4; lastKnownFileType = sourcecode.swift; path = BatchEventProcessor.swift; sourceTree = "<group>"; };
		6E75166322C520D400B2B157 /* OPTLogger.swift */ = {isa = PBXFileReference; fileEncoding = 4; lastKnownFileType = sourcecode.swift; path = OPTLogger.swift; sourceTree = "<group>"; };
		6E75166422C520D400B2B157 /* OPTUserProfileService.swift */ = {isa = PBXFileReference; fileEncoding = 4; lastKnownFileType = sourcecode.swift; path = OPTUserProfileService.swift; sourceTree = "<group>"; };
		6E75166522C520D400B2B157 /* OPTEventDispatcher.swift */ = {isa = PBXFileReference; fileEncoding = 4; lastKnownFileType = sourcecode.swift; path = OPTEventDispatcher.swift; sourceTree = "<group>"; };
		6E75166722C520D400B2B157 /* OptimizelyError.swift */ = {isa = PBXFileReference; fileEncoding = 4; lastKnownFileType = sourcecode.swift; path = OptimizelyError.swift; sourceTree = "<group>"; };
		6E75166822C520D400B2B157 /* OptimizelyLogLevel.swift */ = {isa = PBXFileReference; fileEncoding = 4; lastKnownFileType = sourcecode.swift; path = OptimizelyLogLevel.swift; sourceTree = "<group>"; };
		6E75166922C520D400B2B157 /* OptimizelyClient.swift */ = {isa = PBXFileReference; fileEncoding = 4; lastKnownFileType = sourcecode.swift; path = OptimizelyClient.swift; sourceTree = "<group>"; };
		6E75166A22C520D400B2B157 /* OptimizelyClient+ObjC.swift */ = {isa = PBXFileReference; fileEncoding = 4; lastKnownFileType = sourcecode.swift; path = "OptimizelyClient+ObjC.swift"; sourceTree = "<group>"; };
		6E75166B22C520D400B2B157 /* OptimizelyResult.swift */ = {isa = PBXFileReference; fileEncoding = 4; lastKnownFileType = sourcecode.swift; path = OptimizelyResult.swift; sourceTree = "<group>"; };
		6E75166D22C520D400B2B157 /* Constants.swift */ = {isa = PBXFileReference; fileEncoding = 4; lastKnownFileType = sourcecode.swift; path = Constants.swift; sourceTree = "<group>"; };
		6E75166E22C520D400B2B157 /* MurmurHash3.swift */ = {isa = PBXFileReference; fileEncoding = 4; lastKnownFileType = sourcecode.swift; path = MurmurHash3.swift; sourceTree = "<group>"; };
		6E75166F22C520D400B2B157 /* HandlerRegistryService.swift */ = {isa = PBXFileReference; fileEncoding = 4; lastKnownFileType = sourcecode.swift; path = HandlerRegistryService.swift; sourceTree = "<group>"; };
		6E75167022C520D400B2B157 /* LogMessage.swift */ = {isa = PBXFileReference; fileEncoding = 4; lastKnownFileType = sourcecode.swift; path = LogMessage.swift; sourceTree = "<group>"; };
		6E75167122C520D400B2B157 /* AtomicProperty.swift */ = {isa = PBXFileReference; fileEncoding = 4; lastKnownFileType = sourcecode.swift; path = AtomicProperty.swift; sourceTree = "<group>"; };
		6E75167222C520D400B2B157 /* Utils.swift */ = {isa = PBXFileReference; fileEncoding = 4; lastKnownFileType = sourcecode.swift; path = Utils.swift; sourceTree = "<group>"; };
		6E75167322C520D400B2B157 /* SDKVersion.swift */ = {isa = PBXFileReference; fileEncoding = 4; lastKnownFileType = sourcecode.swift; path = SDKVersion.swift; sourceTree = "<group>"; };
		6E75167522C520D400B2B157 /* ArrayEventForDispatch+Extension.swift */ = {isa = PBXFileReference; fileEncoding = 4; lastKnownFileType = sourcecode.swift; path = "ArrayEventForDispatch+Extension.swift"; sourceTree = "<group>"; };
		6E75167622C520D400B2B157 /* OptimizelyClient+Extension.swift */ = {isa = PBXFileReference; fileEncoding = 4; lastKnownFileType = sourcecode.swift; path = "OptimizelyClient+Extension.swift"; sourceTree = "<group>"; };
		6E75167722C520D400B2B157 /* DataStoreQueueStackImpl+Extension.swift */ = {isa = PBXFileReference; fileEncoding = 4; lastKnownFileType = sourcecode.swift; path = "DataStoreQueueStackImpl+Extension.swift"; sourceTree = "<group>"; };
		6E75167822C520D400B2B157 /* Array+Extension.swift */ = {isa = PBXFileReference; fileEncoding = 4; lastKnownFileType = sourcecode.swift; path = "Array+Extension.swift"; sourceTree = "<group>"; };
		6E75167A22C520D400B2B157 /* Optimizely.h */ = {isa = PBXFileReference; fileEncoding = 4; lastKnownFileType = sourcecode.c.h; path = Optimizely.h; sourceTree = "<group>"; };
		6E75167B22C520D400B2B157 /* Info.plist */ = {isa = PBXFileReference; fileEncoding = 4; lastKnownFileType = text.plist.xml; path = Info.plist; sourceTree = "<group>"; };
		6E75167D22C520D400B2B157 /* DefaultDatafileHandler.swift */ = {isa = PBXFileReference; fileEncoding = 4; lastKnownFileType = sourcecode.swift; path = DefaultDatafileHandler.swift; sourceTree = "<group>"; };
		6E75167E22C520D400B2B157 /* DefaultBucketer.swift */ = {isa = PBXFileReference; fileEncoding = 4; lastKnownFileType = sourcecode.swift; path = DefaultBucketer.swift; sourceTree = "<group>"; };
		6E75167F22C520D400B2B157 /* DefaultNotificationCenter.swift */ = {isa = PBXFileReference; fileEncoding = 4; lastKnownFileType = sourcecode.swift; path = DefaultNotificationCenter.swift; sourceTree = "<group>"; };
		6E75168022C520D400B2B157 /* DefaultDecisionService.swift */ = {isa = PBXFileReference; fileEncoding = 4; lastKnownFileType = sourcecode.swift; path = DefaultDecisionService.swift; sourceTree = "<group>"; };
		6E75168222C520D400B2B157 /* DataStoreMemory.swift */ = {isa = PBXFileReference; fileEncoding = 4; lastKnownFileType = sourcecode.swift; path = DataStoreMemory.swift; sourceTree = "<group>"; };
		6E75168322C520D400B2B157 /* DataStoreUserDefaults.swift */ = {isa = PBXFileReference; fileEncoding = 4; lastKnownFileType = sourcecode.swift; path = DataStoreUserDefaults.swift; sourceTree = "<group>"; };
		6E75168422C520D400B2B157 /* DataStoreFile.swift */ = {isa = PBXFileReference; fileEncoding = 4; lastKnownFileType = sourcecode.swift; path = DataStoreFile.swift; sourceTree = "<group>"; };
		6E75168522C520D400B2B157 /* DataStoreQueueStackImpl.swift */ = {isa = PBXFileReference; fileEncoding = 4; lastKnownFileType = sourcecode.swift; path = DataStoreQueueStackImpl.swift; sourceTree = "<group>"; };
		6E75168722C520D400B2B157 /* BatchEventBuilder.swift */ = {isa = PBXFileReference; fileEncoding = 4; lastKnownFileType = sourcecode.swift; path = BatchEventBuilder.swift; sourceTree = "<group>"; };
		6E75168A22C520D400B2B157 /* BatchEvent.swift */ = {isa = PBXFileReference; fileEncoding = 4; lastKnownFileType = sourcecode.swift; path = BatchEvent.swift; sourceTree = "<group>"; };
		6E75168B22C520D400B2B157 /* EventForDispatch.swift */ = {isa = PBXFileReference; fileEncoding = 4; lastKnownFileType = sourcecode.swift; path = EventForDispatch.swift; sourceTree = "<group>"; };
		6E75168C22C520D400B2B157 /* Event.swift */ = {isa = PBXFileReference; fileEncoding = 4; lastKnownFileType = sourcecode.swift; path = Event.swift; sourceTree = "<group>"; };
		6E75168D22C520D400B2B157 /* ProjectConfig.swift */ = {isa = PBXFileReference; fileEncoding = 4; lastKnownFileType = sourcecode.swift; path = ProjectConfig.swift; sourceTree = "<group>"; };
		6E75168E22C520D400B2B157 /* FeatureVariable.swift */ = {isa = PBXFileReference; fileEncoding = 4; lastKnownFileType = sourcecode.swift; path = FeatureVariable.swift; sourceTree = "<group>"; };
		6E75168F22C520D400B2B157 /* Rollout.swift */ = {isa = PBXFileReference; fileEncoding = 4; lastKnownFileType = sourcecode.swift; path = Rollout.swift; sourceTree = "<group>"; };
		6E75169022C520D400B2B157 /* Variation.swift */ = {isa = PBXFileReference; fileEncoding = 4; lastKnownFileType = sourcecode.swift; path = Variation.swift; sourceTree = "<group>"; };
		6E75169122C520D400B2B157 /* TrafficAllocation.swift */ = {isa = PBXFileReference; fileEncoding = 4; lastKnownFileType = sourcecode.swift; path = TrafficAllocation.swift; sourceTree = "<group>"; };
		6E75169222C520D400B2B157 /* Project.swift */ = {isa = PBXFileReference; fileEncoding = 4; lastKnownFileType = sourcecode.swift; path = Project.swift; sourceTree = "<group>"; };
		6E75169322C520D400B2B157 /* Experiment.swift */ = {isa = PBXFileReference; fileEncoding = 4; lastKnownFileType = sourcecode.swift; path = Experiment.swift; sourceTree = "<group>"; };
		6E75169422C520D400B2B157 /* FeatureFlag.swift */ = {isa = PBXFileReference; fileEncoding = 4; lastKnownFileType = sourcecode.swift; path = FeatureFlag.swift; sourceTree = "<group>"; };
		6E75169522C520D400B2B157 /* Group.swift */ = {isa = PBXFileReference; fileEncoding = 4; lastKnownFileType = sourcecode.swift; path = Group.swift; sourceTree = "<group>"; };
		6E75169622C520D400B2B157 /* Variable.swift */ = {isa = PBXFileReference; fileEncoding = 4; lastKnownFileType = sourcecode.swift; path = Variable.swift; sourceTree = "<group>"; };
		6E75169822C520D400B2B157 /* Audience.swift */ = {isa = PBXFileReference; fileEncoding = 4; lastKnownFileType = sourcecode.swift; path = Audience.swift; sourceTree = "<group>"; };
		6E75169922C520D400B2B157 /* AttributeValue.swift */ = {isa = PBXFileReference; fileEncoding = 4; lastKnownFileType = sourcecode.swift; path = AttributeValue.swift; sourceTree = "<group>"; };
		6E75169A22C520D400B2B157 /* ConditionLeaf.swift */ = {isa = PBXFileReference; fileEncoding = 4; lastKnownFileType = sourcecode.swift; path = ConditionLeaf.swift; sourceTree = "<group>"; };
		6E75169B22C520D400B2B157 /* ConditionHolder.swift */ = {isa = PBXFileReference; fileEncoding = 4; lastKnownFileType = sourcecode.swift; path = ConditionHolder.swift; sourceTree = "<group>"; };
		6E75169C22C520D400B2B157 /* UserAttribute.swift */ = {isa = PBXFileReference; fileEncoding = 4; lastKnownFileType = sourcecode.swift; path = UserAttribute.swift; sourceTree = "<group>"; };
		6E75169D22C520D400B2B157 /* Attribute.swift */ = {isa = PBXFileReference; fileEncoding = 4; lastKnownFileType = sourcecode.swift; path = Attribute.swift; sourceTree = "<group>"; };
		6E75169F22C520D400B2B157 /* BackgroundingCallbacks.swift */ = {isa = PBXFileReference; fileEncoding = 4; lastKnownFileType = sourcecode.swift; path = BackgroundingCallbacks.swift; sourceTree = "<group>"; };
		6E7516A022C520D400B2B157 /* OPTNotificationCenter.swift */ = {isa = PBXFileReference; fileEncoding = 4; lastKnownFileType = sourcecode.swift; path = OPTNotificationCenter.swift; sourceTree = "<group>"; };
		6E7516A122C520D400B2B157 /* DataStoreQueueStack.swift */ = {isa = PBXFileReference; fileEncoding = 4; lastKnownFileType = sourcecode.swift; path = DataStoreQueueStack.swift; sourceTree = "<group>"; };
		6E7516A222C520D400B2B157 /* OPTDataStore.swift */ = {isa = PBXFileReference; fileEncoding = 4; lastKnownFileType = sourcecode.swift; path = OPTDataStore.swift; sourceTree = "<group>"; };
		6E7516A322C520D400B2B157 /* OPTDecisionService.swift */ = {isa = PBXFileReference; fileEncoding = 4; lastKnownFileType = sourcecode.swift; path = OPTDecisionService.swift; sourceTree = "<group>"; };
		6E7516A422C520D400B2B157 /* OPTDatafileHandler.swift */ = {isa = PBXFileReference; fileEncoding = 4; lastKnownFileType = sourcecode.swift; path = OPTDatafileHandler.swift; sourceTree = "<group>"; };
		6E7516A522C520D400B2B157 /* OPTBucketer.swift */ = {isa = PBXFileReference; fileEncoding = 4; lastKnownFileType = sourcecode.swift; path = OPTBucketer.swift; sourceTree = "<group>"; };
		6E75196222C5211100B2B157 /* optimizely_6372300739_v4.json */ = {isa = PBXFileReference; lastKnownFileType = text.json; path = optimizely_6372300739_v4.json; sourceTree = "<group>"; };
		6E75196422C5211100B2B157 /* 10_entities.json */ = {isa = PBXFileReference; lastKnownFileType = text.json; path = 10_entities.json; sourceTree = "<group>"; };
		6E75196522C5211100B2B157 /* 50_entities.json */ = {isa = PBXFileReference; lastKnownFileType = text.json; path = 50_entities.json; sourceTree = "<group>"; };
		6E75196622C5211100B2B157 /* 100_entities.json */ = {isa = PBXFileReference; lastKnownFileType = text.json; path = 100_entities.json; sourceTree = "<group>"; };
		6E75196722C5211100B2B157 /* feature_rollout_toggle_on.json */ = {isa = PBXFileReference; lastKnownFileType = text.json; path = feature_rollout_toggle_on.json; sourceTree = "<group>"; };
		6E75196822C5211100B2B157 /* feature_rollout_toggle_off.json */ = {isa = PBXFileReference; lastKnownFileType = text.json; path = feature_rollout_toggle_off.json; sourceTree = "<group>"; };
		6E75196922C5211100B2B157 /* feature_experiments.json */ = {isa = PBXFileReference; lastKnownFileType = text.json; path = feature_experiments.json; sourceTree = "<group>"; };
		6E75196A22C5211100B2B157 /* forced_variation.json */ = {isa = PBXFileReference; lastKnownFileType = text.json; path = forced_variation.json; sourceTree = "<group>"; };
		6E75196B22C5211100B2B157 /* unsupported_datafile.json */ = {isa = PBXFileReference; lastKnownFileType = text.json; path = unsupported_datafile.json; sourceTree = "<group>"; };
		6E75196C22C5211100B2B157 /* rollout_bucketing.json */ = {isa = PBXFileReference; lastKnownFileType = text.json; path = rollout_bucketing.json; sourceTree = "<group>"; };
		6E75196D22C5211100B2B157 /* feature_management_experiment_bucketing.json */ = {isa = PBXFileReference; lastKnownFileType = text.json; path = feature_management_experiment_bucketing.json; sourceTree = "<group>"; };
		6E75196E22C5211100B2B157 /* bucketing_id.json */ = {isa = PBXFileReference; lastKnownFileType = text.json; path = bucketing_id.json; sourceTree = "<group>"; };
		6E75196F22C5211100B2B157 /* feature_variables.json */ = {isa = PBXFileReference; lastKnownFileType = text.json; path = feature_variables.json; sourceTree = "<group>"; };
		6E75197022C5211100B2B157 /* api_datafile.json */ = {isa = PBXFileReference; lastKnownFileType = text.json; path = api_datafile.json; sourceTree = "<group>"; };
		6E75197122C5211100B2B157 /* feature_flag.json */ = {isa = PBXFileReference; lastKnownFileType = text.json; path = feature_flag.json; sourceTree = "<group>"; };
		6E75197222C5211100B2B157 /* grouped_experiments.json */ = {isa = PBXFileReference; lastKnownFileType = text.json; path = grouped_experiments.json; sourceTree = "<group>"; };
		6E75197322C5211100B2B157 /* feature_rollouts.json */ = {isa = PBXFileReference; lastKnownFileType = text.json; path = feature_rollouts.json; sourceTree = "<group>"; };
		6E75197422C5211100B2B157 /* audience_targeting.json */ = {isa = PBXFileReference; lastKnownFileType = text.json; path = audience_targeting.json; sourceTree = "<group>"; };
		6E75197522C5211100B2B157 /* typed_audience_datafile.json */ = {isa = PBXFileReference; lastKnownFileType = text.json; path = typed_audience_datafile.json; sourceTree = "<group>"; };
		6E75197622C5211100B2B157 /* feature_exp.json */ = {isa = PBXFileReference; lastKnownFileType = text.json; path = feature_exp.json; sourceTree = "<group>"; };
		6E75197722C5211100B2B157 /* empty_datafile.json */ = {isa = PBXFileReference; lastKnownFileType = text.json; path = empty_datafile.json; sourceTree = "<group>"; };
		6E75197822C5211100B2B157 /* BucketerTestsDatafile.json */ = {isa = PBXFileReference; lastKnownFileType = text.json; path = BucketerTestsDatafile.json; sourceTree = "<group>"; };
		6E75197922C5211100B2B157 /* BucketerTestsDatafile2.json */ = {isa = PBXFileReference; lastKnownFileType = text.json; path = BucketerTestsDatafile2.json; sourceTree = "<group>"; };
		6E75197A22C5211100B2B157 /* ab_experiments.json */ = {isa = PBXFileReference; lastKnownFileType = text.json; path = ab_experiments.json; sourceTree = "<group>"; };
		6E75197B22C5211100B2B157 /* bot_filtering_enabled.json */ = {isa = PBXFileReference; lastKnownFileType = text.json; path = bot_filtering_enabled.json; sourceTree = "<group>"; };
		6E75197C22C5211100B2B157 /* simple_datafile.json */ = {isa = PBXFileReference; lastKnownFileType = text.json; path = simple_datafile.json; sourceTree = "<group>"; };
		6E75197D22C5211100B2B157 /* UnsupportedVersionDatafile.json */ = {isa = PBXFileReference; lastKnownFileType = text.json; path = UnsupportedVersionDatafile.json; sourceTree = "<group>"; };
		6E75197F22C5211100B2B157 /* MurmurTests.swift */ = {isa = PBXFileReference; lastKnownFileType = sourcecode.swift; path = MurmurTests.swift; sourceTree = "<group>"; };
		6E75198022C5211100B2B157 /* DecisionServiceTests_Experiments.swift */ = {isa = PBXFileReference; lastKnownFileType = sourcecode.swift; path = DecisionServiceTests_Experiments.swift; sourceTree = "<group>"; };
		6E75198122C5211100B2B157 /* OptimizelyErrorTests.swift */ = {isa = PBXFileReference; lastKnownFileType = sourcecode.swift; path = OptimizelyErrorTests.swift; sourceTree = "<group>"; };
		6E75198222C5211100B2B157 /* OptimizelySwiftSDKiOSTests.swift */ = {isa = PBXFileReference; lastKnownFileType = sourcecode.swift; path = OptimizelySwiftSDKiOSTests.swift; sourceTree = "<group>"; };
		6E75198322C5211100B2B157 /* BucketTests_GroupToExp.swift */ = {isa = PBXFileReference; lastKnownFileType = sourcecode.swift; path = BucketTests_GroupToExp.swift; sourceTree = "<group>"; };
		6E75198422C5211100B2B157 /* BucketTests_Others.swift */ = {isa = PBXFileReference; lastKnownFileType = sourcecode.swift; path = BucketTests_Others.swift; sourceTree = "<group>"; };
		6E75198522C5211100B2B157 /* BatchEventBuilderTest.swift */ = {isa = PBXFileReference; lastKnownFileType = sourcecode.swift; path = BatchEventBuilderTest.swift; sourceTree = "<group>"; };
		6E75198622C5211100B2B157 /* DecisionServiceTests_UserProfiles.swift */ = {isa = PBXFileReference; lastKnownFileType = sourcecode.swift; path = DecisionServiceTests_UserProfiles.swift; sourceTree = "<group>"; };
		6E75198722C5211100B2B157 /* BatchEventBuilderTests_Events.swift */ = {isa = PBXFileReference; lastKnownFileType = sourcecode.swift; path = BatchEventBuilderTests_Events.swift; sourceTree = "<group>"; };
		6E75198822C5211100B2B157 /* DefaultLoggerTests.swift */ = {isa = PBXFileReference; lastKnownFileType = sourcecode.swift; path = DefaultLoggerTests.swift; sourceTree = "<group>"; };
		6E75198922C5211100B2B157 /* DefaultUserProfileServiceTests.swift */ = {isa = PBXFileReference; lastKnownFileType = sourcecode.swift; path = DefaultUserProfileServiceTests.swift; sourceTree = "<group>"; };
		6E75198A22C5211100B2B157 /* BucketTests_Base.swift */ = {isa = PBXFileReference; lastKnownFileType = sourcecode.swift; path = BucketTests_Base.swift; sourceTree = "<group>"; };
		6E75198B22C5211100B2B157 /* NotificationCenterTests.swift */ = {isa = PBXFileReference; lastKnownFileType = sourcecode.swift; path = NotificationCenterTests.swift; sourceTree = "<group>"; };
		6E75198C22C5211100B2B157 /* BucketTests_ExpToVariation.swift */ = {isa = PBXFileReference; lastKnownFileType = sourcecode.swift; path = BucketTests_ExpToVariation.swift; sourceTree = "<group>"; };
		6E75198D22C5211100B2B157 /* EventProcessorTests_Batch.swift */ = {isa = PBXFileReference; lastKnownFileType = sourcecode.swift; path = EventProcessorTests_Batch.swift; sourceTree = "<group>"; };
		6E75198E22C5211100B2B157 /* LoggerTests.swift */ = {isa = PBXFileReference; lastKnownFileType = sourcecode.swift; path = LoggerTests.swift; sourceTree = "<group>"; };
		6E75198F22C5211100B2B157 /* BucketTests_BucketVariation.swift */ = {isa = PBXFileReference; lastKnownFileType = sourcecode.swift; path = BucketTests_BucketVariation.swift; sourceTree = "<group>"; };
		6E75199022C5211100B2B157 /* DecisionListenerTests.swift */ = {isa = PBXFileReference; lastKnownFileType = sourcecode.swift; path = DecisionListenerTests.swift; sourceTree = "<group>"; };
		6E75199122C5211100B2B157 /* DecisionServiceTests_Features.swift */ = {isa = PBXFileReference; lastKnownFileType = sourcecode.swift; path = DecisionServiceTests_Features.swift; sourceTree = "<group>"; };
		6E75199222C5211100B2B157 /* EventProcessorTests.swift */ = {isa = PBXFileReference; lastKnownFileType = sourcecode.swift; path = EventProcessorTests.swift; sourceTree = "<group>"; };
		6E75199322C5211100B2B157 /* BatchEventBuilderTests_Attributes.swift */ = {isa = PBXFileReference; lastKnownFileType = sourcecode.swift; path = BatchEventBuilderTests_Attributes.swift; sourceTree = "<group>"; };
		6E75199422C5211100B2B157 /* DecisionServiceTests_Others.swift */ = {isa = PBXFileReference; lastKnownFileType = sourcecode.swift; path = DecisionServiceTests_Others.swift; sourceTree = "<group>"; };
		6E75199522C5211100B2B157 /* DecisionServiceTests.swift */ = {isa = PBXFileReference; lastKnownFileType = sourcecode.swift; path = DecisionServiceTests.swift; sourceTree = "<group>"; };
		6E75199622C5211100B2B157 /* DatafileHandlerTests.swift */ = {isa = PBXFileReference; lastKnownFileType = sourcecode.swift; path = DatafileHandlerTests.swift; sourceTree = "<group>"; };
		6E75199722C5211100B2B157 /* BatchEventBuilderTests_EventTags.swift */ = {isa = PBXFileReference; lastKnownFileType = sourcecode.swift; path = BatchEventBuilderTests_EventTags.swift; sourceTree = "<group>"; };
		6E75199822C5211100B2B157 /* DataStoreTests.swift */ = {isa = PBXFileReference; lastKnownFileType = sourcecode.swift; path = DataStoreTests.swift; sourceTree = "<group>"; };
		6E75199A22C5211100B2B157 /* tvOSOnlyTests.swift */ = {isa = PBXFileReference; lastKnownFileType = sourcecode.swift; path = tvOSOnlyTests.swift; sourceTree = "<group>"; };
		6E75199C22C5211100B2B157 /* AttributeValueTests.swift */ = {isa = PBXFileReference; lastKnownFileType = sourcecode.swift; path = AttributeValueTests.swift; sourceTree = "<group>"; };
		6E75199D22C5211100B2B157 /* EventForDispatchTests.swift */ = {isa = PBXFileReference; lastKnownFileType = sourcecode.swift; path = EventForDispatchTests.swift; sourceTree = "<group>"; };
		6E75199E22C5211100B2B157 /* FeatureVariableTests.swift */ = {isa = PBXFileReference; lastKnownFileType = sourcecode.swift; path = FeatureVariableTests.swift; sourceTree = "<group>"; };
		6E75199F22C5211100B2B157 /* AttributeTests.swift */ = {isa = PBXFileReference; lastKnownFileType = sourcecode.swift; path = AttributeTests.swift; sourceTree = "<group>"; };
		6E7519A022C5211100B2B157 /* VariableTests.swift */ = {isa = PBXFileReference; lastKnownFileType = sourcecode.swift; path = VariableTests.swift; sourceTree = "<group>"; };
		6E7519A122C5211100B2B157 /* FeatureFlagTests.swift */ = {isa = PBXFileReference; lastKnownFileType = sourcecode.swift; path = FeatureFlagTests.swift; sourceTree = "<group>"; };
		6E7519A222C5211100B2B157 /* AudienceTests.swift */ = {isa = PBXFileReference; lastKnownFileType = sourcecode.swift; path = AudienceTests.swift; sourceTree = "<group>"; };
		6E7519A322C5211100B2B157 /* ConditionLeafTests.swift */ = {isa = PBXFileReference; lastKnownFileType = sourcecode.swift; path = ConditionLeafTests.swift; sourceTree = "<group>"; };
		6E7519A422C5211100B2B157 /* AudienceTests_Evaluate.swift */ = {isa = PBXFileReference; lastKnownFileType = sourcecode.swift; path = AudienceTests_Evaluate.swift; sourceTree = "<group>"; };
		6E7519A522C5211100B2B157 /* UserAttributeTests_Evaluate.swift */ = {isa = PBXFileReference; lastKnownFileType = sourcecode.swift; path = UserAttributeTests_Evaluate.swift; sourceTree = "<group>"; };
		6E7519A622C5211100B2B157 /* AttributeValueTests_Evaluate.swift */ = {isa = PBXFileReference; lastKnownFileType = sourcecode.swift; path = AttributeValueTests_Evaluate.swift; sourceTree = "<group>"; };
		6E7519A722C5211100B2B157 /* RolloutTests.swift */ = {isa = PBXFileReference; lastKnownFileType = sourcecode.swift; path = RolloutTests.swift; sourceTree = "<group>"; };
		6E7519A822C5211100B2B157 /* ProjectConfigTests.swift */ = {isa = PBXFileReference; lastKnownFileType = sourcecode.swift; path = ProjectConfigTests.swift; sourceTree = "<group>"; };
		6E7519A922C5211100B2B157 /* UserAttributeTests.swift */ = {isa = PBXFileReference; lastKnownFileType = sourcecode.swift; path = UserAttributeTests.swift; sourceTree = "<group>"; };
		6E7519AA22C5211100B2B157 /* GroupTests.swift */ = {isa = PBXFileReference; lastKnownFileType = sourcecode.swift; path = GroupTests.swift; sourceTree = "<group>"; };
		6E7519AB22C5211100B2B157 /* VariationTests.swift */ = {isa = PBXFileReference; lastKnownFileType = sourcecode.swift; path = VariationTests.swift; sourceTree = "<group>"; };
		6E7519AC22C5211100B2B157 /* ExperimentTests.swift */ = {isa = PBXFileReference; lastKnownFileType = sourcecode.swift; path = ExperimentTests.swift; sourceTree = "<group>"; };
		6E7519AD22C5211100B2B157 /* EventTests.swift */ = {isa = PBXFileReference; lastKnownFileType = sourcecode.swift; path = EventTests.swift; sourceTree = "<group>"; };
		6E7519AE22C5211100B2B157 /* ConditionHolderTests.swift */ = {isa = PBXFileReference; lastKnownFileType = sourcecode.swift; path = ConditionHolderTests.swift; sourceTree = "<group>"; };
		6E7519AF22C5211100B2B157 /* TrafficAllocationTests.swift */ = {isa = PBXFileReference; lastKnownFileType = sourcecode.swift; path = TrafficAllocationTests.swift; sourceTree = "<group>"; };
		6E7519B022C5211100B2B157 /* ProjectTests.swift */ = {isa = PBXFileReference; lastKnownFileType = sourcecode.swift; path = ProjectTests.swift; sourceTree = "<group>"; };
		6E7519B122C5211100B2B157 /* ConditionHolderTests_Evaluate.swift */ = {isa = PBXFileReference; lastKnownFileType = sourcecode.swift; path = ConditionHolderTests_Evaluate.swift; sourceTree = "<group>"; };
		6E7519B322C5211100B2B157 /* iOSOnlyTests.swift */ = {isa = PBXFileReference; lastKnownFileType = sourcecode.swift; path = iOSOnlyTests.swift; sourceTree = "<group>"; };
		6E7519B422C5211100B2B157 /* Info.plist */ = {isa = PBXFileReference; lastKnownFileType = text.plist.xml; path = Info.plist; sourceTree = "<group>"; };
		6E7519B722C5211100B2B157 /* MockUrlSession.swift */ = {isa = PBXFileReference; lastKnownFileType = sourcecode.swift; path = MockUrlSession.swift; sourceTree = "<group>"; };
		6E7519B822C5211100B2B157 /* OTUtils.swift */ = {isa = PBXFileReference; lastKnownFileType = sourcecode.swift; path = OTUtils.swift; sourceTree = "<group>"; };
		6E7519BA22C5211100B2B157 /* OptimizelyClientTests_Evaluation.swift */ = {isa = PBXFileReference; lastKnownFileType = sourcecode.swift; path = OptimizelyClientTests_Evaluation.swift; sourceTree = "<group>"; };
		6E7519BB22C5211100B2B157 /* OptimizelyClientTests_DatafileHandler.swift */ = {isa = PBXFileReference; lastKnownFileType = sourcecode.swift; path = OptimizelyClientTests_DatafileHandler.swift; sourceTree = "<group>"; };
		6E7519BC22C5211100B2B157 /* OptimizelyErrorTests.swift */ = {isa = PBXFileReference; lastKnownFileType = sourcecode.swift; path = OptimizelyErrorTests.swift; sourceTree = "<group>"; };
		6E7519BE22C5211100B2B157 /* OptimizelyClientTests_Invalid.swift */ = {isa = PBXFileReference; lastKnownFileType = sourcecode.swift; path = OptimizelyClientTests_Invalid.swift; sourceTree = "<group>"; };
		6E7519BF22C5211100B2B157 /* OptimizelyClientTests_ObjcAPIs.m */ = {isa = PBXFileReference; lastKnownFileType = sourcecode.c.objc; path = OptimizelyClientTests_ObjcAPIs.m; sourceTree = "<group>"; };
		6E7519C022C5211100B2B157 /* OptimizelyClientTests_Variables.swift */ = {isa = PBXFileReference; lastKnownFileType = sourcecode.swift; path = OptimizelyClientTests_Variables.swift; sourceTree = "<group>"; };
		6E7519C122C5211100B2B157 /* OptimizelyClientTests.swift */ = {isa = PBXFileReference; lastKnownFileType = sourcecode.swift; path = OptimizelyClientTests.swift; sourceTree = "<group>"; };
		6E7519C222C5211100B2B157 /* OptimizelyClientTests_Valid.swift */ = {isa = PBXFileReference; lastKnownFileType = sourcecode.swift; path = OptimizelyClientTests_Valid.swift; sourceTree = "<group>"; };
		6E7519C322C5211100B2B157 /* OptimizelyClientTests_Others.swift */ = {isa = PBXFileReference; lastKnownFileType = sourcecode.swift; path = OptimizelyClientTests_Others.swift; sourceTree = "<group>"; };
		6E7519C422C5211100B2B157 /* OptimizelyClientTests_ForcedVariation.swift */ = {isa = PBXFileReference; lastKnownFileType = sourcecode.swift; path = OptimizelyClientTests_ForcedVariation.swift; sourceTree = "<group>"; };
		6E7519C522C5211100B2B157 /* OptimizelyClientTests_Group.swift */ = {isa = PBXFileReference; lastKnownFileType = sourcecode.swift; path = OptimizelyClientTests_Group.swift; sourceTree = "<group>"; };
		6E7519C622C5211100B2B157 /* OptimizelyClientTests_ObjcOthers.m */ = {isa = PBXFileReference; lastKnownFileType = sourcecode.c.objc; path = OptimizelyClientTests_ObjcOthers.m; sourceTree = "<group>"; };
		6E7519C822C5211100B2B157 /* OtherTests.swift */ = {isa = PBXFileReference; lastKnownFileType = sourcecode.swift; path = OtherTests.swift; sourceTree = "<group>"; };
		6E7519C922C5211100B2B157 /* ThrowableConditionListTest.swift */ = {isa = PBXFileReference; lastKnownFileType = sourcecode.swift; path = ThrowableConditionListTest.swift; sourceTree = "<group>"; };
		6E981FC1232C363300FADDD6 /* DecisionListenerTests_Datafile.swift */ = {isa = PBXFileReference; fileEncoding = 4; lastKnownFileType = sourcecode.swift; path = DecisionListenerTests_Datafile.swift; sourceTree = "<group>"; };
		6EA425082218E41500B074B5 /* OptimizelyTests-Common-tvOS.xctest */ = {isa = PBXFileReference; explicitFileType = wrapper.cfbundle; includeInIndex = 0; path = "OptimizelyTests-Common-tvOS.xctest"; sourceTree = BUILT_PRODUCTS_DIR; };
		6EA4255B2218E58400B074B5 /* OptimizelyTests-DataModel-tvOS.xctest */ = {isa = PBXFileReference; explicitFileType = wrapper.cfbundle; includeInIndex = 0; path = "OptimizelyTests-DataModel-tvOS.xctest"; sourceTree = BUILT_PRODUCTS_DIR; };
		6EA4256A2218E60A00B074B5 /* OptimizelyTests-Common-iOS.xctest */ = {isa = PBXFileReference; explicitFileType = wrapper.cfbundle; includeInIndex = 0; path = "OptimizelyTests-Common-iOS.xctest"; sourceTree = BUILT_PRODUCTS_DIR; };
		6EA425792218E61E00B074B5 /* OptimizelyTests-DataModel-iOS.xctest */ = {isa = PBXFileReference; explicitFileType = wrapper.cfbundle; includeInIndex = 0; path = "OptimizelyTests-DataModel-iOS.xctest"; sourceTree = BUILT_PRODUCTS_DIR; };
		6EA4265B2219242100B074B5 /* OptimizelyTests-Others-iOS.xctest */ = {isa = PBXFileReference; explicitFileType = wrapper.cfbundle; includeInIndex = 0; path = "OptimizelyTests-Others-iOS.xctest"; sourceTree = BUILT_PRODUCTS_DIR; };
		6EA4266A2219243D00B074B5 /* OptimizelyTests-Others-tvOS.xctest */ = {isa = PBXFileReference; explicitFileType = wrapper.cfbundle; includeInIndex = 0; path = "OptimizelyTests-Others-tvOS.xctest"; sourceTree = BUILT_PRODUCTS_DIR; };
		6EBAEB6C21E3FEF800D13AA9 /* Optimizely.framework */ = {isa = PBXFileReference; explicitFileType = wrapper.framework; includeInIndex = 0; path = Optimizely.framework; sourceTree = BUILT_PRODUCTS_DIR; };
		6EBAEB7421E3FEF900D13AA9 /* OptimizelyTests-iOS.xctest */ = {isa = PBXFileReference; explicitFileType = wrapper.cfbundle; includeInIndex = 0; path = "OptimizelyTests-iOS.xctest"; sourceTree = BUILT_PRODUCTS_DIR; };
		6EF517A32369F99400CA9F15 /* ED_BatchEventBuilderTests_Events.swift */ = {isa = PBXFileReference; fileEncoding = 4; lastKnownFileType = sourcecode.swift; path = ED_BatchEventBuilderTests_Events.swift; sourceTree = "<group>"; };
		6EF517A62369F99400CA9F15 /* ED_EventDispatcherTests.swift */ = {isa = PBXFileReference; fileEncoding = 4; lastKnownFileType = sourcecode.swift; path = ED_EventDispatcherTests.swift; sourceTree = "<group>"; };
		6EF517A72369F99400CA9F15 /* ED_BatchEventBuilderTests_Attributes.swift */ = {isa = PBXFileReference; fileEncoding = 4; lastKnownFileType = sourcecode.swift; path = ED_BatchEventBuilderTests_Attributes.swift; sourceTree = "<group>"; };
		6EF517A82369F99400CA9F15 /* ED_EventDispatcherTests_Batch.swift */ = {isa = PBXFileReference; fileEncoding = 4; lastKnownFileType = sourcecode.swift; path = ED_EventDispatcherTests_Batch.swift; sourceTree = "<group>"; };
		6EF517AA2369F99400CA9F15 /* ED_BatchEventBuilderTests_EventTags.swift */ = {isa = PBXFileReference; fileEncoding = 4; lastKnownFileType = sourcecode.swift; path = ED_BatchEventBuilderTests_EventTags.swift; sourceTree = "<group>"; };
		6EF517AB2369F99400CA9F15 /* ED_OptimizelyClientTests_Objc.m */ = {isa = PBXFileReference; fileEncoding = 4; lastKnownFileType = sourcecode.c.objc; path = ED_OptimizelyClientTests_Objc.m; sourceTree = "<group>"; };
/* End PBXFileReference section */

/* Begin PBXFrameworksBuildPhase section */
		0B11272D2242D80A002A9C20 /* Frameworks */ = {
			isa = PBXFrameworksBuildPhase;
			buildActionMask = 2147483647;
			files = (
				0B11272E2242D817002A9C20 /* Optimizely.framework in Frameworks */,
			);
			runOnlyForDeploymentPostprocessing = 0;
		};
		6E614DCA21E3F389005982A1 /* Frameworks */ = {
			isa = PBXFrameworksBuildPhase;
			buildActionMask = 2147483647;
			files = (
			);
			runOnlyForDeploymentPostprocessing = 0;
		};
		6E614DD221E3F38A005982A1 /* Frameworks */ = {
			isa = PBXFrameworksBuildPhase;
			buildActionMask = 2147483647;
			files = (
				6E614DD621E3F38A005982A1 /* Optimizely.framework in Frameworks */,
			);
			runOnlyForDeploymentPostprocessing = 0;
		};
		6E636B892236C91F00AF3CEF /* Frameworks */ = {
			isa = PBXFrameworksBuildPhase;
			buildActionMask = 2147483647;
			files = (
				6E636B912236C91F00AF3CEF /* Optimizely.framework in Frameworks */,
			);
			runOnlyForDeploymentPostprocessing = 0;
		};
		6E636B982236C96700AF3CEF /* Frameworks */ = {
			isa = PBXFrameworksBuildPhase;
			buildActionMask = 2147483647;
			files = (
				6E636BA02236C96700AF3CEF /* Optimizely.framework in Frameworks */,
			);
			runOnlyForDeploymentPostprocessing = 0;
		};
		6EA425052218E41500B074B5 /* Frameworks */ = {
			isa = PBXFrameworksBuildPhase;
			buildActionMask = 2147483647;
			files = (
				6EA4250D2218E41600B074B5 /* Optimizely.framework in Frameworks */,
			);
			runOnlyForDeploymentPostprocessing = 0;
		};
		6EA425582218E58400B074B5 /* Frameworks */ = {
			isa = PBXFrameworksBuildPhase;
			buildActionMask = 2147483647;
			files = (
				6EA425602218E58400B074B5 /* Optimizely.framework in Frameworks */,
			);
			runOnlyForDeploymentPostprocessing = 0;
		};
		6EA425672218E60A00B074B5 /* Frameworks */ = {
			isa = PBXFrameworksBuildPhase;
			buildActionMask = 2147483647;
			files = (
				6EA4256F2218E60A00B074B5 /* Optimizely.framework in Frameworks */,
			);
			runOnlyForDeploymentPostprocessing = 0;
		};
		6EA425762218E61E00B074B5 /* Frameworks */ = {
			isa = PBXFrameworksBuildPhase;
			buildActionMask = 2147483647;
			files = (
				6EA4257E2218E61F00B074B5 /* Optimizely.framework in Frameworks */,
			);
			runOnlyForDeploymentPostprocessing = 0;
		};
		6EA426582219242100B074B5 /* Frameworks */ = {
			isa = PBXFrameworksBuildPhase;
			buildActionMask = 2147483647;
			files = (
				6EA426602219242100B074B5 /* Optimizely.framework in Frameworks */,
			);
			runOnlyForDeploymentPostprocessing = 0;
		};
		6EA426672219243D00B074B5 /* Frameworks */ = {
			isa = PBXFrameworksBuildPhase;
			buildActionMask = 2147483647;
			files = (
				6EA4266F2219243D00B074B5 /* Optimizely.framework in Frameworks */,
			);
			runOnlyForDeploymentPostprocessing = 0;
		};
		6EBAEB6921E3FEF800D13AA9 /* Frameworks */ = {
			isa = PBXFrameworksBuildPhase;
			buildActionMask = 2147483647;
			files = (
			);
			runOnlyForDeploymentPostprocessing = 0;
		};
/* End PBXFrameworksBuildPhase section */

/* Begin PBXGroup section */
		0B7CB0B821AC5FE2007B77E5 = {
			isa = PBXGroup;
			children = (
				6E75165D22C520D400B2B157 /* Sources */,
				6E75196022C5211100B2B157 /* Tests */,
				0B7CB0C321AC5FE2007B77E5 /* Products */,
			);
			sourceTree = "<group>";
		};
		0B7CB0C321AC5FE2007B77E5 /* Products */ = {
			isa = PBXGroup;
			children = (
				6E614DCD21E3F389005982A1 /* Optimizely.framework */,
				6E614DD521E3F38A005982A1 /* OptimizelyTests-tvOS.xctest */,
				6EBAEB6C21E3FEF800D13AA9 /* Optimizely.framework */,
				6EBAEB7421E3FEF900D13AA9 /* OptimizelyTests-iOS.xctest */,
				6EA425082218E41500B074B5 /* OptimizelyTests-Common-tvOS.xctest */,
				6EA4255B2218E58400B074B5 /* OptimizelyTests-DataModel-tvOS.xctest */,
				6EA4256A2218E60A00B074B5 /* OptimizelyTests-Common-iOS.xctest */,
				6EA425792218E61E00B074B5 /* OptimizelyTests-DataModel-iOS.xctest */,
				6EA4265B2219242100B074B5 /* OptimizelyTests-Others-iOS.xctest */,
				6EA4266A2219243D00B074B5 /* OptimizelyTests-Others-tvOS.xctest */,
				6E636B8C2236C91F00AF3CEF /* OptimizelyTests-APIs-iOS.xctest */,
				6E636B9B2236C96700AF3CEF /* OptimizelyTests-Legacy-iOS.xctest */,
			);
			name = Products;
			sourceTree = "<group>";
		};
		6E75165D22C520D400B2B157 /* Sources */ = {
			isa = PBXGroup;
			children = (
				6E75166622C520D400B2B157 /* Optimizely */,
				6E75165E22C520D400B2B157 /* Customization */,
				6E75167C22C520D400B2B157 /* Implementation */,
				6E75168822C520D400B2B157 /* Data Model */,
				6E75169E22C520D400B2B157 /* Protocols */,
				6E75167422C520D400B2B157 /* Extensions */,
				6E75166C22C520D400B2B157 /* Utils */,
				6E75167922C520D400B2B157 /* Supporting Files */,
			);
			path = Sources;
			sourceTree = "<group>";
		};
		6E75165E22C520D400B2B157 /* Customization */ = {
			isa = PBXGroup;
			children = (
				6E75165F22C520D400B2B157 /* DefaultLogger.swift */,
				6E75166022C520D400B2B157 /* DefaultUserProfileService.swift */,
				6E75166122C520D400B2B157 /* BatchEventProcessor.swift */,
				6E57605D235E711600F61DEE /* HTTPEventDispatcher.swift */,
				6E57607A235FC04D00F61DEE /* DefaultEventDispatcher.swift */,
				6E75166222C520D400B2B157 /* Protocols */,
			);
			path = Customization;
			sourceTree = "<group>";
		};
		6E75166222C520D400B2B157 /* Protocols */ = {
			isa = PBXGroup;
			children = (
				6E75166322C520D400B2B157 /* OPTLogger.swift */,
				6E75166422C520D400B2B157 /* OPTUserProfileService.swift */,
				6E576043235E6DF900F61DEE /* OPTEventsProcessor.swift */,
				6E576050235E6E3300F61DEE /* OPTEventsDispatcher.swift */,
				6E75166522C520D400B2B157 /* OPTEventDispatcher.swift */,
			);
			path = Protocols;
			sourceTree = "<group>";
		};
		6E75166622C520D400B2B157 /* Optimizely */ = {
			isa = PBXGroup;
			children = (
				6E75166722C520D400B2B157 /* OptimizelyError.swift */,
				6E75166822C520D400B2B157 /* OptimizelyLogLevel.swift */,
				6E75166922C520D400B2B157 /* OptimizelyClient.swift */,
				6E75166A22C520D400B2B157 /* OptimizelyClient+ObjC.swift */,
				6E75166B22C520D400B2B157 /* OptimizelyResult.swift */,
			);
			path = Optimizely;
			sourceTree = "<group>";
		};
		6E75166C22C520D400B2B157 /* Utils */ = {
			isa = PBXGroup;
			children = (
				6E75166D22C520D400B2B157 /* Constants.swift */,
				6E34A6162319EBB700BAE302 /* Notifications.swift */,
				6E75166E22C520D400B2B157 /* MurmurHash3.swift */,
				6E75166F22C520D400B2B157 /* HandlerRegistryService.swift */,
				6E75167022C520D400B2B157 /* LogMessage.swift */,
				6E75167122C520D400B2B157 /* AtomicProperty.swift */,
				6E75167222C520D400B2B157 /* Utils.swift */,
				6E75167322C520D400B2B157 /* SDKVersion.swift */,
			);
			path = Utils;
			sourceTree = "<group>";
		};
		6E75167422C520D400B2B157 /* Extensions */ = {
			isa = PBXGroup;
			children = (
				6E75167522C520D400B2B157 /* ArrayEventForDispatch+Extension.swift */,
				6E75167622C520D400B2B157 /* OptimizelyClient+Extension.swift */,
				6E75167722C520D400B2B157 /* DataStoreQueueStackImpl+Extension.swift */,
				6E75167822C520D400B2B157 /* Array+Extension.swift */,
			);
			path = Extensions;
			sourceTree = "<group>";
		};
		6E75167922C520D400B2B157 /* Supporting Files */ = {
			isa = PBXGroup;
			children = (
				6E75167A22C520D400B2B157 /* Optimizely.h */,
				6E75167B22C520D400B2B157 /* Info.plist */,
			);
			path = "Supporting Files";
			sourceTree = "<group>";
		};
		6E75167C22C520D400B2B157 /* Implementation */ = {
			isa = PBXGroup;
			children = (
				6E75167D22C520D400B2B157 /* DefaultDatafileHandler.swift */,
				6E75167E22C520D400B2B157 /* DefaultBucketer.swift */,
				6E75167F22C520D400B2B157 /* DefaultNotificationCenter.swift */,
				6E75168022C520D400B2B157 /* DefaultDecisionService.swift */,
				6E75168122C520D400B2B157 /* Datastore */,
				6E75168622C520D400B2B157 /* Events */,
			);
			path = Implementation;
			sourceTree = "<group>";
		};
		6E75168122C520D400B2B157 /* Datastore */ = {
			isa = PBXGroup;
			children = (
				6E75168222C520D400B2B157 /* DataStoreMemory.swift */,
				6E75168322C520D400B2B157 /* DataStoreUserDefaults.swift */,
				6E75168422C520D400B2B157 /* DataStoreFile.swift */,
				6E75168522C520D400B2B157 /* DataStoreQueueStackImpl.swift */,
			);
			path = Datastore;
			sourceTree = "<group>";
		};
		6E75168622C520D400B2B157 /* Events */ = {
			isa = PBXGroup;
			children = (
				6E75168722C520D400B2B157 /* BatchEventBuilder.swift */,
			);
			path = Events;
			sourceTree = "<group>";
		};
		6E75168822C520D400B2B157 /* Data Model */ = {
			isa = PBXGroup;
			children = (
				6E75168922C520D400B2B157 /* DispatchEvents */,
				6E75169722C520D400B2B157 /* Audience */,
				6E75168C22C520D400B2B157 /* Event.swift */,
				6E75168D22C520D400B2B157 /* ProjectConfig.swift */,
				6E75168E22C520D400B2B157 /* FeatureVariable.swift */,
				6E75168F22C520D400B2B157 /* Rollout.swift */,
				6E75169022C520D400B2B157 /* Variation.swift */,
				6E75169122C520D400B2B157 /* TrafficAllocation.swift */,
				6E75169222C520D400B2B157 /* Project.swift */,
				6E75169322C520D400B2B157 /* Experiment.swift */,
				6E75169422C520D400B2B157 /* FeatureFlag.swift */,
				6E75169522C520D400B2B157 /* Group.swift */,
				6E75169622C520D400B2B157 /* Variable.swift */,
				6E75169D22C520D400B2B157 /* Attribute.swift */,
			);
			path = "Data Model";
			sourceTree = "<group>";
		};
		6E75168922C520D400B2B157 /* DispatchEvents */ = {
			isa = PBXGroup;
			children = (
				6E5AFE442362095000665E8C /* UserContext.swift */,
				6E5AFE1F236205E400665E8C /* UserEvent.swift */,
				6E5AFE1E236205E400665E8C /* ImpressionEvent.swift */,
				6E5AFE1D236205E400665E8C /* ConversionEvent.swift */,
				6E75168A22C520D400B2B157 /* BatchEvent.swift */,
				6E75168B22C520D400B2B157 /* EventForDispatch.swift */,
			);
			path = DispatchEvents;
			sourceTree = "<group>";
		};
		6E75169722C520D400B2B157 /* Audience */ = {
			isa = PBXGroup;
			children = (
				6E75169822C520D400B2B157 /* Audience.swift */,
				6E75169922C520D400B2B157 /* AttributeValue.swift */,
				6E75169A22C520D400B2B157 /* ConditionLeaf.swift */,
				6E75169B22C520D400B2B157 /* ConditionHolder.swift */,
				6E75169C22C520D400B2B157 /* UserAttribute.swift */,
			);
			path = Audience;
			sourceTree = "<group>";
		};
		6E75169E22C520D400B2B157 /* Protocols */ = {
			isa = PBXGroup;
			children = (
				6E75169F22C520D400B2B157 /* BackgroundingCallbacks.swift */,
				6E7516A022C520D400B2B157 /* OPTNotificationCenter.swift */,
				6E7516A122C520D400B2B157 /* DataStoreQueueStack.swift */,
				6E7516A222C520D400B2B157 /* OPTDataStore.swift */,
				6E7516A322C520D400B2B157 /* OPTDecisionService.swift */,
				6E7516A422C520D400B2B157 /* OPTDatafileHandler.swift */,
				6E7516A522C520D400B2B157 /* OPTBucketer.swift */,
			);
			path = Protocols;
			sourceTree = "<group>";
		};
		6E75196022C5211100B2B157 /* Tests */ = {
			isa = PBXGroup;
			children = (
				6E75197E22C5211100B2B157 /* OptimizelyTests-Common */,
				6E75199B22C5211100B2B157 /* OptimizelyTests-DataModel */,
				6E7519B922C5211100B2B157 /* OptimizelyTests-APIs */,
				6E7519C722C5211100B2B157 /* OptimizelyTests-Others */,
				6EF517A02369F99400CA9F15 /* OptimizelyTests-Deprecated */,
				6E7519B222C5211100B2B157 /* OptimizelyTests-iOS */,
				6E75199922C5211100B2B157 /* OptimizelyTests-tvOS */,
				6E75196122C5211100B2B157 /* TestData */,
				6E7519B622C5211100B2B157 /* TestUtils */,
				6E7519B422C5211100B2B157 /* Info.plist */,
			);
			path = Tests;
			sourceTree = "<group>";
		};
		6E75196122C5211100B2B157 /* TestData */ = {
			isa = PBXGroup;
			children = (
				6E75196322C5211100B2B157 /* benchmark */,
				6E75196222C5211100B2B157 /* optimizely_6372300739_v4.json */,
				6E75196722C5211100B2B157 /* feature_rollout_toggle_on.json */,
				6E75196822C5211100B2B157 /* feature_rollout_toggle_off.json */,
				6E75196922C5211100B2B157 /* feature_experiments.json */,
				6E75196A22C5211100B2B157 /* forced_variation.json */,
				6E75196B22C5211100B2B157 /* unsupported_datafile.json */,
				6E75196C22C5211100B2B157 /* rollout_bucketing.json */,
				6E75196D22C5211100B2B157 /* feature_management_experiment_bucketing.json */,
				6E75196E22C5211100B2B157 /* bucketing_id.json */,
				6E75196F22C5211100B2B157 /* feature_variables.json */,
				6E75197022C5211100B2B157 /* api_datafile.json */,
				6E75197122C5211100B2B157 /* feature_flag.json */,
				6E75197222C5211100B2B157 /* grouped_experiments.json */,
				6E75197322C5211100B2B157 /* feature_rollouts.json */,
				6E75197422C5211100B2B157 /* audience_targeting.json */,
				6E75197522C5211100B2B157 /* typed_audience_datafile.json */,
				6E75197622C5211100B2B157 /* feature_exp.json */,
				6E75197722C5211100B2B157 /* empty_datafile.json */,
				6E34A623231ED04900BAE302 /* empty_datafile_new_project_id.json */,
				6E34A624231ED04900BAE302 /* empty_datafile_new_revision.json */,
				6E34A63D231ED28600BAE302 /* empty_datafile_new_account_id.json */,
				6E75197822C5211100B2B157 /* BucketerTestsDatafile.json */,
				6E75197922C5211100B2B157 /* BucketerTestsDatafile2.json */,
				6E75197A22C5211100B2B157 /* ab_experiments.json */,
				6E75197B22C5211100B2B157 /* bot_filtering_enabled.json */,
				6E75197C22C5211100B2B157 /* simple_datafile.json */,
				6E75197D22C5211100B2B157 /* UnsupportedVersionDatafile.json */,
			);
			path = TestData;
			sourceTree = "<group>";
		};
		6E75196322C5211100B2B157 /* benchmark */ = {
			isa = PBXGroup;
			children = (
				6E75196422C5211100B2B157 /* 10_entities.json */,
				6E75196522C5211100B2B157 /* 50_entities.json */,
				6E75196622C5211100B2B157 /* 100_entities.json */,
			);
			path = benchmark;
			sourceTree = "<group>";
		};
		6E75197E22C5211100B2B157 /* OptimizelyTests-Common */ = {
			isa = PBXGroup;
			children = (
				6E75197F22C5211100B2B157 /* MurmurTests.swift */,
				6E75198022C5211100B2B157 /* DecisionServiceTests_Experiments.swift */,
				6E75198122C5211100B2B157 /* OptimizelyErrorTests.swift */,
				6E75198222C5211100B2B157 /* OptimizelySwiftSDKiOSTests.swift */,
				6E75198322C5211100B2B157 /* BucketTests_GroupToExp.swift */,
				6E75198422C5211100B2B157 /* BucketTests_Others.swift */,
				6E75198522C5211100B2B157 /* BatchEventBuilderTest.swift */,
				6E75198622C5211100B2B157 /* DecisionServiceTests_UserProfiles.swift */,
				6E75198722C5211100B2B157 /* BatchEventBuilderTests_Events.swift */,
				6E75198822C5211100B2B157 /* DefaultLoggerTests.swift */,
				6E75198922C5211100B2B157 /* DefaultUserProfileServiceTests.swift */,
				6E75198A22C5211100B2B157 /* BucketTests_Base.swift */,
				6E75198B22C5211100B2B157 /* NotificationCenterTests.swift */,
				6E75198C22C5211100B2B157 /* BucketTests_ExpToVariation.swift */,
<<<<<<< HEAD
				6E75199222C5211100B2B157 /* EventProcessorTests.swift */,
				6E75198D22C5211100B2B157 /* EventProcessorTests_Batch.swift */,
=======
				6E75198D22C5211100B2B157 /* EventProcessorTests_Batch.swift */,
				6E172D1E235FD505001ADBB0 /* EventDispatcherTests_Batch_Legacy.swift */,
>>>>>>> 1b5deaa5
				6E75198E22C5211100B2B157 /* LoggerTests.swift */,
				6E75198F22C5211100B2B157 /* BucketTests_BucketVariation.swift */,
				6E75199022C5211100B2B157 /* DecisionListenerTests.swift */,
				6E981FC1232C363300FADDD6 /* DecisionListenerTests_Datafile.swift */,
				6E75199122C5211100B2B157 /* DecisionServiceTests_Features.swift */,
				6E75199322C5211100B2B157 /* BatchEventBuilderTests_Attributes.swift */,
				6E75199422C5211100B2B157 /* DecisionServiceTests_Others.swift */,
				6E75199522C5211100B2B157 /* DecisionServiceTests.swift */,
				6E75199622C5211100B2B157 /* DatafileHandlerTests.swift */,
				6E75199722C5211100B2B157 /* BatchEventBuilderTests_EventTags.swift */,
				6E75199822C5211100B2B157 /* DataStoreTests.swift */,
			);
			path = "OptimizelyTests-Common";
			sourceTree = "<group>";
		};
		6E75199922C5211100B2B157 /* OptimizelyTests-tvOS */ = {
			isa = PBXGroup;
			children = (
				6E75199A22C5211100B2B157 /* tvOSOnlyTests.swift */,
			);
			path = "OptimizelyTests-tvOS";
			sourceTree = "<group>";
		};
		6E75199B22C5211100B2B157 /* OptimizelyTests-DataModel */ = {
			isa = PBXGroup;
			children = (
				6E75199C22C5211100B2B157 /* AttributeValueTests.swift */,
				6E75199D22C5211100B2B157 /* EventForDispatchTests.swift */,
				6E75199E22C5211100B2B157 /* FeatureVariableTests.swift */,
				6E75199F22C5211100B2B157 /* AttributeTests.swift */,
				6E7519A022C5211100B2B157 /* VariableTests.swift */,
				6E7519A122C5211100B2B157 /* FeatureFlagTests.swift */,
				6E7519A222C5211100B2B157 /* AudienceTests.swift */,
				6E7519A322C5211100B2B157 /* ConditionLeafTests.swift */,
				6E7519A422C5211100B2B157 /* AudienceTests_Evaluate.swift */,
				6E7519A522C5211100B2B157 /* UserAttributeTests_Evaluate.swift */,
				6E7519A622C5211100B2B157 /* AttributeValueTests_Evaluate.swift */,
				6E7519A722C5211100B2B157 /* RolloutTests.swift */,
				6E7519A822C5211100B2B157 /* ProjectConfigTests.swift */,
				6E7519A922C5211100B2B157 /* UserAttributeTests.swift */,
				6E7519AA22C5211100B2B157 /* GroupTests.swift */,
				6E7519AB22C5211100B2B157 /* VariationTests.swift */,
				6E7519AC22C5211100B2B157 /* ExperimentTests.swift */,
				6E7519AD22C5211100B2B157 /* EventTests.swift */,
				6E7519AE22C5211100B2B157 /* ConditionHolderTests.swift */,
				6E7519AF22C5211100B2B157 /* TrafficAllocationTests.swift */,
				6E7519B022C5211100B2B157 /* ProjectTests.swift */,
				6E7519B122C5211100B2B157 /* ConditionHolderTests_Evaluate.swift */,
			);
			path = "OptimizelyTests-DataModel";
			sourceTree = "<group>";
		};
		6E7519B222C5211100B2B157 /* OptimizelyTests-iOS */ = {
			isa = PBXGroup;
			children = (
				6E7519B322C5211100B2B157 /* iOSOnlyTests.swift */,
			);
			path = "OptimizelyTests-iOS";
			sourceTree = "<group>";
		};
		6E7519B622C5211100B2B157 /* TestUtils */ = {
			isa = PBXGroup;
			children = (
				6E7519B722C5211100B2B157 /* MockUrlSession.swift */,
				6E7519B822C5211100B2B157 /* OTUtils.swift */,
			);
			path = TestUtils;
			sourceTree = "<group>";
		};
		6E7519B922C5211100B2B157 /* OptimizelyTests-APIs */ = {
			isa = PBXGroup;
			children = (
				6E7519BA22C5211100B2B157 /* OptimizelyClientTests_Evaluation.swift */,
				6E7519BB22C5211100B2B157 /* OptimizelyClientTests_DatafileHandler.swift */,
				6E7519BC22C5211100B2B157 /* OptimizelyErrorTests.swift */,
				6E7519BE22C5211100B2B157 /* OptimizelyClientTests_Invalid.swift */,
				6E7519BF22C5211100B2B157 /* OptimizelyClientTests_ObjcAPIs.m */,
				6E7519C022C5211100B2B157 /* OptimizelyClientTests_Variables.swift */,
				6E7519C122C5211100B2B157 /* OptimizelyClientTests.swift */,
				6E7519C222C5211100B2B157 /* OptimizelyClientTests_Valid.swift */,
				6E7519C322C5211100B2B157 /* OptimizelyClientTests_Others.swift */,
				6E7519C422C5211100B2B157 /* OptimizelyClientTests_ForcedVariation.swift */,
				6E7519C522C5211100B2B157 /* OptimizelyClientTests_Group.swift */,
				6E7519C622C5211100B2B157 /* OptimizelyClientTests_ObjcOthers.m */,
			);
			path = "OptimizelyTests-APIs";
			sourceTree = "<group>";
		};
		6E7519C722C5211100B2B157 /* OptimizelyTests-Others */ = {
			isa = PBXGroup;
			children = (
				6E7519C822C5211100B2B157 /* OtherTests.swift */,
				6E7519C922C5211100B2B157 /* ThrowableConditionListTest.swift */,
			);
			path = "OptimizelyTests-Others";
			sourceTree = "<group>";
		};
		6EF517A02369F99400CA9F15 /* OptimizelyTests-Deprecated */ = {
			isa = PBXGroup;
			children = (
				6EF517A12369F99400CA9F15 /* EventDispatcher */,
			);
			path = "OptimizelyTests-Deprecated";
			sourceTree = "<group>";
		};
		6EF517A12369F99400CA9F15 /* EventDispatcher */ = {
			isa = PBXGroup;
			children = (
				6EF517AB2369F99400CA9F15 /* ED_OptimizelyClientTests_Objc.m */,
				6EF517A82369F99400CA9F15 /* ED_EventDispatcherTests_Batch.swift */,
				6EF517A32369F99400CA9F15 /* ED_BatchEventBuilderTests_Events.swift */,
				6EF517A62369F99400CA9F15 /* ED_EventDispatcherTests.swift */,
				6EF517A72369F99400CA9F15 /* ED_BatchEventBuilderTests_Attributes.swift */,
				6EF517AA2369F99400CA9F15 /* ED_BatchEventBuilderTests_EventTags.swift */,
			);
			path = EventDispatcher;
			sourceTree = "<group>";
		};
/* End PBXGroup section */

/* Begin PBXHeadersBuildPhase section */
		6E614DC821E3F389005982A1 /* Headers */ = {
			isa = PBXHeadersBuildPhase;
			buildActionMask = 2147483647;
			files = (
				6E7517AF22C520D400B2B157 /* Optimizely.h in Headers */,
			);
			runOnlyForDeploymentPostprocessing = 0;
		};
		6EBAEB6721E3FEF800D13AA9 /* Headers */ = {
			isa = PBXHeadersBuildPhase;
			buildActionMask = 2147483647;
			files = (
				6ECB270222C526A7005D52DC /* Optimizely.h in Headers */,
			);
			runOnlyForDeploymentPostprocessing = 0;
		};
/* End PBXHeadersBuildPhase section */

/* Begin PBXNativeTarget section */
		6E614DCC21E3F389005982A1 /* OptimizelySwiftSDK-tvOS */ = {
			isa = PBXNativeTarget;
			buildConfigurationList = 6E614DE221E3F38A005982A1 /* Build configuration list for PBXNativeTarget "OptimizelySwiftSDK-tvOS" */;
			buildPhases = (
				6E614DC821E3F389005982A1 /* Headers */,
				6E614DC921E3F389005982A1 /* Sources */,
				6E614DCA21E3F389005982A1 /* Frameworks */,
				6E614DCB21E3F389005982A1 /* Resources */,
			);
			buildRules = (
			);
			dependencies = (
			);
			name = "OptimizelySwiftSDK-tvOS";
			productName = OptimizelySwiftSDKtvOS;
			productReference = 6E614DCD21E3F389005982A1 /* Optimizely.framework */;
			productType = "com.apple.product-type.framework";
		};
		6E614DD421E3F38A005982A1 /* OptimizelyTests-tvOS */ = {
			isa = PBXNativeTarget;
			buildConfigurationList = 6E614DE321E3F38A005982A1 /* Build configuration list for PBXNativeTarget "OptimizelyTests-tvOS" */;
			buildPhases = (
				6E614DD121E3F38A005982A1 /* Sources */,
				6E614DD221E3F38A005982A1 /* Frameworks */,
				6E614DD321E3F38A005982A1 /* Resources */,
			);
			buildRules = (
			);
			dependencies = (
				6E614DD821E3F38A005982A1 /* PBXTargetDependency */,
			);
			name = "OptimizelyTests-tvOS";
			productName = OptimizelySwiftSDKtvOSTests;
			productReference = 6E614DD521E3F38A005982A1 /* OptimizelyTests-tvOS.xctest */;
			productType = "com.apple.product-type.bundle.unit-test";
		};
		6E636B8B2236C91F00AF3CEF /* OptimizelyTests-APIs-iOS */ = {
			isa = PBXNativeTarget;
			buildConfigurationList = 6E636B942236C91F00AF3CEF /* Build configuration list for PBXNativeTarget "OptimizelyTests-APIs-iOS" */;
			buildPhases = (
				6E636B882236C91F00AF3CEF /* Sources */,
				6E636B892236C91F00AF3CEF /* Frameworks */,
				6E636B8A2236C91F00AF3CEF /* Resources */,
			);
			buildRules = (
			);
			dependencies = (
				6E636B932236C91F00AF3CEF /* PBXTargetDependency */,
			);
			name = "OptimizelyTests-APIs-iOS";
			productName = "OptimizelyTests-APIs-iOS";
			productReference = 6E636B8C2236C91F00AF3CEF /* OptimizelyTests-APIs-iOS.xctest */;
			productType = "com.apple.product-type.bundle.unit-test";
		};
		6E636B9A2236C96700AF3CEF /* OptimizelyTests-Legacy-iOS */ = {
			isa = PBXNativeTarget;
			buildConfigurationList = 6E636BA32236C96700AF3CEF /* Build configuration list for PBXNativeTarget "OptimizelyTests-Legacy-iOS" */;
			buildPhases = (
				6E636B972236C96700AF3CEF /* Sources */,
				6E636B982236C96700AF3CEF /* Frameworks */,
				6E636B992236C96700AF3CEF /* Resources */,
			);
			buildRules = (
			);
			dependencies = (
				6E636BA22236C96700AF3CEF /* PBXTargetDependency */,
			);
			name = "OptimizelyTests-Legacy-iOS";
			productName = "OptimizelyTests-Legacy-iOS";
			productReference = 6E636B9B2236C96700AF3CEF /* OptimizelyTests-Legacy-iOS.xctest */;
			productType = "com.apple.product-type.bundle.unit-test";
		};
		6EA425072218E41500B074B5 /* OptimizelyTests-Common-tvOS */ = {
			isa = PBXNativeTarget;
			buildConfigurationList = 6EA425102218E41600B074B5 /* Build configuration list for PBXNativeTarget "OptimizelyTests-Common-tvOS" */;
			buildPhases = (
				6EA425042218E41500B074B5 /* Sources */,
				6EA425052218E41500B074B5 /* Frameworks */,
				6EA425062218E41500B074B5 /* Resources */,
			);
			buildRules = (
			);
			dependencies = (
				6EA4250F2218E41600B074B5 /* PBXTargetDependency */,
			);
			name = "OptimizelyTests-Common-tvOS";
			productName = "OptimizelySwiftSDKTests-Common-tvOS";
			productReference = 6EA425082218E41500B074B5 /* OptimizelyTests-Common-tvOS.xctest */;
			productType = "com.apple.product-type.bundle.unit-test";
		};
		6EA4255A2218E58400B074B5 /* OptimizelyTests-DataModel-tvOS */ = {
			isa = PBXNativeTarget;
			buildConfigurationList = 6EA425632218E58400B074B5 /* Build configuration list for PBXNativeTarget "OptimizelyTests-DataModel-tvOS" */;
			buildPhases = (
				6EA425572218E58400B074B5 /* Sources */,
				6EA425582218E58400B074B5 /* Frameworks */,
				6EA425592218E58400B074B5 /* Resources */,
			);
			buildRules = (
			);
			dependencies = (
				6EA425622218E58400B074B5 /* PBXTargetDependency */,
			);
			name = "OptimizelyTests-DataModel-tvOS";
			productName = "OptimizelyTests-DataModel-tvOS";
			productReference = 6EA4255B2218E58400B074B5 /* OptimizelyTests-DataModel-tvOS.xctest */;
			productType = "com.apple.product-type.bundle.unit-test";
		};
		6EA425692218E60A00B074B5 /* OptimizelyTests-Common-iOS */ = {
			isa = PBXNativeTarget;
			buildConfigurationList = 6EA425722218E60A00B074B5 /* Build configuration list for PBXNativeTarget "OptimizelyTests-Common-iOS" */;
			buildPhases = (
				6EA425662218E60A00B074B5 /* Sources */,
				6EA425672218E60A00B074B5 /* Frameworks */,
				6EA425682218E60A00B074B5 /* Resources */,
			);
			buildRules = (
			);
			dependencies = (
				6EA425712218E60A00B074B5 /* PBXTargetDependency */,
			);
			name = "OptimizelyTests-Common-iOS";
			productName = "OptimizelyTests-Commons-iOS";
			productReference = 6EA4256A2218E60A00B074B5 /* OptimizelyTests-Common-iOS.xctest */;
			productType = "com.apple.product-type.bundle.unit-test";
		};
		6EA425782218E61E00B074B5 /* OptimizelyTests-DataModel-iOS */ = {
			isa = PBXNativeTarget;
			buildConfigurationList = 6EA425812218E61F00B074B5 /* Build configuration list for PBXNativeTarget "OptimizelyTests-DataModel-iOS" */;
			buildPhases = (
				6EA425752218E61E00B074B5 /* Sources */,
				6EA425762218E61E00B074B5 /* Frameworks */,
				6EA425772218E61E00B074B5 /* Resources */,
			);
			buildRules = (
			);
			dependencies = (
				6EA425802218E61F00B074B5 /* PBXTargetDependency */,
			);
			name = "OptimizelyTests-DataModel-iOS";
			productName = "OptimizelyTests-DataModels-iOS";
			productReference = 6EA425792218E61E00B074B5 /* OptimizelyTests-DataModel-iOS.xctest */;
			productType = "com.apple.product-type.bundle.unit-test";
		};
		6EA4265A2219242100B074B5 /* OptimizelyTests-Others-iOS */ = {
			isa = PBXNativeTarget;
			buildConfigurationList = 6EA426632219242100B074B5 /* Build configuration list for PBXNativeTarget "OptimizelyTests-Others-iOS" */;
			buildPhases = (
				6EA426572219242100B074B5 /* Sources */,
				6EA426582219242100B074B5 /* Frameworks */,
				6EA426592219242100B074B5 /* Resources */,
			);
			buildRules = (
			);
			dependencies = (
				6EA426622219242100B074B5 /* PBXTargetDependency */,
			);
			name = "OptimizelyTests-Others-iOS";
			productName = "OptimizelyTests-Others-iOS";
			productReference = 6EA4265B2219242100B074B5 /* OptimizelyTests-Others-iOS.xctest */;
			productType = "com.apple.product-type.bundle.unit-test";
		};
		6EA426692219243D00B074B5 /* OptimizelyTests-Others-tvOS */ = {
			isa = PBXNativeTarget;
			buildConfigurationList = 6EA426722219243D00B074B5 /* Build configuration list for PBXNativeTarget "OptimizelyTests-Others-tvOS" */;
			buildPhases = (
				6EA426662219243D00B074B5 /* Sources */,
				6EA426672219243D00B074B5 /* Frameworks */,
				6EA426682219243D00B074B5 /* Resources */,
			);
			buildRules = (
			);
			dependencies = (
				6EA426712219243D00B074B5 /* PBXTargetDependency */,
			);
			name = "OptimizelyTests-Others-tvOS";
			productName = "OptimizelyTests-Others-tvOS";
			productReference = 6EA4266A2219243D00B074B5 /* OptimizelyTests-Others-tvOS.xctest */;
			productType = "com.apple.product-type.bundle.unit-test";
		};
		6EBAEB6B21E3FEF800D13AA9 /* OptimizelySwiftSDK-iOS */ = {
			isa = PBXNativeTarget;
			buildConfigurationList = 6EBAEB8121E3FEF900D13AA9 /* Build configuration list for PBXNativeTarget "OptimizelySwiftSDK-iOS" */;
			buildPhases = (
				6EBAEB6721E3FEF800D13AA9 /* Headers */,
				6EBAEB6821E3FEF800D13AA9 /* Sources */,
				6EBAEB6921E3FEF800D13AA9 /* Frameworks */,
				6EBAEB6A21E3FEF800D13AA9 /* Resources */,
			);
			buildRules = (
			);
			dependencies = (
			);
			name = "OptimizelySwiftSDK-iOS";
			productName = OptimizelySwiftSDKiOS;
			productReference = 6EBAEB6C21E3FEF800D13AA9 /* Optimizely.framework */;
			productType = "com.apple.product-type.framework";
		};
		6EBAEB7321E3FEF900D13AA9 /* OptimizelyTests-iOS */ = {
			isa = PBXNativeTarget;
			buildConfigurationList = 6EBAEB8221E3FEF900D13AA9 /* Build configuration list for PBXNativeTarget "OptimizelyTests-iOS" */;
			buildPhases = (
				6EBAEB7021E3FEF900D13AA9 /* Sources */,
				6EBAEB7221E3FEF900D13AA9 /* Resources */,
				0B11272D2242D80A002A9C20 /* Frameworks */,
			);
			buildRules = (
			);
			dependencies = (
				6EBAEB7721E3FEF900D13AA9 /* PBXTargetDependency */,
			);
			name = "OptimizelyTests-iOS";
			productName = OptimizelySwiftSDKiOSTests;
			productReference = 6EBAEB7421E3FEF900D13AA9 /* OptimizelyTests-iOS.xctest */;
			productType = "com.apple.product-type.bundle.unit-test";
		};
/* End PBXNativeTarget section */

/* Begin PBXProject section */
		0B7CB0B921AC5FE2007B77E5 /* Project object */ = {
			isa = PBXProject;
			attributes = {
				LastSwiftUpdateCheck = 1010;
				LastUpgradeCheck = 1000;
				ORGANIZATIONNAME = Optimizely;
				TargetAttributes = {
					6E614DCC21E3F389005982A1 = {
						CreatedOnToolsVersion = 10.1;
					};
					6E614DD421E3F38A005982A1 = {
						CreatedOnToolsVersion = 10.1;
					};
					6E636B8B2236C91F00AF3CEF = {
						CreatedOnToolsVersion = 10.1;
						LastSwiftMigration = 1010;
					};
					6E636B9A2236C96700AF3CEF = {
						CreatedOnToolsVersion = 10.1;
					};
					6EA425072218E41500B074B5 = {
						CreatedOnToolsVersion = 10.1;
					};
					6EA4255A2218E58400B074B5 = {
						CreatedOnToolsVersion = 10.1;
					};
					6EA425692218E60A00B074B5 = {
						CreatedOnToolsVersion = 10.1;
					};
					6EA425782218E61E00B074B5 = {
						CreatedOnToolsVersion = 10.1;
					};
					6EA4265A2219242100B074B5 = {
						CreatedOnToolsVersion = 10.1;
					};
					6EA426692219243D00B074B5 = {
						CreatedOnToolsVersion = 10.1;
					};
					6EBAEB6B21E3FEF800D13AA9 = {
						CreatedOnToolsVersion = 10.1;
					};
					6EBAEB7321E3FEF900D13AA9 = {
						CreatedOnToolsVersion = 10.1;
					};
				};
			};
			buildConfigurationList = 0B7CB0BC21AC5FE2007B77E5 /* Build configuration list for PBXProject "OptimizelySwiftSDK" */;
			compatibilityVersion = "Xcode 9.3";
			developmentRegion = en;
			hasScannedForEncodings = 0;
			knownRegions = (
				en,
				Base,
			);
			mainGroup = 0B7CB0B821AC5FE2007B77E5;
			productRefGroup = 0B7CB0C321AC5FE2007B77E5 /* Products */;
			projectDirPath = "";
			projectRoot = "";
			targets = (
				6EBAEB6B21E3FEF800D13AA9 /* OptimizelySwiftSDK-iOS */,
				6E614DCC21E3F389005982A1 /* OptimizelySwiftSDK-tvOS */,
				6EBAEB7321E3FEF900D13AA9 /* OptimizelyTests-iOS */,
				6EA425692218E60A00B074B5 /* OptimizelyTests-Common-iOS */,
				6E636B8B2236C91F00AF3CEF /* OptimizelyTests-APIs-iOS */,
				6EA425782218E61E00B074B5 /* OptimizelyTests-DataModel-iOS */,
				6EA4265A2219242100B074B5 /* OptimizelyTests-Others-iOS */,
				6E636B9A2236C96700AF3CEF /* OptimizelyTests-Legacy-iOS */,
				6E614DD421E3F38A005982A1 /* OptimizelyTests-tvOS */,
				6EA425072218E41500B074B5 /* OptimizelyTests-Common-tvOS */,
				6EA4255A2218E58400B074B5 /* OptimizelyTests-DataModel-tvOS */,
				6EA426692219243D00B074B5 /* OptimizelyTests-Others-tvOS */,
			);
		};
/* End PBXProject section */

/* Begin PBXResourcesBuildPhase section */
		6E614DCB21E3F389005982A1 /* Resources */ = {
			isa = PBXResourcesBuildPhase;
			buildActionMask = 2147483647;
			files = (
				6E34A632231ED04900BAE302 /* empty_datafile_new_revision.json in Resources */,
				6E34A626231ED04900BAE302 /* empty_datafile_new_project_id.json in Resources */,
				6E34A63F231ED28600BAE302 /* empty_datafile_new_account_id.json in Resources */,
			);
			runOnlyForDeploymentPostprocessing = 0;
		};
		6E614DD321E3F38A005982A1 /* Resources */ = {
			isa = PBXResourcesBuildPhase;
			buildActionMask = 2147483647;
			files = (
				6E12B27122C55A290005E9E6 /* UnsupportedVersionDatafile.json in Resources */,
				6E34A639231ED04900BAE302 /* empty_datafile_new_revision.json in Resources */,
				6E12B26922C55A290005E9E6 /* typed_audience_datafile.json in Resources */,
				6E12B26722C55A290005E9E6 /* feature_rollouts.json in Resources */,
				6E12B26022C55A290005E9E6 /* rollout_bucketing.json in Resources */,
				6E12B26222C55A290005E9E6 /* bucketing_id.json in Resources */,
				6E12B2CC22C55A370005E9E6 /* 10_entities.json in Resources */,
				6E12B25E22C55A290005E9E6 /* forced_variation.json in Resources */,
				6E12B26422C55A290005E9E6 /* api_datafile.json in Resources */,
				6E12B27022C55A290005E9E6 /* simple_datafile.json in Resources */,
				6E12B2CE22C55A370005E9E6 /* 100_entities.json in Resources */,
				6E12B25A22C55A290005E9E6 /* optimizely_6372300739_v4.json in Resources */,
				6E12B26E22C55A290005E9E6 /* ab_experiments.json in Resources */,
				6E12B26622C55A290005E9E6 /* grouped_experiments.json in Resources */,
				6E34A62D231ED04900BAE302 /* empty_datafile_new_project_id.json in Resources */,
				6E12B26322C55A290005E9E6 /* feature_variables.json in Resources */,
				6E12B26822C55A290005E9E6 /* audience_targeting.json in Resources */,
				6E12B25B22C55A290005E9E6 /* feature_rollout_toggle_on.json in Resources */,
				6E12B25C22C55A290005E9E6 /* feature_rollout_toggle_off.json in Resources */,
				6E12B25D22C55A290005E9E6 /* feature_experiments.json in Resources */,
				6E12B26F22C55A290005E9E6 /* bot_filtering_enabled.json in Resources */,
				6E12B26C22C55A290005E9E6 /* BucketerTestsDatafile.json in Resources */,
				6E12B26B22C55A290005E9E6 /* empty_datafile.json in Resources */,
				6E12B26D22C55A290005E9E6 /* BucketerTestsDatafile2.json in Resources */,
				6E12B26A22C55A290005E9E6 /* feature_exp.json in Resources */,
				6E12B25F22C55A290005E9E6 /* unsupported_datafile.json in Resources */,
				6E12B26522C55A290005E9E6 /* feature_flag.json in Resources */,
				6E12B26122C55A290005E9E6 /* feature_management_experiment_bucketing.json in Resources */,
				6E12B2CD22C55A370005E9E6 /* 50_entities.json in Resources */,
				6E34A646231ED28600BAE302 /* empty_datafile_new_account_id.json in Resources */,
			);
			runOnlyForDeploymentPostprocessing = 0;
		};
		6E636B8A2236C91F00AF3CEF /* Resources */ = {
			isa = PBXResourcesBuildPhase;
			buildActionMask = 2147483647;
			files = (
				6E12B21122C55A270005E9E6 /* UnsupportedVersionDatafile.json in Resources */,
				6E34A635231ED04900BAE302 /* empty_datafile_new_revision.json in Resources */,
				6E12B20922C55A270005E9E6 /* typed_audience_datafile.json in Resources */,
				6E12B20722C55A270005E9E6 /* feature_rollouts.json in Resources */,
				6E12B20022C55A270005E9E6 /* rollout_bucketing.json in Resources */,
				6E12B20222C55A270005E9E6 /* bucketing_id.json in Resources */,
				6E12B2C022C55A340005E9E6 /* 10_entities.json in Resources */,
				6E12B1FE22C55A270005E9E6 /* forced_variation.json in Resources */,
				6E12B20422C55A270005E9E6 /* api_datafile.json in Resources */,
				6E12B21022C55A270005E9E6 /* simple_datafile.json in Resources */,
				6E12B2C222C55A340005E9E6 /* 100_entities.json in Resources */,
				6E12B1FA22C55A270005E9E6 /* optimizely_6372300739_v4.json in Resources */,
				6E12B20E22C55A270005E9E6 /* ab_experiments.json in Resources */,
				6E12B20622C55A270005E9E6 /* grouped_experiments.json in Resources */,
				6E34A629231ED04900BAE302 /* empty_datafile_new_project_id.json in Resources */,
				6E12B20322C55A270005E9E6 /* feature_variables.json in Resources */,
				6E12B20822C55A270005E9E6 /* audience_targeting.json in Resources */,
				6E12B1FB22C55A270005E9E6 /* feature_rollout_toggle_on.json in Resources */,
				6E12B1FC22C55A270005E9E6 /* feature_rollout_toggle_off.json in Resources */,
				6E12B1FD22C55A270005E9E6 /* feature_experiments.json in Resources */,
				6E12B20F22C55A270005E9E6 /* bot_filtering_enabled.json in Resources */,
				6E12B20C22C55A270005E9E6 /* BucketerTestsDatafile.json in Resources */,
				6E12B20B22C55A270005E9E6 /* empty_datafile.json in Resources */,
				6E12B20D22C55A270005E9E6 /* BucketerTestsDatafile2.json in Resources */,
				6E12B20A22C55A270005E9E6 /* feature_exp.json in Resources */,
				6E12B1FF22C55A270005E9E6 /* unsupported_datafile.json in Resources */,
				6E12B20522C55A270005E9E6 /* feature_flag.json in Resources */,
				6E12B20122C55A270005E9E6 /* feature_management_experiment_bucketing.json in Resources */,
				6E12B2C122C55A340005E9E6 /* 50_entities.json in Resources */,
				6E34A642231ED28600BAE302 /* empty_datafile_new_account_id.json in Resources */,
			);
			runOnlyForDeploymentPostprocessing = 0;
		};
		6E636B992236C96700AF3CEF /* Resources */ = {
			isa = PBXResourcesBuildPhase;
			buildActionMask = 2147483647;
			files = (
				6E12B25922C55A280005E9E6 /* UnsupportedVersionDatafile.json in Resources */,
				6E34A638231ED04900BAE302 /* empty_datafile_new_revision.json in Resources */,
				6E12B25122C55A280005E9E6 /* typed_audience_datafile.json in Resources */,
				6E12B24F22C55A280005E9E6 /* feature_rollouts.json in Resources */,
				6E12B24822C55A280005E9E6 /* rollout_bucketing.json in Resources */,
				6E12B24A22C55A280005E9E6 /* bucketing_id.json in Resources */,
				6E12B2C922C55A360005E9E6 /* 10_entities.json in Resources */,
				6E12B24622C55A280005E9E6 /* forced_variation.json in Resources */,
				6E12B24C22C55A280005E9E6 /* api_datafile.json in Resources */,
				6E12B25822C55A280005E9E6 /* simple_datafile.json in Resources */,
				6E12B2CB22C55A360005E9E6 /* 100_entities.json in Resources */,
				6E12B24222C55A280005E9E6 /* optimizely_6372300739_v4.json in Resources */,
				6E12B25622C55A280005E9E6 /* ab_experiments.json in Resources */,
				6E12B24E22C55A280005E9E6 /* grouped_experiments.json in Resources */,
				6E34A62C231ED04900BAE302 /* empty_datafile_new_project_id.json in Resources */,
				6E12B24B22C55A280005E9E6 /* feature_variables.json in Resources */,
				6E12B25022C55A280005E9E6 /* audience_targeting.json in Resources */,
				6E12B24322C55A280005E9E6 /* feature_rollout_toggle_on.json in Resources */,
				6E12B24422C55A280005E9E6 /* feature_rollout_toggle_off.json in Resources */,
				6E12B24522C55A280005E9E6 /* feature_experiments.json in Resources */,
				6E12B25722C55A280005E9E6 /* bot_filtering_enabled.json in Resources */,
				6E12B25422C55A280005E9E6 /* BucketerTestsDatafile.json in Resources */,
				6E12B25322C55A280005E9E6 /* empty_datafile.json in Resources */,
				6E12B25522C55A280005E9E6 /* BucketerTestsDatafile2.json in Resources */,
				6E12B25222C55A280005E9E6 /* feature_exp.json in Resources */,
				6E12B24722C55A280005E9E6 /* unsupported_datafile.json in Resources */,
				6E12B24D22C55A280005E9E6 /* feature_flag.json in Resources */,
				6E12B24922C55A280005E9E6 /* feature_management_experiment_bucketing.json in Resources */,
				6E12B2CA22C55A360005E9E6 /* 50_entities.json in Resources */,
				6E34A645231ED28600BAE302 /* empty_datafile_new_account_id.json in Resources */,
			);
			runOnlyForDeploymentPostprocessing = 0;
		};
		6EA425062218E41500B074B5 /* Resources */ = {
			isa = PBXResourcesBuildPhase;
			buildActionMask = 2147483647;
			files = (
				6E12B28922C55A290005E9E6 /* UnsupportedVersionDatafile.json in Resources */,
				6E34A63A231ED04900BAE302 /* empty_datafile_new_revision.json in Resources */,
				6E12B28122C55A290005E9E6 /* typed_audience_datafile.json in Resources */,
				6E12B27F22C55A290005E9E6 /* feature_rollouts.json in Resources */,
				6E12B27822C55A290005E9E6 /* rollout_bucketing.json in Resources */,
				6E12B27A22C55A290005E9E6 /* bucketing_id.json in Resources */,
				6E12B2CF22C55A370005E9E6 /* 10_entities.json in Resources */,
				6E12B27622C55A290005E9E6 /* forced_variation.json in Resources */,
				6E12B27C22C55A290005E9E6 /* api_datafile.json in Resources */,
				6E12B28822C55A290005E9E6 /* simple_datafile.json in Resources */,
				6E12B2D122C55A370005E9E6 /* 100_entities.json in Resources */,
				6E12B27222C55A290005E9E6 /* optimizely_6372300739_v4.json in Resources */,
				6E12B28622C55A290005E9E6 /* ab_experiments.json in Resources */,
				6E12B27E22C55A290005E9E6 /* grouped_experiments.json in Resources */,
				6E34A62E231ED04900BAE302 /* empty_datafile_new_project_id.json in Resources */,
				6E12B27B22C55A290005E9E6 /* feature_variables.json in Resources */,
				6E12B28022C55A290005E9E6 /* audience_targeting.json in Resources */,
				6E12B27322C55A290005E9E6 /* feature_rollout_toggle_on.json in Resources */,
				6E12B27422C55A290005E9E6 /* feature_rollout_toggle_off.json in Resources */,
				6E12B27522C55A290005E9E6 /* feature_experiments.json in Resources */,
				6E12B28722C55A290005E9E6 /* bot_filtering_enabled.json in Resources */,
				6E12B28422C55A290005E9E6 /* BucketerTestsDatafile.json in Resources */,
				6E12B28322C55A290005E9E6 /* empty_datafile.json in Resources */,
				6E12B28522C55A290005E9E6 /* BucketerTestsDatafile2.json in Resources */,
				6E12B28222C55A290005E9E6 /* feature_exp.json in Resources */,
				6E12B27722C55A290005E9E6 /* unsupported_datafile.json in Resources */,
				6E12B27D22C55A290005E9E6 /* feature_flag.json in Resources */,
				6E12B27922C55A290005E9E6 /* feature_management_experiment_bucketing.json in Resources */,
				6E12B2D022C55A370005E9E6 /* 50_entities.json in Resources */,
				6E34A647231ED28600BAE302 /* empty_datafile_new_account_id.json in Resources */,
			);
			runOnlyForDeploymentPostprocessing = 0;
		};
		6EA425592218E58400B074B5 /* Resources */ = {
			isa = PBXResourcesBuildPhase;
			buildActionMask = 2147483647;
			files = (
				6E12B2A122C55A2A0005E9E6 /* UnsupportedVersionDatafile.json in Resources */,
				6E34A63B231ED04900BAE302 /* empty_datafile_new_revision.json in Resources */,
				6E12B29922C55A2A0005E9E6 /* typed_audience_datafile.json in Resources */,
				6E12B29722C55A2A0005E9E6 /* feature_rollouts.json in Resources */,
				6E12B29022C55A2A0005E9E6 /* rollout_bucketing.json in Resources */,
				6E12B29222C55A2A0005E9E6 /* bucketing_id.json in Resources */,
				6E12B2D222C55A380005E9E6 /* 10_entities.json in Resources */,
				6E12B28E22C55A2A0005E9E6 /* forced_variation.json in Resources */,
				6E12B29422C55A2A0005E9E6 /* api_datafile.json in Resources */,
				6E12B2A022C55A2A0005E9E6 /* simple_datafile.json in Resources */,
				6E12B2D422C55A380005E9E6 /* 100_entities.json in Resources */,
				6E12B28A22C55A2A0005E9E6 /* optimizely_6372300739_v4.json in Resources */,
				6E12B29E22C55A2A0005E9E6 /* ab_experiments.json in Resources */,
				6E12B29622C55A2A0005E9E6 /* grouped_experiments.json in Resources */,
				6E34A62F231ED04900BAE302 /* empty_datafile_new_project_id.json in Resources */,
				6E12B29322C55A2A0005E9E6 /* feature_variables.json in Resources */,
				6E12B29822C55A2A0005E9E6 /* audience_targeting.json in Resources */,
				6E12B28B22C55A2A0005E9E6 /* feature_rollout_toggle_on.json in Resources */,
				6E12B28C22C55A2A0005E9E6 /* feature_rollout_toggle_off.json in Resources */,
				6E12B28D22C55A2A0005E9E6 /* feature_experiments.json in Resources */,
				6E12B29F22C55A2A0005E9E6 /* bot_filtering_enabled.json in Resources */,
				6E12B29C22C55A2A0005E9E6 /* BucketerTestsDatafile.json in Resources */,
				6E12B29B22C55A2A0005E9E6 /* empty_datafile.json in Resources */,
				6E12B29D22C55A2A0005E9E6 /* BucketerTestsDatafile2.json in Resources */,
				6E12B29A22C55A2A0005E9E6 /* feature_exp.json in Resources */,
				6E12B28F22C55A2A0005E9E6 /* unsupported_datafile.json in Resources */,
				6E12B29522C55A2A0005E9E6 /* feature_flag.json in Resources */,
				6E12B29122C55A2A0005E9E6 /* feature_management_experiment_bucketing.json in Resources */,
				6E12B2D322C55A380005E9E6 /* 50_entities.json in Resources */,
				6E34A648231ED28600BAE302 /* empty_datafile_new_account_id.json in Resources */,
			);
			runOnlyForDeploymentPostprocessing = 0;
		};
		6EA425682218E60A00B074B5 /* Resources */ = {
			isa = PBXResourcesBuildPhase;
			buildActionMask = 2147483647;
			files = (
				6E12B1F922C55A260005E9E6 /* UnsupportedVersionDatafile.json in Resources */,
				6E34A634231ED04900BAE302 /* empty_datafile_new_revision.json in Resources */,
				6E12B1F122C55A260005E9E6 /* typed_audience_datafile.json in Resources */,
				6E12B1EF22C55A260005E9E6 /* feature_rollouts.json in Resources */,
				6E12B1E822C55A260005E9E6 /* rollout_bucketing.json in Resources */,
				6E12B1EA22C55A260005E9E6 /* bucketing_id.json in Resources */,
				6E12B2BD22C55A330005E9E6 /* 10_entities.json in Resources */,
				6E12B1E622C55A260005E9E6 /* forced_variation.json in Resources */,
				6E12B1EC22C55A260005E9E6 /* api_datafile.json in Resources */,
				6E12B1F822C55A260005E9E6 /* simple_datafile.json in Resources */,
				6E12B2BF22C55A330005E9E6 /* 100_entities.json in Resources */,
				6E12B1E222C55A260005E9E6 /* optimizely_6372300739_v4.json in Resources */,
				6E12B1F622C55A260005E9E6 /* ab_experiments.json in Resources */,
				6E12B1EE22C55A260005E9E6 /* grouped_experiments.json in Resources */,
				6E34A628231ED04900BAE302 /* empty_datafile_new_project_id.json in Resources */,
				6E12B1EB22C55A260005E9E6 /* feature_variables.json in Resources */,
				6E12B1F022C55A260005E9E6 /* audience_targeting.json in Resources */,
				6E12B1E322C55A260005E9E6 /* feature_rollout_toggle_on.json in Resources */,
				6E12B1E422C55A260005E9E6 /* feature_rollout_toggle_off.json in Resources */,
				6E12B1E522C55A260005E9E6 /* feature_experiments.json in Resources */,
				6E12B1F722C55A260005E9E6 /* bot_filtering_enabled.json in Resources */,
				6E12B1F422C55A260005E9E6 /* BucketerTestsDatafile.json in Resources */,
				6E12B1F322C55A260005E9E6 /* empty_datafile.json in Resources */,
				6E12B1F522C55A260005E9E6 /* BucketerTestsDatafile2.json in Resources */,
				6E12B1F222C55A260005E9E6 /* feature_exp.json in Resources */,
				6E12B1E722C55A260005E9E6 /* unsupported_datafile.json in Resources */,
				6E12B1ED22C55A260005E9E6 /* feature_flag.json in Resources */,
				6E12B1E922C55A260005E9E6 /* feature_management_experiment_bucketing.json in Resources */,
				6E12B2BE22C55A330005E9E6 /* 50_entities.json in Resources */,
				6E34A641231ED28600BAE302 /* empty_datafile_new_account_id.json in Resources */,
			);
			runOnlyForDeploymentPostprocessing = 0;
		};
		6EA425772218E61E00B074B5 /* Resources */ = {
			isa = PBXResourcesBuildPhase;
			buildActionMask = 2147483647;
			files = (
				6E12B22922C55A270005E9E6 /* UnsupportedVersionDatafile.json in Resources */,
				6E34A636231ED04900BAE302 /* empty_datafile_new_revision.json in Resources */,
				6E12B22122C55A270005E9E6 /* typed_audience_datafile.json in Resources */,
				6E12B21F22C55A270005E9E6 /* feature_rollouts.json in Resources */,
				6E12B21822C55A270005E9E6 /* rollout_bucketing.json in Resources */,
				6E12B21A22C55A270005E9E6 /* bucketing_id.json in Resources */,
				6E12B2C322C55A350005E9E6 /* 10_entities.json in Resources */,
				6E12B21622C55A270005E9E6 /* forced_variation.json in Resources */,
				6E12B21C22C55A270005E9E6 /* api_datafile.json in Resources */,
				6E12B22822C55A270005E9E6 /* simple_datafile.json in Resources */,
				6E12B2C522C55A350005E9E6 /* 100_entities.json in Resources */,
				6E12B21222C55A270005E9E6 /* optimizely_6372300739_v4.json in Resources */,
				6E12B22622C55A270005E9E6 /* ab_experiments.json in Resources */,
				6E12B21E22C55A270005E9E6 /* grouped_experiments.json in Resources */,
				6E34A62A231ED04900BAE302 /* empty_datafile_new_project_id.json in Resources */,
				6E12B21B22C55A270005E9E6 /* feature_variables.json in Resources */,
				6E12B22022C55A270005E9E6 /* audience_targeting.json in Resources */,
				6E12B21322C55A270005E9E6 /* feature_rollout_toggle_on.json in Resources */,
				6E12B21422C55A270005E9E6 /* feature_rollout_toggle_off.json in Resources */,
				6E12B21522C55A270005E9E6 /* feature_experiments.json in Resources */,
				6E12B22722C55A270005E9E6 /* bot_filtering_enabled.json in Resources */,
				6E12B22422C55A270005E9E6 /* BucketerTestsDatafile.json in Resources */,
				6E12B22322C55A270005E9E6 /* empty_datafile.json in Resources */,
				6E12B22522C55A270005E9E6 /* BucketerTestsDatafile2.json in Resources */,
				6E12B22222C55A270005E9E6 /* feature_exp.json in Resources */,
				6E12B21722C55A270005E9E6 /* unsupported_datafile.json in Resources */,
				6E12B21D22C55A270005E9E6 /* feature_flag.json in Resources */,
				6E12B21922C55A270005E9E6 /* feature_management_experiment_bucketing.json in Resources */,
				6E12B2C422C55A350005E9E6 /* 50_entities.json in Resources */,
				6E34A643231ED28600BAE302 /* empty_datafile_new_account_id.json in Resources */,
			);
			runOnlyForDeploymentPostprocessing = 0;
		};
		6EA426592219242100B074B5 /* Resources */ = {
			isa = PBXResourcesBuildPhase;
			buildActionMask = 2147483647;
			files = (
				6E12B24122C55A280005E9E6 /* UnsupportedVersionDatafile.json in Resources */,
				6E34A637231ED04900BAE302 /* empty_datafile_new_revision.json in Resources */,
				6E12B23922C55A280005E9E6 /* typed_audience_datafile.json in Resources */,
				6E12B23722C55A280005E9E6 /* feature_rollouts.json in Resources */,
				6E12B23022C55A280005E9E6 /* rollout_bucketing.json in Resources */,
				6E12B23222C55A280005E9E6 /* bucketing_id.json in Resources */,
				6E12B2C622C55A350005E9E6 /* 10_entities.json in Resources */,
				6E12B22E22C55A280005E9E6 /* forced_variation.json in Resources */,
				6E12B23422C55A280005E9E6 /* api_datafile.json in Resources */,
				6E12B24022C55A280005E9E6 /* simple_datafile.json in Resources */,
				6E12B2C822C55A350005E9E6 /* 100_entities.json in Resources */,
				6E12B22A22C55A280005E9E6 /* optimizely_6372300739_v4.json in Resources */,
				6E12B23E22C55A280005E9E6 /* ab_experiments.json in Resources */,
				6E12B23622C55A280005E9E6 /* grouped_experiments.json in Resources */,
				6E34A62B231ED04900BAE302 /* empty_datafile_new_project_id.json in Resources */,
				6E12B23322C55A280005E9E6 /* feature_variables.json in Resources */,
				6E12B23822C55A280005E9E6 /* audience_targeting.json in Resources */,
				6E12B22B22C55A280005E9E6 /* feature_rollout_toggle_on.json in Resources */,
				6E12B22C22C55A280005E9E6 /* feature_rollout_toggle_off.json in Resources */,
				6E12B22D22C55A280005E9E6 /* feature_experiments.json in Resources */,
				6E12B23F22C55A280005E9E6 /* bot_filtering_enabled.json in Resources */,
				6E12B23C22C55A280005E9E6 /* BucketerTestsDatafile.json in Resources */,
				6E12B23B22C55A280005E9E6 /* empty_datafile.json in Resources */,
				6E12B23D22C55A280005E9E6 /* BucketerTestsDatafile2.json in Resources */,
				6E12B23A22C55A280005E9E6 /* feature_exp.json in Resources */,
				6E12B22F22C55A280005E9E6 /* unsupported_datafile.json in Resources */,
				6E12B23522C55A280005E9E6 /* feature_flag.json in Resources */,
				6E12B23122C55A280005E9E6 /* feature_management_experiment_bucketing.json in Resources */,
				6E12B2C722C55A350005E9E6 /* 50_entities.json in Resources */,
				6E34A644231ED28600BAE302 /* empty_datafile_new_account_id.json in Resources */,
			);
			runOnlyForDeploymentPostprocessing = 0;
		};
		6EA426682219243D00B074B5 /* Resources */ = {
			isa = PBXResourcesBuildPhase;
			buildActionMask = 2147483647;
			files = (
				6E12B2B922C55A2B0005E9E6 /* UnsupportedVersionDatafile.json in Resources */,
				6E34A63C231ED04900BAE302 /* empty_datafile_new_revision.json in Resources */,
				6E12B2B122C55A2A0005E9E6 /* typed_audience_datafile.json in Resources */,
				6E12B2AF22C55A2A0005E9E6 /* feature_rollouts.json in Resources */,
				6E12B2A822C55A2A0005E9E6 /* rollout_bucketing.json in Resources */,
				6E12B2AA22C55A2A0005E9E6 /* bucketing_id.json in Resources */,
				6E12B2D522C55A380005E9E6 /* 10_entities.json in Resources */,
				6E12B2A622C55A2A0005E9E6 /* forced_variation.json in Resources */,
				6E12B2AC22C55A2A0005E9E6 /* api_datafile.json in Resources */,
				6E12B2B822C55A2B0005E9E6 /* simple_datafile.json in Resources */,
				6E12B2D722C55A380005E9E6 /* 100_entities.json in Resources */,
				6E12B2A222C55A2A0005E9E6 /* optimizely_6372300739_v4.json in Resources */,
				6E12B2B622C55A2B0005E9E6 /* ab_experiments.json in Resources */,
				6E12B2AE22C55A2A0005E9E6 /* grouped_experiments.json in Resources */,
				6E34A630231ED04900BAE302 /* empty_datafile_new_project_id.json in Resources */,
				6E12B2AB22C55A2A0005E9E6 /* feature_variables.json in Resources */,
				6E12B2B022C55A2A0005E9E6 /* audience_targeting.json in Resources */,
				6E12B2A322C55A2A0005E9E6 /* feature_rollout_toggle_on.json in Resources */,
				6E12B2A422C55A2A0005E9E6 /* feature_rollout_toggle_off.json in Resources */,
				6E12B2A522C55A2A0005E9E6 /* feature_experiments.json in Resources */,
				6E12B2B722C55A2B0005E9E6 /* bot_filtering_enabled.json in Resources */,
				6E12B2B422C55A2A0005E9E6 /* BucketerTestsDatafile.json in Resources */,
				6E12B2B322C55A2A0005E9E6 /* empty_datafile.json in Resources */,
				6E12B2B522C55A2B0005E9E6 /* BucketerTestsDatafile2.json in Resources */,
				6E12B2B222C55A2A0005E9E6 /* feature_exp.json in Resources */,
				6E12B2A722C55A2A0005E9E6 /* unsupported_datafile.json in Resources */,
				6E12B2AD22C55A2A0005E9E6 /* feature_flag.json in Resources */,
				6E12B2A922C55A2A0005E9E6 /* feature_management_experiment_bucketing.json in Resources */,
				6E12B2D622C55A380005E9E6 /* 50_entities.json in Resources */,
				6E34A649231ED28600BAE302 /* empty_datafile_new_account_id.json in Resources */,
			);
			runOnlyForDeploymentPostprocessing = 0;
		};
		6EBAEB6A21E3FEF800D13AA9 /* Resources */ = {
			isa = PBXResourcesBuildPhase;
			buildActionMask = 2147483647;
			files = (
				6E34A631231ED04900BAE302 /* empty_datafile_new_revision.json in Resources */,
				6E34A625231ED04900BAE302 /* empty_datafile_new_project_id.json in Resources */,
				6E34A63E231ED28600BAE302 /* empty_datafile_new_account_id.json in Resources */,
			);
			runOnlyForDeploymentPostprocessing = 0;
		};
		6EBAEB7221E3FEF900D13AA9 /* Resources */ = {
			isa = PBXResourcesBuildPhase;
			buildActionMask = 2147483647;
			files = (
				6E12B1E122C55A250005E9E6 /* UnsupportedVersionDatafile.json in Resources */,
				6E34A633231ED04900BAE302 /* empty_datafile_new_revision.json in Resources */,
				6E12B1D922C55A250005E9E6 /* typed_audience_datafile.json in Resources */,
				6E12B1D722C55A250005E9E6 /* feature_rollouts.json in Resources */,
				6E12B1D022C55A250005E9E6 /* rollout_bucketing.json in Resources */,
				6E12B1D222C55A250005E9E6 /* bucketing_id.json in Resources */,
				6E12B2BA22C55A330005E9E6 /* 10_entities.json in Resources */,
				6E12B1CE22C55A250005E9E6 /* forced_variation.json in Resources */,
				6E12B1D422C55A250005E9E6 /* api_datafile.json in Resources */,
				6E12B1E022C55A250005E9E6 /* simple_datafile.json in Resources */,
				6E12B2BC22C55A330005E9E6 /* 100_entities.json in Resources */,
				6E12B1CA22C55A250005E9E6 /* optimizely_6372300739_v4.json in Resources */,
				6E12B1DE22C55A250005E9E6 /* ab_experiments.json in Resources */,
				6E12B1D622C55A250005E9E6 /* grouped_experiments.json in Resources */,
				6E34A627231ED04900BAE302 /* empty_datafile_new_project_id.json in Resources */,
				6E12B1D322C55A250005E9E6 /* feature_variables.json in Resources */,
				6E12B1D822C55A250005E9E6 /* audience_targeting.json in Resources */,
				6E12B1CB22C55A250005E9E6 /* feature_rollout_toggle_on.json in Resources */,
				6E12B1CC22C55A250005E9E6 /* feature_rollout_toggle_off.json in Resources */,
				6E12B1CD22C55A250005E9E6 /* feature_experiments.json in Resources */,
				6E12B1DF22C55A250005E9E6 /* bot_filtering_enabled.json in Resources */,
				6E12B1DC22C55A250005E9E6 /* BucketerTestsDatafile.json in Resources */,
				6E12B1DB22C55A250005E9E6 /* empty_datafile.json in Resources */,
				6E12B1DD22C55A250005E9E6 /* BucketerTestsDatafile2.json in Resources */,
				6E12B1DA22C55A250005E9E6 /* feature_exp.json in Resources */,
				6E12B1CF22C55A250005E9E6 /* unsupported_datafile.json in Resources */,
				6E12B1D522C55A250005E9E6 /* feature_flag.json in Resources */,
				6E12B1D122C55A250005E9E6 /* feature_management_experiment_bucketing.json in Resources */,
				6E12B2BB22C55A330005E9E6 /* 50_entities.json in Resources */,
				6E34A640231ED28600BAE302 /* empty_datafile_new_account_id.json in Resources */,
			);
			runOnlyForDeploymentPostprocessing = 0;
		};
/* End PBXResourcesBuildPhase section */

/* Begin PBXSourcesBuildPhase section */
		6E614DC921E3F389005982A1 /* Sources */ = {
			isa = PBXSourcesBuildPhase;
			buildActionMask = 2147483647;
			files = (
				6E7518AD22C520D400B2B157 /* Group.swift in Sources */,
				6E75175B22C520D400B2B157 /* AtomicProperty.swift in Sources */,
				6E7518C522C520D400B2B157 /* Audience.swift in Sources */,
				6E7517BD22C520D400B2B157 /* DefaultDatafileHandler.swift in Sources */,
				6E5AFE462362095000665E8C /* UserContext.swift in Sources */,
				6E7518F522C520D500B2B157 /* UserAttribute.swift in Sources */,
				6E75192522C520D500B2B157 /* DataStoreQueueStack.swift in Sources */,
				6E7516FB22C520D400B2B157 /* OptimizelyLogLevel.swift in Sources */,
				6E75184D22C520D400B2B157 /* ProjectConfig.swift in Sources */,
				6E75171322C520D400B2B157 /* OptimizelyClient+ObjC.swift in Sources */,
				6E75191922C520D500B2B157 /* OPTNotificationCenter.swift in Sources */,
				6E7518A122C520D400B2B157 /* FeatureFlag.swift in Sources */,
				6E57607C235FC04D00F61DEE /* DefaultEventDispatcher.swift in Sources */,
				6E7516D722C520D400B2B157 /* OPTUserProfileService.swift in Sources */,
				6E57605F235E711600F61DEE /* HTTPEventDispatcher.swift in Sources */,
				6E75195522C520D500B2B157 /* OPTBucketer.swift in Sources */,
				6E75176722C520D400B2B157 /* Utils.swift in Sources */,
				6E75180522C520D400B2B157 /* DataStoreFile.swift in Sources */,
				6E75193D22C520D500B2B157 /* OPTDecisionService.swift in Sources */,
				6E7516E322C520D400B2B157 /* OPTEventDispatcher.swift in Sources */,
				6E75186522C520D400B2B157 /* Rollout.swift in Sources */,
				6E75190122C520D500B2B157 /* Attribute.swift in Sources */,
				6E7516B322C520D400B2B157 /* DefaultUserProfileService.swift in Sources */,
				6E75183522C520D400B2B157 /* EventForDispatch.swift in Sources */,
				6E7517D522C520D400B2B157 /* DefaultNotificationCenter.swift in Sources */,
				6E75187122C520D400B2B157 /* Variation.swift in Sources */,
				6E7516A722C520D400B2B157 /* DefaultLogger.swift in Sources */,
				6E75177322C520D400B2B157 /* SDKVersion.swift in Sources */,
				6E5AFE2D236205E400665E8C /* ImpressionEvent.swift in Sources */,
				6E576045235E6DF900F61DEE /* OPTEventsProcessor.swift in Sources */,
				6E75179722C520D400B2B157 /* DataStoreQueueStackImpl+Extension.swift in Sources */,
				6E7518DD22C520D400B2B157 /* ConditionLeaf.swift in Sources */,
				6E5AFE39236205E400665E8C /* UserEvent.swift in Sources */,
				6E75187D22C520D400B2B157 /* TrafficAllocation.swift in Sources */,
				6E75185922C520D400B2B157 /* FeatureVariable.swift in Sources */,
				6E7517ED22C520D400B2B157 /* DataStoreMemory.swift in Sources */,
				6E576052235E6E3400F61DEE /* OPTEventsDispatcher.swift in Sources */,
				6E75172B22C520D400B2B157 /* Constants.swift in Sources */,
				6E7516BF22C520D400B2B157 /* BatchEventProcessor.swift in Sources */,
				6E7517E122C520D400B2B157 /* DefaultDecisionService.swift in Sources */,
				6E75178B22C520D400B2B157 /* OptimizelyClient+Extension.swift in Sources */,
				6E75177F22C520D400B2B157 /* ArrayEventForDispatch+Extension.swift in Sources */,
				6E75181122C520D400B2B157 /* DataStoreQueueStackImpl.swift in Sources */,
				6E75173722C520D400B2B157 /* MurmurHash3.swift in Sources */,
				6E7517F922C520D400B2B157 /* DataStoreUserDefaults.swift in Sources */,
				6E7518E922C520D400B2B157 /* ConditionHolder.swift in Sources */,
				6E75184122C520D400B2B157 /* Event.swift in Sources */,
				6E7517C922C520D400B2B157 /* DefaultBucketer.swift in Sources */,
				6E75181D22C520D400B2B157 /* BatchEventBuilder.swift in Sources */,
				6E7516CB22C520D400B2B157 /* OPTLogger.swift in Sources */,
				6E7517A322C520D400B2B157 /* Array+Extension.swift in Sources */,
				6E75193122C520D500B2B157 /* OPTDataStore.swift in Sources */,
				6E75190D22C520D500B2B157 /* BackgroundingCallbacks.swift in Sources */,
				6E75194922C520D500B2B157 /* OPTDatafileHandler.swift in Sources */,
				6E7516EF22C520D400B2B157 /* OptimizelyError.swift in Sources */,
				6E75174F22C520D400B2B157 /* LogMessage.swift in Sources */,
				6E75189522C520D400B2B157 /* Experiment.swift in Sources */,
				6E7518D122C520D400B2B157 /* AttributeValue.swift in Sources */,
				6E75182922C520D400B2B157 /* BatchEvent.swift in Sources */,
				6E75171F22C520D400B2B157 /* OptimizelyResult.swift in Sources */,
				6E5AFE21236205E400665E8C /* ConversionEvent.swift in Sources */,
				6E75170722C520D400B2B157 /* OptimizelyClient.swift in Sources */,
				6E75174322C520D400B2B157 /* HandlerRegistryService.swift in Sources */,
				6E75188922C520D400B2B157 /* Project.swift in Sources */,
				6E7518B922C520D400B2B157 /* Variable.swift in Sources */,
				6E34A6182319EBB800BAE302 /* Notifications.swift in Sources */,
			);
			runOnlyForDeploymentPostprocessing = 0;
		};
		6E614DD121E3F38A005982A1 /* Sources */ = {
			isa = PBXSourcesBuildPhase;
			buildActionMask = 2147483647;
			files = (
				6E75170222C520D400B2B157 /* OptimizelyLogLevel.swift in Sources */,
				6E5AFE34236205E400665E8C /* ImpressionEvent.swift in Sources */,
				6E7516BA22C520D400B2B157 /* DefaultUserProfileService.swift in Sources */,
				6E75175622C520D400B2B157 /* LogMessage.swift in Sources */,
				6E75193822C520D500B2B157 /* OPTDataStore.swift in Sources */,
				6E75191422C520D500B2B157 /* BackgroundingCallbacks.swift in Sources */,
				6E75172622C520D400B2B157 /* OptimizelyResult.swift in Sources */,
				6E75173222C520D400B2B157 /* Constants.swift in Sources */,
				6E75184822C520D400B2B157 /* Event.swift in Sources */,
				6E75170E22C520D400B2B157 /* OptimizelyClient.swift in Sources */,
				6E75177A22C520D400B2B157 /* SDKVersion.swift in Sources */,
				6E7516C622C520D400B2B157 /* BatchEventProcessor.swift in Sources */,
				6E75189C22C520D400B2B157 /* Experiment.swift in Sources */,
				6E75176222C520D400B2B157 /* AtomicProperty.swift in Sources */,
				6E75180C22C520D400B2B157 /* DataStoreFile.swift in Sources */,
				6E7517C422C520D400B2B157 /* DefaultDatafileHandler.swift in Sources */,
				6E75190822C520D500B2B157 /* Attribute.swift in Sources */,
				6E576059235E6E3400F61DEE /* OPTEventsDispatcher.swift in Sources */,
				6E576083235FC04D00F61DEE /* DefaultEventDispatcher.swift in Sources */,
				6E75179E22C520D400B2B157 /* DataStoreQueueStackImpl+Extension.swift in Sources */,
				6E7518C022C520D400B2B157 /* Variable.swift in Sources */,
				6E75181822C520D400B2B157 /* DataStoreQueueStackImpl.swift in Sources */,
				6E75185422C520D400B2B157 /* ProjectConfig.swift in Sources */,
				6E9B11B422C5489500C22D81 /* OTUtils.swift in Sources */,
				6E75173E22C520D400B2B157 /* MurmurHash3.swift in Sources */,
				6E5AFE28236205E400665E8C /* ConversionEvent.swift in Sources */,
				6E7516EA22C520D400B2B157 /* OPTEventDispatcher.swift in Sources */,
				6E57604C235E6DF900F61DEE /* OPTEventsProcessor.swift in Sources */,
				6E7518A822C520D400B2B157 /* FeatureFlag.swift in Sources */,
				6E75187822C520D400B2B157 /* Variation.swift in Sources */,
				6E7517F422C520D400B2B157 /* DataStoreMemory.swift in Sources */,
				6E7518FC22C520D500B2B157 /* UserAttribute.swift in Sources */,
				6E34A61F2319EBB800BAE302 /* Notifications.swift in Sources */,
				6E7518D822C520D400B2B157 /* AttributeValue.swift in Sources */,
				6E7516AE22C520D400B2B157 /* DefaultLogger.swift in Sources */,
				6E75195022C520D500B2B157 /* OPTDatafileHandler.swift in Sources */,
				6E7516D222C520D400B2B157 /* OPTLogger.swift in Sources */,
				6E75186022C520D400B2B157 /* FeatureVariable.swift in Sources */,
				6E7517E822C520D400B2B157 /* DefaultDecisionService.swift in Sources */,
				6E7516DE22C520D400B2B157 /* OPTUserProfileService.swift in Sources */,
				6E75189022C520D400B2B157 /* Project.swift in Sources */,
				6E75195C22C520D500B2B157 /* OPTBucketer.swift in Sources */,
				6E7518E422C520D400B2B157 /* ConditionLeaf.swift in Sources */,
				6E7518F022C520D500B2B157 /* ConditionHolder.swift in Sources */,
				6E75183022C520D400B2B157 /* BatchEvent.swift in Sources */,
				6E75192022C520D500B2B157 /* OPTNotificationCenter.swift in Sources */,
				6E9B117922C5487A00C22D81 /* tvOSOnlyTests.swift in Sources */,
				6E7518B422C520D400B2B157 /* Group.swift in Sources */,
				6E7518CC22C520D400B2B157 /* Audience.swift in Sources */,
				6E5AFE4D2362095000665E8C /* UserContext.swift in Sources */,
				6E75176E22C520D400B2B157 /* Utils.swift in Sources */,
				6E75182422C520D400B2B157 /* BatchEventBuilder.swift in Sources */,
				6E75174A22C520D400B2B157 /* HandlerRegistryService.swift in Sources */,
				6E7516F622C520D400B2B157 /* OptimizelyError.swift in Sources */,
				6E75188422C520D400B2B157 /* TrafficAllocation.swift in Sources */,
				6E7517D022C520D400B2B157 /* DefaultBucketer.swift in Sources */,
				6E75180022C520D400B2B157 /* DataStoreUserDefaults.swift in Sources */,
				6E9B11B322C5489500C22D81 /* MockUrlSession.swift in Sources */,
				6E7517DC22C520D400B2B157 /* DefaultNotificationCenter.swift in Sources */,
				6E75178622C520D400B2B157 /* ArrayEventForDispatch+Extension.swift in Sources */,
				6E5AFE40236205E400665E8C /* UserEvent.swift in Sources */,
				6E75171A22C520D400B2B157 /* OptimizelyClient+ObjC.swift in Sources */,
				6E576066235E711600F61DEE /* HTTPEventDispatcher.swift in Sources */,
				6E75192C22C520D500B2B157 /* DataStoreQueueStack.swift in Sources */,
				6E7517AA22C520D400B2B157 /* Array+Extension.swift in Sources */,
				6E75186C22C520D400B2B157 /* Rollout.swift in Sources */,
				6E75183C22C520D400B2B157 /* EventForDispatch.swift in Sources */,
				6E75194422C520D500B2B157 /* OPTDecisionService.swift in Sources */,
				6E75179222C520D400B2B157 /* OptimizelyClient+Extension.swift in Sources */,
			);
			runOnlyForDeploymentPostprocessing = 0;
		};
		6E636B882236C91F00AF3CEF /* Sources */ = {
			isa = PBXSourcesBuildPhase;
			buildActionMask = 2147483647;
			files = (
				0BAB9B0122567E34000DC388 /* (null) in Sources */,
				6E7517D822C520D400B2B157 /* DefaultNotificationCenter.swift in Sources */,
				6E75177622C520D400B2B157 /* SDKVersion.swift in Sources */,
				6E7516FE22C520D400B2B157 /* OptimizelyLogLevel.swift in Sources */,
				6E75173A22C520D400B2B157 /* MurmurHash3.swift in Sources */,
				6E7517CC22C520D400B2B157 /* DefaultBucketer.swift in Sources */,
				6E75178E22C520D400B2B157 /* OptimizelyClient+Extension.swift in Sources */,
				6E75172E22C520D400B2B157 /* Constants.swift in Sources */,
				6E9B11E022C548A200C22D81 /* OptimizelyClientTests_Group.swift in Sources */,
				6E75187422C520D400B2B157 /* Variation.swift in Sources */,
				6E9B11D622C548A200C22D81 /* OptimizelyClientTests_DatafileHandler.swift in Sources */,
				6E5AFE3C236205E400665E8C /* UserEvent.swift in Sources */,
				6E7518C822C520D400B2B157 /* Audience.swift in Sources */,
				6E75174622C520D400B2B157 /* HandlerRegistryService.swift in Sources */,
				6E75181422C520D400B2B157 /* DataStoreQueueStackImpl.swift in Sources */,
				6E7516C222C520D400B2B157 /* BatchEventProcessor.swift in Sources */,
				6E75188022C520D400B2B157 /* TrafficAllocation.swift in Sources */,
				6E9B11DD22C548A200C22D81 /* OptimizelyClientTests_Valid.swift in Sources */,
				6E7518D422C520D400B2B157 /* AttributeValue.swift in Sources */,
				6E7518BC22C520D400B2B157 /* Variable.swift in Sources */,
				6E75192822C520D500B2B157 /* DataStoreQueueStack.swift in Sources */,
				6E7516B622C520D400B2B157 /* DefaultUserProfileService.swift in Sources */,
				6E75195822C520D500B2B157 /* OPTBucketer.swift in Sources */,
				6E75170A22C520D400B2B157 /* OptimizelyClient.swift in Sources */,
				6E9B11AC22C5489300C22D81 /* OTUtils.swift in Sources */,
				6E5AFE30236205E400665E8C /* ImpressionEvent.swift in Sources */,
				6E57607F235FC04D00F61DEE /* DefaultEventDispatcher.swift in Sources */,
				6E75191C22C520D500B2B157 /* OPTNotificationCenter.swift in Sources */,
				6E576062235E711600F61DEE /* HTTPEventDispatcher.swift in Sources */,
				6E75180822C520D400B2B157 /* DataStoreFile.swift in Sources */,
				6E7518EC22C520D400B2B157 /* ConditionHolder.swift in Sources */,
				6E7516AA22C520D400B2B157 /* DefaultLogger.swift in Sources */,
				6E75186822C520D400B2B157 /* Rollout.swift in Sources */,
				6E9B11E122C548A200C22D81 /* OptimizelyClientTests_ObjcOthers.m in Sources */,
				6E75188C22C520D400B2B157 /* Project.swift in Sources */,
				6E576055235E6E3400F61DEE /* OPTEventsDispatcher.swift in Sources */,
				6E75172222C520D400B2B157 /* OptimizelyResult.swift in Sources */,
				6E7517E422C520D400B2B157 /* DefaultDecisionService.swift in Sources */,
				6E5AFE24236205E400665E8C /* ConversionEvent.swift in Sources */,
				6E9B11D722C548A200C22D81 /* OptimizelyErrorTests.swift in Sources */,
				6E75194C22C520D500B2B157 /* OPTDatafileHandler.swift in Sources */,
				6E7517C022C520D400B2B157 /* DefaultDatafileHandler.swift in Sources */,
				6E75183822C520D400B2B157 /* EventForDispatch.swift in Sources */,
				6E75175222C520D400B2B157 /* LogMessage.swift in Sources */,
				6E9B11DB22C548A200C22D81 /* OptimizelyClientTests_Variables.swift in Sources */,
				6E75189822C520D400B2B157 /* Experiment.swift in Sources */,
				6E5AFE492362095000665E8C /* UserContext.swift in Sources */,
				6E9B11DF22C548A200C22D81 /* OptimizelyClientTests_ForcedVariation.swift in Sources */,
				6E7516DA22C520D400B2B157 /* OPTUserProfileService.swift in Sources */,
				6E34A61B2319EBB800BAE302 /* Notifications.swift in Sources */,
				6E9B11DC22C548A200C22D81 /* OptimizelyClientTests.swift in Sources */,
				6E7517FC22C520D400B2B157 /* DataStoreUserDefaults.swift in Sources */,
				6E75178222C520D400B2B157 /* ArrayEventForDispatch+Extension.swift in Sources */,
				6E7518A422C520D400B2B157 /* FeatureFlag.swift in Sources */,
				6E75185C22C520D400B2B157 /* FeatureVariable.swift in Sources */,
				6E75176A22C520D400B2B157 /* Utils.swift in Sources */,
				6E75171622C520D400B2B157 /* OptimizelyClient+ObjC.swift in Sources */,
				6E7517F022C520D400B2B157 /* DataStoreMemory.swift in Sources */,
				6E9B11D922C548A200C22D81 /* OptimizelyClientTests_Invalid.swift in Sources */,
				6E9B11D522C548A200C22D81 /* OptimizelyClientTests_Evaluation.swift in Sources */,
				6E9B11DA22C548A200C22D81 /* OptimizelyClientTests_ObjcAPIs.m in Sources */,
				6E75179A22C520D400B2B157 /* DataStoreQueueStackImpl+Extension.swift in Sources */,
				6E75182022C520D400B2B157 /* BatchEventBuilder.swift in Sources */,
				6E75184422C520D400B2B157 /* Event.swift in Sources */,
				6E75194022C520D500B2B157 /* OPTDecisionService.swift in Sources */,
				6E7518E022C520D400B2B157 /* ConditionLeaf.swift in Sources */,
				6E7518B022C520D400B2B157 /* Group.swift in Sources */,
				6E75185022C520D400B2B157 /* ProjectConfig.swift in Sources */,
				6E7516CE22C520D400B2B157 /* OPTLogger.swift in Sources */,
				6E9B11AB22C5489300C22D81 /* MockUrlSession.swift in Sources */,
				6E75190422C520D500B2B157 /* Attribute.swift in Sources */,
				6E75193422C520D500B2B157 /* OPTDataStore.swift in Sources */,
				6E75182C22C520D400B2B157 /* BatchEvent.swift in Sources */,
				6E75175E22C520D400B2B157 /* AtomicProperty.swift in Sources */,
				6E9B11DE22C548A200C22D81 /* OptimizelyClientTests_Others.swift in Sources */,
				6E7516E622C520D400B2B157 /* OPTEventDispatcher.swift in Sources */,
				6E7518F822C520D500B2B157 /* UserAttribute.swift in Sources */,
				6E7517A622C520D400B2B157 /* Array+Extension.swift in Sources */,
				6E576048235E6DF900F61DEE /* OPTEventsProcessor.swift in Sources */,
				6E75191022C520D500B2B157 /* BackgroundingCallbacks.swift in Sources */,
				6E7516F222C520D400B2B157 /* OptimizelyError.swift in Sources */,
			);
			runOnlyForDeploymentPostprocessing = 0;
		};
		6E636B972236C96700AF3CEF /* Sources */ = {
			isa = PBXSourcesBuildPhase;
			buildActionMask = 2147483647;
			files = (
				6E75170122C520D400B2B157 /* OptimizelyLogLevel.swift in Sources */,
				6E7516B922C520D400B2B157 /* DefaultUserProfileService.swift in Sources */,
				6E75175522C520D400B2B157 /* LogMessage.swift in Sources */,
				6E75193722C520D500B2B157 /* OPTDataStore.swift in Sources */,
				6E75191322C520D500B2B157 /* BackgroundingCallbacks.swift in Sources */,
				6E576082235FC04D00F61DEE /* DefaultEventDispatcher.swift in Sources */,
				6E75172522C520D400B2B157 /* OptimizelyResult.swift in Sources */,
				6E75173122C520D400B2B157 /* Constants.swift in Sources */,
				6E75184722C520D400B2B157 /* Event.swift in Sources */,
				6E75170D22C520D400B2B157 /* OptimizelyClient.swift in Sources */,
				6E5AFE27236205E400665E8C /* ConversionEvent.swift in Sources */,
				6E576058235E6E3400F61DEE /* OPTEventsDispatcher.swift in Sources */,
				6E75177922C520D400B2B157 /* SDKVersion.swift in Sources */,
				6E7516C522C520D400B2B157 /* BatchEventProcessor.swift in Sources */,
				6E75189B22C520D400B2B157 /* Experiment.swift in Sources */,
				6E75176122C520D400B2B157 /* AtomicProperty.swift in Sources */,
				6EF517B72369FA6C00CA9F15 /* ED_BatchEventBuilderTests_Events.swift in Sources */,
				6E75180B22C520D400B2B157 /* DataStoreFile.swift in Sources */,
				6E7517C322C520D400B2B157 /* DefaultDatafileHandler.swift in Sources */,
				6E75190722C520D500B2B157 /* Attribute.swift in Sources */,
				6E75179D22C520D400B2B157 /* DataStoreQueueStackImpl+Extension.swift in Sources */,
				6EF517BF2369FA6C00CA9F15 /* ED_OptimizelyClientTests_Objc.m in Sources */,
				6EF517BB2369FA6C00CA9F15 /* ED_BatchEventBuilderTests_Attributes.swift in Sources */,
				6E7518BF22C520D400B2B157 /* Variable.swift in Sources */,
				6EF517BC2369FA6C00CA9F15 /* ED_EventDispatcherTests_Batch.swift in Sources */,
				6E75181722C520D400B2B157 /* DataStoreQueueStackImpl.swift in Sources */,
				6E75185322C520D400B2B157 /* ProjectConfig.swift in Sources */,
				6E75173D22C520D400B2B157 /* MurmurHash3.swift in Sources */,
				6E7516E922C520D400B2B157 /* OPTEventDispatcher.swift in Sources */,
				6E7518A722C520D400B2B157 /* FeatureFlag.swift in Sources */,
				6E75187722C520D400B2B157 /* Variation.swift in Sources */,
				6E7517F322C520D400B2B157 /* DataStoreMemory.swift in Sources */,
				6E7518FB22C520D500B2B157 /* UserAttribute.swift in Sources */,
				6E576065235E711600F61DEE /* HTTPEventDispatcher.swift in Sources */,
				6E9B11B222C5489400C22D81 /* OTUtils.swift in Sources */,
				6E5AFE33236205E400665E8C /* ImpressionEvent.swift in Sources */,
				6E5AFE4C2362095000665E8C /* UserContext.swift in Sources */,
				6E7518D722C520D400B2B157 /* AttributeValue.swift in Sources */,
				6E7516AD22C520D400B2B157 /* DefaultLogger.swift in Sources */,
				6EF517BE2369FA6C00CA9F15 /* ED_BatchEventBuilderTests_EventTags.swift in Sources */,
				6E75194F22C520D500B2B157 /* OPTDatafileHandler.swift in Sources */,
				6E7516D122C520D400B2B157 /* OPTLogger.swift in Sources */,
				6E75185F22C520D400B2B157 /* FeatureVariable.swift in Sources */,
				6E7517E722C520D400B2B157 /* DefaultDecisionService.swift in Sources */,
				6E7516DD22C520D400B2B157 /* OPTUserProfileService.swift in Sources */,
				6E75188F22C520D400B2B157 /* Project.swift in Sources */,
				6EF517BA2369FA6C00CA9F15 /* ED_EventDispatcherTests.swift in Sources */,
				6E75195B22C520D500B2B157 /* OPTBucketer.swift in Sources */,
				6E7518E322C520D400B2B157 /* ConditionLeaf.swift in Sources */,
				6E5AFE3F236205E400665E8C /* UserEvent.swift in Sources */,
				6E7518EF22C520D400B2B157 /* ConditionHolder.swift in Sources */,
				6E75182F22C520D400B2B157 /* BatchEvent.swift in Sources */,
				6E75191F22C520D500B2B157 /* OPTNotificationCenter.swift in Sources */,
				6E7518B322C520D400B2B157 /* Group.swift in Sources */,
				6E9B11B122C5489400C22D81 /* MockUrlSession.swift in Sources */,
				6E7518CB22C520D400B2B157 /* Audience.swift in Sources */,
				6E75176D22C520D400B2B157 /* Utils.swift in Sources */,
				6E75182322C520D400B2B157 /* BatchEventBuilder.swift in Sources */,
				6E75174922C520D400B2B157 /* HandlerRegistryService.swift in Sources */,
				6E7516F522C520D400B2B157 /* OptimizelyError.swift in Sources */,
				6E75188322C520D400B2B157 /* TrafficAllocation.swift in Sources */,
				6E7517CF22C520D400B2B157 /* DefaultBucketer.swift in Sources */,
				6E7517FF22C520D400B2B157 /* DataStoreUserDefaults.swift in Sources */,
				6E34A61E2319EBB800BAE302 /* Notifications.swift in Sources */,
				6E7517DB22C520D400B2B157 /* DefaultNotificationCenter.swift in Sources */,
				6E75178522C520D400B2B157 /* ArrayEventForDispatch+Extension.swift in Sources */,
				6E75171922C520D400B2B157 /* OptimizelyClient+ObjC.swift in Sources */,
				6E75192B22C520D500B2B157 /* DataStoreQueueStack.swift in Sources */,
				6E7517A922C520D400B2B157 /* Array+Extension.swift in Sources */,
				6E75186B22C520D400B2B157 /* Rollout.swift in Sources */,
				6E57604B235E6DF900F61DEE /* OPTEventsProcessor.swift in Sources */,
				6E75183B22C520D400B2B157 /* EventForDispatch.swift in Sources */,
				6E75194322C520D500B2B157 /* OPTDecisionService.swift in Sources */,
				6E75179122C520D400B2B157 /* OptimizelyClient+Extension.swift in Sources */,
			);
			runOnlyForDeploymentPostprocessing = 0;
		};
		6EA425042218E41500B074B5 /* Sources */ = {
			isa = PBXSourcesBuildPhase;
			buildActionMask = 2147483647;
			files = (
				6E9B117022C5487100C22D81 /* DecisionListenerTests.swift in Sources */,
				6E9B116122C5487100C22D81 /* OptimizelyErrorTests.swift in Sources */,
				6E9B116522C5487100C22D81 /* BatchEventBuilderTest.swift in Sources */,
				6E172D20235FD510001ADBB0 /* EventDispatcherTests_Batch_Legacy.swift in Sources */,
				6E9B117422C5487100C22D81 /* DecisionServiceTests_Others.swift in Sources */,
				6E9B116E22C5487100C22D81 /* LoggerTests.swift in Sources */,
				6E75180D22C520D400B2B157 /* DataStoreFile.swift in Sources */,
				6E75178722C520D400B2B157 /* ArrayEventForDispatch+Extension.swift in Sources */,
				6E9B117522C5487100C22D81 /* DecisionServiceTests.swift in Sources */,
				6E75179F22C520D400B2B157 /* DataStoreQueueStackImpl+Extension.swift in Sources */,
				6E7516BB22C520D400B2B157 /* DefaultUserProfileService.swift in Sources */,
				6E75184922C520D400B2B157 /* Event.swift in Sources */,
				6E9B116C22C5487100C22D81 /* BucketTests_ExpToVariation.swift in Sources */,
				6E75193922C520D500B2B157 /* OPTDataStore.swift in Sources */,
				6E7518C122C520D400B2B157 /* Variable.swift in Sources */,
				6E75170F22C520D400B2B157 /* OptimizelyClient.swift in Sources */,
				6E5AFE4E2362095000665E8C /* UserContext.swift in Sources */,
				6E7517E922C520D400B2B157 /* DefaultDecisionService.swift in Sources */,
				6E9B116A22C5487100C22D81 /* BucketTests_Base.swift in Sources */,
				6E576084235FC04D00F61DEE /* DefaultEventDispatcher.swift in Sources */,
				6E9B115F22C5487100C22D81 /* MurmurTests.swift in Sources */,
				6E9B116022C5487100C22D81 /* DecisionServiceTests_Experiments.swift in Sources */,
				6E9B116322C5487100C22D81 /* BucketTests_GroupToExp.swift in Sources */,
				6E7516AF22C520D400B2B157 /* DefaultLogger.swift in Sources */,
				6E75194522C520D500B2B157 /* OPTDecisionService.swift in Sources */,
				6E75185522C520D400B2B157 /* ProjectConfig.swift in Sources */,
				6E7516C722C520D400B2B157 /* BatchEventProcessor.swift in Sources */,
				6E9B11B522C5489600C22D81 /* MockUrlSession.swift in Sources */,
				6E7517C522C520D400B2B157 /* DefaultDatafileHandler.swift in Sources */,
				6E75190922C520D500B2B157 /* Attribute.swift in Sources */,
				6E75177B22C520D400B2B157 /* SDKVersion.swift in Sources */,
				6E75192D22C520D500B2B157 /* DataStoreQueueStack.swift in Sources */,
				6E7516D322C520D400B2B157 /* OPTLogger.swift in Sources */,
				6E75180122C520D400B2B157 /* DataStoreUserDefaults.swift in Sources */,
				6E75175722C520D400B2B157 /* LogMessage.swift in Sources */,
				6E7516EB22C520D400B2B157 /* OPTEventDispatcher.swift in Sources */,
				6E75188522C520D400B2B157 /* TrafficAllocation.swift in Sources */,
				6E75176F22C520D400B2B157 /* Utils.swift in Sources */,
				6E75182522C520D400B2B157 /* BatchEventBuilder.swift in Sources */,
				6E7517D122C520D400B2B157 /* DefaultBucketer.swift in Sources */,
				6E7517AB22C520D400B2B157 /* Array+Extension.swift in Sources */,
				6E75186122C520D400B2B157 /* FeatureVariable.swift in Sources */,
				6E5AFE41236205E400665E8C /* UserEvent.swift in Sources */,
				6E75172722C520D400B2B157 /* OptimizelyResult.swift in Sources */,
				6E9B116222C5487100C22D81 /* OptimizelySwiftSDKiOSTests.swift in Sources */,
				6E7518FD22C520D500B2B157 /* UserAttribute.swift in Sources */,
				6E7518E522C520D400B2B157 /* ConditionLeaf.swift in Sources */,
				6E9B117222C5487100C22D81 /* EventProcessorTests.swift in Sources */,
				6E9B116922C5487100C22D81 /* DefaultUserProfileServiceTests.swift in Sources */,
				6E75192122C520D500B2B157 /* OPTNotificationCenter.swift in Sources */,
				6E75170322C520D400B2B157 /* OptimizelyLogLevel.swift in Sources */,
				6E981FC3232C363300FADDD6 /* DecisionListenerTests_Datafile.swift in Sources */,
				6E9B116422C5487100C22D81 /* BucketTests_Others.swift in Sources */,
				6E7518CD22C520D400B2B157 /* Audience.swift in Sources */,
				6E9B117322C5487100C22D81 /* BatchEventBuilderTests_Attributes.swift in Sources */,
				6E9B11B622C5489600C22D81 /* OTUtils.swift in Sources */,
				6E75183122C520D400B2B157 /* BatchEvent.swift in Sources */,
				6E9B117822C5487100C22D81 /* DataStoreTests.swift in Sources */,
				6E75171B22C520D400B2B157 /* OptimizelyClient+ObjC.swift in Sources */,
				6E75195122C520D500B2B157 /* OPTDatafileHandler.swift in Sources */,
				6E75176322C520D400B2B157 /* AtomicProperty.swift in Sources */,
				6E9B117722C5487100C22D81 /* BatchEventBuilderTests_EventTags.swift in Sources */,
				6E7517DD22C520D400B2B157 /* DefaultNotificationCenter.swift in Sources */,
				6E9B116622C5487100C22D81 /* DecisionServiceTests_UserProfiles.swift in Sources */,
				6E34A6202319EBB800BAE302 /* Notifications.swift in Sources */,
				6E75173322C520D400B2B157 /* Constants.swift in Sources */,
				6E7518A922C520D400B2B157 /* FeatureFlag.swift in Sources */,
				6E57604D235E6DF900F61DEE /* OPTEventsProcessor.swift in Sources */,
				6E75173F22C520D400B2B157 /* MurmurHash3.swift in Sources */,
				6E75189D22C520D400B2B157 /* Experiment.swift in Sources */,
				6E7518D922C520D400B2B157 /* AttributeValue.swift in Sources */,
				6E9B116822C5487100C22D81 /* DefaultLoggerTests.swift in Sources */,
				6E75179322C520D400B2B157 /* OptimizelyClient+Extension.swift in Sources */,
				6E5AFE35236205E400665E8C /* ImpressionEvent.swift in Sources */,
				6E9B117122C5487100C22D81 /* DecisionServiceTests_Features.swift in Sources */,
				6E9B116F22C5487100C22D81 /* BucketTests_BucketVariation.swift in Sources */,
				6E75174B22C520D400B2B157 /* HandlerRegistryService.swift in Sources */,
				6E75187922C520D400B2B157 /* Variation.swift in Sources */,
				6E75191522C520D500B2B157 /* BackgroundingCallbacks.swift in Sources */,
				6E75195D22C520D500B2B157 /* OPTBucketer.swift in Sources */,
				6E57605A235E6E3400F61DEE /* OPTEventsDispatcher.swift in Sources */,
				6E5AFE29236205E400665E8C /* ConversionEvent.swift in Sources */,
				6E9B117622C5487100C22D81 /* DatafileHandlerTests.swift in Sources */,
				6E9B116722C5487100C22D81 /* BatchEventBuilderTests_Events.swift in Sources */,
				6E75181922C520D400B2B157 /* DataStoreQueueStackImpl.swift in Sources */,
				6E75186D22C520D400B2B157 /* Rollout.swift in Sources */,
				6E7518F122C520D500B2B157 /* ConditionHolder.swift in Sources */,
				6E576067235E711600F61DEE /* HTTPEventDispatcher.swift in Sources */,
				6E9B116D22C5487100C22D81 /* EventProcessorTests_Batch.swift in Sources */,
				6E7516DF22C520D400B2B157 /* OPTUserProfileService.swift in Sources */,
				6E7518B522C520D400B2B157 /* Group.swift in Sources */,
				6E9B116B22C5487100C22D81 /* NotificationCenterTests.swift in Sources */,
				6E7516F722C520D400B2B157 /* OptimizelyError.swift in Sources */,
				6E75189122C520D400B2B157 /* Project.swift in Sources */,
				6E7517F522C520D400B2B157 /* DataStoreMemory.swift in Sources */,
				6E75183D22C520D400B2B157 /* EventForDispatch.swift in Sources */,
			);
			runOnlyForDeploymentPostprocessing = 0;
		};
		6EA425572218E58400B074B5 /* Sources */ = {
			isa = PBXSourcesBuildPhase;
			buildActionMask = 2147483647;
			files = (
				6E9B119A22C5488300C22D81 /* AttributeValueTests_Evaluate.swift in Sources */,
				6E9B11A322C5488300C22D81 /* TrafficAllocationTests.swift in Sources */,
				6E9B119B22C5488300C22D81 /* RolloutTests.swift in Sources */,
				6E75186222C520D400B2B157 /* FeatureVariable.swift in Sources */,
				6E7518C222C520D400B2B157 /* Variable.swift in Sources */,
				6E75192E22C520D500B2B157 /* DataStoreQueueStack.swift in Sources */,
				6E75172822C520D400B2B157 /* OptimizelyResult.swift in Sources */,
				6E75170422C520D400B2B157 /* OptimizelyLogLevel.swift in Sources */,
				6E75187A22C520D400B2B157 /* Variation.swift in Sources */,
				6E9B119C22C5488300C22D81 /* ProjectConfigTests.swift in Sources */,
				6E7518FE22C520D500B2B157 /* UserAttribute.swift in Sources */,
				6E7517F622C520D400B2B157 /* DataStoreMemory.swift in Sources */,
				6E9B119322C5488300C22D81 /* AttributeTests.swift in Sources */,
				6E9B11A122C5488300C22D81 /* EventTests.swift in Sources */,
				6E75188622C520D400B2B157 /* TrafficAllocation.swift in Sources */,
				6E9B119522C5488300C22D81 /* FeatureFlagTests.swift in Sources */,
				6E75190A22C520D500B2B157 /* Attribute.swift in Sources */,
				6E75171022C520D400B2B157 /* OptimizelyClient.swift in Sources */,
				6E7516C822C520D400B2B157 /* BatchEventProcessor.swift in Sources */,
				6E75194622C520D500B2B157 /* OPTDecisionService.swift in Sources */,
				6E75185622C520D400B2B157 /* ProjectConfig.swift in Sources */,
				6E75180222C520D400B2B157 /* DataStoreUserDefaults.swift in Sources */,
				6E7517C622C520D400B2B157 /* DefaultDatafileHandler.swift in Sources */,
				6E75193A22C520D500B2B157 /* OPTDataStore.swift in Sources */,
				6E5AFE2A236205E400665E8C /* ConversionEvent.swift in Sources */,
				6E75182622C520D400B2B157 /* BatchEventBuilder.swift in Sources */,
				6E9B119922C5488300C22D81 /* UserAttributeTests_Evaluate.swift in Sources */,
				6E9B11A422C5488300C22D81 /* ProjectTests.swift in Sources */,
				6E9B119622C5488300C22D81 /* AudienceTests.swift in Sources */,
				6E7518B622C520D400B2B157 /* Group.swift in Sources */,
				6E7516D422C520D400B2B157 /* OPTLogger.swift in Sources */,
				6E75183222C520D400B2B157 /* BatchEvent.swift in Sources */,
				6E7518DA22C520D400B2B157 /* AttributeValue.swift in Sources */,
				6E576085235FC04D00F61DEE /* DefaultEventDispatcher.swift in Sources */,
				6E9B119822C5488300C22D81 /* AudienceTests_Evaluate.swift in Sources */,
				6E75192222C520D500B2B157 /* OPTNotificationCenter.swift in Sources */,
				6E75177022C520D400B2B157 /* Utils.swift in Sources */,
				6E7516E022C520D400B2B157 /* OPTUserProfileService.swift in Sources */,
				6E34A6212319EBB800BAE302 /* Notifications.swift in Sources */,
				6E9B119D22C5488300C22D81 /* UserAttributeTests.swift in Sources */,
				6E75183E22C520D400B2B157 /* EventForDispatch.swift in Sources */,
				6E5AFE42236205E400665E8C /* UserEvent.swift in Sources */,
				6E9B11A022C5488300C22D81 /* ExperimentTests.swift in Sources */,
				6E7516EC22C520D400B2B157 /* OPTEventDispatcher.swift in Sources */,
				6E75181A22C520D400B2B157 /* DataStoreQueueStackImpl.swift in Sources */,
				6E9B119722C5488300C22D81 /* ConditionLeafTests.swift in Sources */,
				6E576068235E711600F61DEE /* HTTPEventDispatcher.swift in Sources */,
				6E75184A22C520D400B2B157 /* Event.swift in Sources */,
				6E75191622C520D500B2B157 /* BackgroundingCallbacks.swift in Sources */,
				6E9B11A522C5488300C22D81 /* ConditionHolderTests_Evaluate.swift in Sources */,
				6E9B119122C5488300C22D81 /* EventForDispatchTests.swift in Sources */,
				6E7517EA22C520D400B2B157 /* DefaultDecisionService.swift in Sources */,
				6E75171C22C520D400B2B157 /* OptimizelyClient+ObjC.swift in Sources */,
				6E7516B022C520D400B2B157 /* DefaultLogger.swift in Sources */,
				6E7517DE22C520D400B2B157 /* DefaultNotificationCenter.swift in Sources */,
				6E75195E22C520D500B2B157 /* OPTBucketer.swift in Sources */,
				6E75186E22C520D400B2B157 /* Rollout.swift in Sources */,
				6E5AFE4F2362095000665E8C /* UserContext.swift in Sources */,
				6E7518E622C520D400B2B157 /* ConditionLeaf.swift in Sources */,
				6E75179422C520D400B2B157 /* OptimizelyClient+Extension.swift in Sources */,
				6E9B11B722C5489600C22D81 /* MockUrlSession.swift in Sources */,
				6E57605B235E6E3400F61DEE /* OPTEventsDispatcher.swift in Sources */,
				6E9B119222C5488300C22D81 /* FeatureVariableTests.swift in Sources */,
				6E75176422C520D400B2B157 /* AtomicProperty.swift in Sources */,
				6E7516BC22C520D400B2B157 /* DefaultUserProfileService.swift in Sources */,
				6E7517A022C520D400B2B157 /* DataStoreQueueStackImpl+Extension.swift in Sources */,
				6E7517AC22C520D400B2B157 /* Array+Extension.swift in Sources */,
				6EA425A52218E6AE00B074B5 /* (null) in Sources */,
				6E75180E22C520D400B2B157 /* DataStoreFile.swift in Sources */,
				6E9B11B822C5489600C22D81 /* OTUtils.swift in Sources */,
				6E9B119022C5488300C22D81 /* AttributeValueTests.swift in Sources */,
				6E75175822C520D400B2B157 /* LogMessage.swift in Sources */,
				6E9B119422C5488300C22D81 /* VariableTests.swift in Sources */,
				6E9B11A222C5488300C22D81 /* ConditionHolderTests.swift in Sources */,
				6E75174C22C520D400B2B157 /* HandlerRegistryService.swift in Sources */,
				6E5AFE36236205E400665E8C /* ImpressionEvent.swift in Sources */,
				6E75174022C520D400B2B157 /* MurmurHash3.swift in Sources */,
				6E9B119F22C5488300C22D81 /* VariationTests.swift in Sources */,
				6E7518F222C520D500B2B157 /* ConditionHolder.swift in Sources */,
				6E9B119E22C5488300C22D81 /* GroupTests.swift in Sources */,
				6E75173422C520D400B2B157 /* Constants.swift in Sources */,
				6E75195222C520D500B2B157 /* OPTDatafileHandler.swift in Sources */,
				6E57604E235E6DF900F61DEE /* OPTEventsProcessor.swift in Sources */,
				6E75177C22C520D400B2B157 /* SDKVersion.swift in Sources */,
				6E7517D222C520D400B2B157 /* DefaultBucketer.swift in Sources */,
				6E7518CE22C520D400B2B157 /* Audience.swift in Sources */,
				6E75189222C520D400B2B157 /* Project.swift in Sources */,
				6E7516F822C520D400B2B157 /* OptimizelyError.swift in Sources */,
				6E75189E22C520D400B2B157 /* Experiment.swift in Sources */,
				6E75178822C520D400B2B157 /* ArrayEventForDispatch+Extension.swift in Sources */,
				6E7518AA22C520D400B2B157 /* FeatureFlag.swift in Sources */,
			);
			runOnlyForDeploymentPostprocessing = 0;
		};
		6EA425662218E60A00B074B5 /* Sources */ = {
			isa = PBXSourcesBuildPhase;
			buildActionMask = 2147483647;
			files = (
				6E9B115622C5486E00C22D81 /* DecisionListenerTests.swift in Sources */,
				6E9B114722C5486E00C22D81 /* OptimizelyErrorTests.swift in Sources */,
				6E9B114B22C5486E00C22D81 /* BatchEventBuilderTest.swift in Sources */,
				6E172D1F235FD50E001ADBB0 /* EventDispatcherTests_Batch_Legacy.swift in Sources */,
				6E9B115A22C5486E00C22D81 /* DecisionServiceTests_Others.swift in Sources */,
				6E9B115422C5486E00C22D81 /* LoggerTests.swift in Sources */,
				6E7518DF22C520D400B2B157 /* ConditionLeaf.swift in Sources */,
				6E75172D22C520D400B2B157 /* Constants.swift in Sources */,
				6E9B115B22C5486E00C22D81 /* DecisionServiceTests.swift in Sources */,
				6E75172122C520D400B2B157 /* OptimizelyResult.swift in Sources */,
				6E75186722C520D400B2B157 /* Rollout.swift in Sources */,
				6E7518A322C520D400B2B157 /* FeatureFlag.swift in Sources */,
				6E9B115222C5486E00C22D81 /* BucketTests_ExpToVariation.swift in Sources */,
				6E75189722C520D400B2B157 /* Experiment.swift in Sources */,
				6E7516C122C520D400B2B157 /* BatchEventProcessor.swift in Sources */,
				6E75178122C520D400B2B157 /* ArrayEventForDispatch+Extension.swift in Sources */,
				6E5AFE482362095000665E8C /* UserContext.swift in Sources */,
				6E7517CB22C520D400B2B157 /* DefaultBucketer.swift in Sources */,
				6E9B115022C5486E00C22D81 /* BucketTests_Base.swift in Sources */,
				6E57607E235FC04D00F61DEE /* DefaultEventDispatcher.swift in Sources */,
				6E9B114522C5486E00C22D81 /* MurmurTests.swift in Sources */,
				6E9B114622C5486E00C22D81 /* DecisionServiceTests_Experiments.swift in Sources */,
				6E9B114922C5486E00C22D81 /* BucketTests_GroupToExp.swift in Sources */,
				6E75182B22C520D400B2B157 /* BatchEvent.swift in Sources */,
				6E75190322C520D500B2B157 /* Attribute.swift in Sources */,
				6E75192722C520D500B2B157 /* DataStoreQueueStack.swift in Sources */,
				6E7516F122C520D400B2B157 /* OptimizelyError.swift in Sources */,
				6E9B11A922C5489200C22D81 /* MockUrlSession.swift in Sources */,
				6E75175D22C520D400B2B157 /* AtomicProperty.swift in Sources */,
				6E7516D922C520D400B2B157 /* OPTUserProfileService.swift in Sources */,
				6E7516E522C520D400B2B157 /* OPTEventDispatcher.swift in Sources */,
				6E75175122C520D400B2B157 /* LogMessage.swift in Sources */,
				6E75184F22C520D400B2B157 /* ProjectConfig.swift in Sources */,
				6E75190F22C520D500B2B157 /* BackgroundingCallbacks.swift in Sources */,
				6E75193322C520D500B2B157 /* OPTDataStore.swift in Sources */,
				6E7517EF22C520D400B2B157 /* DataStoreMemory.swift in Sources */,
				6E75194B22C520D500B2B157 /* OPTDatafileHandler.swift in Sources */,
				6E75195722C520D500B2B157 /* OPTBucketer.swift in Sources */,
				6E75181322C520D400B2B157 /* DataStoreQueueStackImpl.swift in Sources */,
				6E75171522C520D400B2B157 /* OptimizelyClient+ObjC.swift in Sources */,
				6E75185B22C520D400B2B157 /* FeatureVariable.swift in Sources */,
				6E7516B522C520D400B2B157 /* DefaultUserProfileService.swift in Sources */,
				6E5AFE3B236205E400665E8C /* UserEvent.swift in Sources */,
				6E7516A922C520D400B2B157 /* DefaultLogger.swift in Sources */,
				6E9B114822C5486E00C22D81 /* OptimizelySwiftSDKiOSTests.swift in Sources */,
				6E7517D722C520D400B2B157 /* DefaultNotificationCenter.swift in Sources */,
				6E75181F22C520D400B2B157 /* BatchEventBuilder.swift in Sources */,
				6E9B115822C5486E00C22D81 /* EventProcessorTests.swift in Sources */,
				6E9B114F22C5486E00C22D81 /* DefaultUserProfileServiceTests.swift in Sources */,
				6E7518F722C520D500B2B157 /* UserAttribute.swift in Sources */,
				6E75174522C520D400B2B157 /* HandlerRegistryService.swift in Sources */,
				6E981FC2232C363300FADDD6 /* DecisionListenerTests_Datafile.swift in Sources */,
				6E9B114A22C5486E00C22D81 /* BucketTests_Others.swift in Sources */,
				6E7517BF22C520D400B2B157 /* DefaultDatafileHandler.swift in Sources */,
				6E9B115922C5486E00C22D81 /* BatchEventBuilderTests_Attributes.swift in Sources */,
				6E9B11AA22C5489200C22D81 /* OTUtils.swift in Sources */,
				6E7518D322C520D400B2B157 /* AttributeValue.swift in Sources */,
				6E9B115E22C5486E00C22D81 /* DataStoreTests.swift in Sources */,
				6E75177522C520D400B2B157 /* SDKVersion.swift in Sources */,
				6E75180722C520D400B2B157 /* DataStoreFile.swift in Sources */,
				6E75183722C520D400B2B157 /* EventForDispatch.swift in Sources */,
				6E9B115D22C5486E00C22D81 /* BatchEventBuilderTests_EventTags.swift in Sources */,
				6E75173922C520D400B2B157 /* MurmurHash3.swift in Sources */,
				6E9B114C22C5486E00C22D81 /* DecisionServiceTests_UserProfiles.swift in Sources */,
				6E34A61A2319EBB800BAE302 /* Notifications.swift in Sources */,
				6E75191B22C520D500B2B157 /* OPTNotificationCenter.swift in Sources */,
				6E75170922C520D400B2B157 /* OptimizelyClient.swift in Sources */,
				6E576047235E6DF900F61DEE /* OPTEventsProcessor.swift in Sources */,
				6E75178D22C520D400B2B157 /* OptimizelyClient+Extension.swift in Sources */,
				6E7518EB22C520D400B2B157 /* ConditionHolder.swift in Sources */,
				6E75176922C520D400B2B157 /* Utils.swift in Sources */,
				6E9B114E22C5486E00C22D81 /* DefaultLoggerTests.swift in Sources */,
				6E7518C722C520D400B2B157 /* Audience.swift in Sources */,
				6E5AFE2F236205E400665E8C /* ImpressionEvent.swift in Sources */,
				6E9B115722C5486E00C22D81 /* DecisionServiceTests_Features.swift in Sources */,
				6E9B115522C5486E00C22D81 /* BucketTests_BucketVariation.swift in Sources */,
				6E7516FD22C520D400B2B157 /* OptimizelyLogLevel.swift in Sources */,
				6E75187322C520D400B2B157 /* Variation.swift in Sources */,
				6E7517E322C520D400B2B157 /* DefaultDecisionService.swift in Sources */,
				6E75179922C520D400B2B157 /* DataStoreQueueStackImpl+Extension.swift in Sources */,
				6E576054235E6E3400F61DEE /* OPTEventsDispatcher.swift in Sources */,
				6E5AFE23236205E400665E8C /* ConversionEvent.swift in Sources */,
				6E9B115C22C5486E00C22D81 /* DatafileHandlerTests.swift in Sources */,
				6E9B114D22C5486E00C22D81 /* BatchEventBuilderTests_Events.swift in Sources */,
				6E75188B22C520D400B2B157 /* Project.swift in Sources */,
				6E75187F22C520D400B2B157 /* TrafficAllocation.swift in Sources */,
				6E7518BB22C520D400B2B157 /* Variable.swift in Sources */,
				6E576061235E711600F61DEE /* HTTPEventDispatcher.swift in Sources */,
				6E9B115322C5486E00C22D81 /* EventProcessorTests_Batch.swift in Sources */,
				6E7518AF22C520D400B2B157 /* Group.swift in Sources */,
				6E7517A522C520D400B2B157 /* Array+Extension.swift in Sources */,
				6E9B115122C5486E00C22D81 /* NotificationCenterTests.swift in Sources */,
				6E75184322C520D400B2B157 /* Event.swift in Sources */,
				6E75193F22C520D500B2B157 /* OPTDecisionService.swift in Sources */,
				6E7516CD22C520D400B2B157 /* OPTLogger.swift in Sources */,
				6E7517FB22C520D400B2B157 /* DataStoreUserDefaults.swift in Sources */,
			);
			runOnlyForDeploymentPostprocessing = 0;
		};
		6EA425752218E61E00B074B5 /* Sources */ = {
			isa = PBXSourcesBuildPhase;
			buildActionMask = 2147483647;
			files = (
				6E9B118422C5488100C22D81 /* AttributeValueTests_Evaluate.swift in Sources */,
				6E9B118D22C5488100C22D81 /* TrafficAllocationTests.swift in Sources */,
				6E9B118522C5488100C22D81 /* RolloutTests.swift in Sources */,
				6E75185D22C520D400B2B157 /* FeatureVariable.swift in Sources */,
				6E7518BD22C520D400B2B157 /* Variable.swift in Sources */,
				6E75192922C520D500B2B157 /* DataStoreQueueStack.swift in Sources */,
				6E75172322C520D400B2B157 /* OptimizelyResult.swift in Sources */,
				6E7516FF22C520D400B2B157 /* OptimizelyLogLevel.swift in Sources */,
				6E75187522C520D400B2B157 /* Variation.swift in Sources */,
				6E9B118622C5488100C22D81 /* ProjectConfigTests.swift in Sources */,
				6E7518F922C520D500B2B157 /* UserAttribute.swift in Sources */,
				6E7517F122C520D400B2B157 /* DataStoreMemory.swift in Sources */,
				6E9B117D22C5488100C22D81 /* AttributeTests.swift in Sources */,
				6E9B118B22C5488100C22D81 /* EventTests.swift in Sources */,
				6E75188122C520D400B2B157 /* TrafficAllocation.swift in Sources */,
				6E9B117F22C5488100C22D81 /* FeatureFlagTests.swift in Sources */,
				6E75190522C520D500B2B157 /* Attribute.swift in Sources */,
				6E75170B22C520D400B2B157 /* OptimizelyClient.swift in Sources */,
				6E7516C322C520D400B2B157 /* BatchEventProcessor.swift in Sources */,
				6E75194122C520D500B2B157 /* OPTDecisionService.swift in Sources */,
				6E75185122C520D400B2B157 /* ProjectConfig.swift in Sources */,
				6E7517FD22C520D400B2B157 /* DataStoreUserDefaults.swift in Sources */,
				6E7517C122C520D400B2B157 /* DefaultDatafileHandler.swift in Sources */,
				6E75193522C520D500B2B157 /* OPTDataStore.swift in Sources */,
				6E5AFE25236205E400665E8C /* ConversionEvent.swift in Sources */,
				6E75182122C520D400B2B157 /* BatchEventBuilder.swift in Sources */,
				6E9B118322C5488100C22D81 /* UserAttributeTests_Evaluate.swift in Sources */,
				6E9B118E22C5488100C22D81 /* ProjectTests.swift in Sources */,
				6E9B118022C5488100C22D81 /* AudienceTests.swift in Sources */,
				6E7518B122C520D400B2B157 /* Group.swift in Sources */,
				6E7516CF22C520D400B2B157 /* OPTLogger.swift in Sources */,
				6E75182D22C520D400B2B157 /* BatchEvent.swift in Sources */,
				6E7518D522C520D400B2B157 /* AttributeValue.swift in Sources */,
				6E576080235FC04D00F61DEE /* DefaultEventDispatcher.swift in Sources */,
				6E9B118222C5488100C22D81 /* AudienceTests_Evaluate.swift in Sources */,
				6E75191D22C520D500B2B157 /* OPTNotificationCenter.swift in Sources */,
				6E75176B22C520D400B2B157 /* Utils.swift in Sources */,
				6E7516DB22C520D400B2B157 /* OPTUserProfileService.swift in Sources */,
				6E34A61C2319EBB800BAE302 /* Notifications.swift in Sources */,
				6E9B118722C5488100C22D81 /* UserAttributeTests.swift in Sources */,
				6E75183922C520D400B2B157 /* EventForDispatch.swift in Sources */,
				6E5AFE3D236205E400665E8C /* UserEvent.swift in Sources */,
				6E9B118A22C5488100C22D81 /* ExperimentTests.swift in Sources */,
				6E7516E722C520D400B2B157 /* OPTEventDispatcher.swift in Sources */,
				6E75181522C520D400B2B157 /* DataStoreQueueStackImpl.swift in Sources */,
				6E9B118122C5488100C22D81 /* ConditionLeafTests.swift in Sources */,
				6E576063235E711600F61DEE /* HTTPEventDispatcher.swift in Sources */,
				6E75184522C520D400B2B157 /* Event.swift in Sources */,
				6E75191122C520D500B2B157 /* BackgroundingCallbacks.swift in Sources */,
				6E9B118F22C5488100C22D81 /* ConditionHolderTests_Evaluate.swift in Sources */,
				6E9B117B22C5488100C22D81 /* EventForDispatchTests.swift in Sources */,
				6E7517E522C520D400B2B157 /* DefaultDecisionService.swift in Sources */,
				6E75171722C520D400B2B157 /* OptimizelyClient+ObjC.swift in Sources */,
				6E7516AB22C520D400B2B157 /* DefaultLogger.swift in Sources */,
				6E7517D922C520D400B2B157 /* DefaultNotificationCenter.swift in Sources */,
				6E75195922C520D500B2B157 /* OPTBucketer.swift in Sources */,
				6E75186922C520D400B2B157 /* Rollout.swift in Sources */,
				6E5AFE4A2362095000665E8C /* UserContext.swift in Sources */,
				6E7518E122C520D400B2B157 /* ConditionLeaf.swift in Sources */,
				6E75178F22C520D400B2B157 /* OptimizelyClient+Extension.swift in Sources */,
				6E9B11AD22C5489300C22D81 /* MockUrlSession.swift in Sources */,
				6E576056235E6E3400F61DEE /* OPTEventsDispatcher.swift in Sources */,
				6E9B117C22C5488100C22D81 /* FeatureVariableTests.swift in Sources */,
				6E75175F22C520D400B2B157 /* AtomicProperty.swift in Sources */,
				6E7516B722C520D400B2B157 /* DefaultUserProfileService.swift in Sources */,
				6E75179B22C520D400B2B157 /* DataStoreQueueStackImpl+Extension.swift in Sources */,
				6E7517A722C520D400B2B157 /* Array+Extension.swift in Sources */,
				6EA425962218E6AD00B074B5 /* (null) in Sources */,
				6E75180922C520D400B2B157 /* DataStoreFile.swift in Sources */,
				6E9B11AE22C5489300C22D81 /* OTUtils.swift in Sources */,
				6E9B117A22C5488100C22D81 /* AttributeValueTests.swift in Sources */,
				6E75175322C520D400B2B157 /* LogMessage.swift in Sources */,
				6E9B117E22C5488100C22D81 /* VariableTests.swift in Sources */,
				6E9B118C22C5488100C22D81 /* ConditionHolderTests.swift in Sources */,
				6E75174722C520D400B2B157 /* HandlerRegistryService.swift in Sources */,
				6E5AFE31236205E400665E8C /* ImpressionEvent.swift in Sources */,
				6E75173B22C520D400B2B157 /* MurmurHash3.swift in Sources */,
				6E9B118922C5488100C22D81 /* VariationTests.swift in Sources */,
				6E7518ED22C520D400B2B157 /* ConditionHolder.swift in Sources */,
				6E9B118822C5488100C22D81 /* GroupTests.swift in Sources */,
				6E75172F22C520D400B2B157 /* Constants.swift in Sources */,
				6E75194D22C520D500B2B157 /* OPTDatafileHandler.swift in Sources */,
				6E576049235E6DF900F61DEE /* OPTEventsProcessor.swift in Sources */,
				6E75177722C520D400B2B157 /* SDKVersion.swift in Sources */,
				6E7517CD22C520D400B2B157 /* DefaultBucketer.swift in Sources */,
				6E7518C922C520D400B2B157 /* Audience.swift in Sources */,
				6E75188D22C520D400B2B157 /* Project.swift in Sources */,
				6E7516F322C520D400B2B157 /* OptimizelyError.swift in Sources */,
				6E75189922C520D400B2B157 /* Experiment.swift in Sources */,
				6E75178322C520D400B2B157 /* ArrayEventForDispatch+Extension.swift in Sources */,
				6E7518A522C520D400B2B157 /* FeatureFlag.swift in Sources */,
			);
			runOnlyForDeploymentPostprocessing = 0;
		};
		6EA426572219242100B074B5 /* Sources */ = {
			isa = PBXSourcesBuildPhase;
			buildActionMask = 2147483647;
			files = (
				6E7516AC22C520D400B2B157 /* DefaultLogger.swift in Sources */,
				6E75176C22C520D400B2B157 /* Utils.swift in Sources */,
				6E7516C422C520D400B2B157 /* BatchEventProcessor.swift in Sources */,
				6E75173022C520D400B2B157 /* Constants.swift in Sources */,
				6E75181622C520D400B2B157 /* DataStoreQueueStackImpl.swift in Sources */,
				6E75188E22C520D400B2B157 /* Project.swift in Sources */,
				6E75189A22C520D400B2B157 /* Experiment.swift in Sources */,
				6E75179C22C520D400B2B157 /* DataStoreQueueStackImpl+Extension.swift in Sources */,
				6E7516D022C520D400B2B157 /* OPTLogger.swift in Sources */,
				6E7518B222C520D400B2B157 /* Group.swift in Sources */,
				6E75188222C520D400B2B157 /* TrafficAllocation.swift in Sources */,
				6E9B11E322C548AF00C22D81 /* ThrowableConditionListTest.swift in Sources */,
				6E75176022C520D400B2B157 /* AtomicProperty.swift in Sources */,
				6E75192A22C520D500B2B157 /* DataStoreQueueStack.swift in Sources */,
				6E7517DA22C520D400B2B157 /* DefaultNotificationCenter.swift in Sources */,
				6E7517E622C520D400B2B157 /* DefaultDecisionService.swift in Sources */,
				6E75171822C520D400B2B157 /* OptimizelyClient+ObjC.swift in Sources */,
				6E5AFE3E236205E400665E8C /* UserEvent.swift in Sources */,
				6E75174822C520D400B2B157 /* HandlerRegistryService.swift in Sources */,
				6E7518FA22C520D500B2B157 /* UserAttribute.swift in Sources */,
				6E7516E822C520D400B2B157 /* OPTEventDispatcher.swift in Sources */,
				6E75191222C520D500B2B157 /* BackgroundingCallbacks.swift in Sources */,
				6E7518E222C520D400B2B157 /* ConditionLeaf.swift in Sources */,
				6E75182E22C520D400B2B157 /* BatchEvent.swift in Sources */,
				6E7516DC22C520D400B2B157 /* OPTUserProfileService.swift in Sources */,
				6E75182222C520D400B2B157 /* BatchEventBuilder.swift in Sources */,
				6E75190622C520D500B2B157 /* Attribute.swift in Sources */,
				6E5AFE26236205E400665E8C /* ConversionEvent.swift in Sources */,
				6E75183A22C520D400B2B157 /* EventForDispatch.swift in Sources */,
				6E9B11B022C5489400C22D81 /* OTUtils.swift in Sources */,
				6E75172422C520D400B2B157 /* OptimizelyResult.swift in Sources */,
				6E75184622C520D400B2B157 /* Event.swift in Sources */,
				6E7517CE22C520D400B2B157 /* DefaultBucketer.swift in Sources */,
				6E75180A22C520D400B2B157 /* DataStoreFile.swift in Sources */,
				6E7516B822C520D400B2B157 /* DefaultUserProfileService.swift in Sources */,
				6E7517C222C520D400B2B157 /* DefaultDatafileHandler.swift in Sources */,
				6E75191E22C520D500B2B157 /* OPTNotificationCenter.swift in Sources */,
				6E576081235FC04D00F61DEE /* DefaultEventDispatcher.swift in Sources */,
				6E576057235E6E3400F61DEE /* OPTEventsDispatcher.swift in Sources */,
				6E576064235E711600F61DEE /* HTTPEventDispatcher.swift in Sources */,
				6E75193622C520D500B2B157 /* OPTDataStore.swift in Sources */,
				6E75170022C520D400B2B157 /* OptimizelyLogLevel.swift in Sources */,
				6E9B11E222C548AF00C22D81 /* OtherTests.swift in Sources */,
				6E75185E22C520D400B2B157 /* FeatureVariable.swift in Sources */,
				6E7518BE22C520D400B2B157 /* Variable.swift in Sources */,
				6E7518CA22C520D400B2B157 /* Audience.swift in Sources */,
				6E75187622C520D400B2B157 /* Variation.swift in Sources */,
				6E7517F222C520D400B2B157 /* DataStoreMemory.swift in Sources */,
				6E5AFE32236205E400665E8C /* ImpressionEvent.swift in Sources */,
				6E9B11AF22C5489400C22D81 /* MockUrlSession.swift in Sources */,
				6E5AFE4B2362095000665E8C /* UserContext.swift in Sources */,
				6E7516F422C520D400B2B157 /* OptimizelyError.swift in Sources */,
				6E75195A22C520D500B2B157 /* OPTBucketer.swift in Sources */,
				6E75177822C520D400B2B157 /* SDKVersion.swift in Sources */,
				6E75194E22C520D500B2B157 /* OPTDatafileHandler.swift in Sources */,
				6E75173C22C520D400B2B157 /* MurmurHash3.swift in Sources */,
				6E75170C22C520D400B2B157 /* OptimizelyClient.swift in Sources */,
				6E7518D622C520D400B2B157 /* AttributeValue.swift in Sources */,
				6E7518A622C520D400B2B157 /* FeatureFlag.swift in Sources */,
				6E75186A22C520D400B2B157 /* Rollout.swift in Sources */,
				6E75178422C520D400B2B157 /* ArrayEventForDispatch+Extension.swift in Sources */,
				6E57604A235E6DF900F61DEE /* OPTEventsProcessor.swift in Sources */,
				6E75175422C520D400B2B157 /* LogMessage.swift in Sources */,
				6E75194222C520D500B2B157 /* OPTDecisionService.swift in Sources */,
				6E34A61D2319EBB800BAE302 /* Notifications.swift in Sources */,
				6E7517A822C520D400B2B157 /* Array+Extension.swift in Sources */,
				6E7518EE22C520D400B2B157 /* ConditionHolder.swift in Sources */,
				6E75185222C520D400B2B157 /* ProjectConfig.swift in Sources */,
				6E75179022C520D400B2B157 /* OptimizelyClient+Extension.swift in Sources */,
				6E7517FE22C520D400B2B157 /* DataStoreUserDefaults.swift in Sources */,
			);
			runOnlyForDeploymentPostprocessing = 0;
		};
		6EA426662219243D00B074B5 /* Sources */ = {
			isa = PBXSourcesBuildPhase;
			buildActionMask = 2147483647;
			files = (
				6E7516B122C520D400B2B157 /* DefaultLogger.swift in Sources */,
				6E75177122C520D400B2B157 /* Utils.swift in Sources */,
				6E7516C922C520D400B2B157 /* BatchEventProcessor.swift in Sources */,
				6E75173522C520D400B2B157 /* Constants.swift in Sources */,
				6E75181B22C520D400B2B157 /* DataStoreQueueStackImpl.swift in Sources */,
				6E75189322C520D400B2B157 /* Project.swift in Sources */,
				6E75189F22C520D400B2B157 /* Experiment.swift in Sources */,
				6E7517A122C520D400B2B157 /* DataStoreQueueStackImpl+Extension.swift in Sources */,
				6E7516D522C520D400B2B157 /* OPTLogger.swift in Sources */,
				6E7518B722C520D400B2B157 /* Group.swift in Sources */,
				6E75188722C520D400B2B157 /* TrafficAllocation.swift in Sources */,
				6E9B11E522C548B100C22D81 /* ThrowableConditionListTest.swift in Sources */,
				6E75176522C520D400B2B157 /* AtomicProperty.swift in Sources */,
				6E75192F22C520D500B2B157 /* DataStoreQueueStack.swift in Sources */,
				6E7517DF22C520D400B2B157 /* DefaultNotificationCenter.swift in Sources */,
				6E7517EB22C520D400B2B157 /* DefaultDecisionService.swift in Sources */,
				6E75171D22C520D400B2B157 /* OptimizelyClient+ObjC.swift in Sources */,
				6E5AFE43236205E400665E8C /* UserEvent.swift in Sources */,
				6E75174D22C520D400B2B157 /* HandlerRegistryService.swift in Sources */,
				6E7518FF22C520D500B2B157 /* UserAttribute.swift in Sources */,
				6E7516ED22C520D400B2B157 /* OPTEventDispatcher.swift in Sources */,
				6E75191722C520D500B2B157 /* BackgroundingCallbacks.swift in Sources */,
				6E7518E722C520D400B2B157 /* ConditionLeaf.swift in Sources */,
				6E75183322C520D400B2B157 /* BatchEvent.swift in Sources */,
				6E7516E122C520D400B2B157 /* OPTUserProfileService.swift in Sources */,
				6E75182722C520D400B2B157 /* BatchEventBuilder.swift in Sources */,
				6E75190B22C520D500B2B157 /* Attribute.swift in Sources */,
				6E5AFE2B236205E400665E8C /* ConversionEvent.swift in Sources */,
				6E75183F22C520D400B2B157 /* EventForDispatch.swift in Sources */,
				6E9B11BA22C5489700C22D81 /* OTUtils.swift in Sources */,
				6E75172922C520D400B2B157 /* OptimizelyResult.swift in Sources */,
				6E75184B22C520D400B2B157 /* Event.swift in Sources */,
				6E7517D322C520D400B2B157 /* DefaultBucketer.swift in Sources */,
				6E75180F22C520D400B2B157 /* DataStoreFile.swift in Sources */,
				6E7516BD22C520D400B2B157 /* DefaultUserProfileService.swift in Sources */,
				6E7517C722C520D400B2B157 /* DefaultDatafileHandler.swift in Sources */,
				6E75192322C520D500B2B157 /* OPTNotificationCenter.swift in Sources */,
				6E576086235FC04D00F61DEE /* DefaultEventDispatcher.swift in Sources */,
				6E57605C235E6E3400F61DEE /* OPTEventsDispatcher.swift in Sources */,
				6E576069235E711600F61DEE /* HTTPEventDispatcher.swift in Sources */,
				6E75193B22C520D500B2B157 /* OPTDataStore.swift in Sources */,
				6E75170522C520D400B2B157 /* OptimizelyLogLevel.swift in Sources */,
				6E9B11E422C548B100C22D81 /* OtherTests.swift in Sources */,
				6E75186322C520D400B2B157 /* FeatureVariable.swift in Sources */,
				6E7518C322C520D400B2B157 /* Variable.swift in Sources */,
				6E7518CF22C520D400B2B157 /* Audience.swift in Sources */,
				6E75187B22C520D400B2B157 /* Variation.swift in Sources */,
				6E7517F722C520D400B2B157 /* DataStoreMemory.swift in Sources */,
				6E5AFE37236205E400665E8C /* ImpressionEvent.swift in Sources */,
				6E9B11B922C5489700C22D81 /* MockUrlSession.swift in Sources */,
				6E5AFE502362095000665E8C /* UserContext.swift in Sources */,
				6E7516F922C520D400B2B157 /* OptimizelyError.swift in Sources */,
				6E75195F22C520D500B2B157 /* OPTBucketer.swift in Sources */,
				6E75177D22C520D400B2B157 /* SDKVersion.swift in Sources */,
				6E75195322C520D500B2B157 /* OPTDatafileHandler.swift in Sources */,
				6E75174122C520D400B2B157 /* MurmurHash3.swift in Sources */,
				6E75171122C520D400B2B157 /* OptimizelyClient.swift in Sources */,
				6E7518DB22C520D400B2B157 /* AttributeValue.swift in Sources */,
				6E7518AB22C520D400B2B157 /* FeatureFlag.swift in Sources */,
				6E75186F22C520D400B2B157 /* Rollout.swift in Sources */,
				6E75178922C520D400B2B157 /* ArrayEventForDispatch+Extension.swift in Sources */,
				6E57604F235E6DF900F61DEE /* OPTEventsProcessor.swift in Sources */,
				6E75175922C520D400B2B157 /* LogMessage.swift in Sources */,
				6E75194722C520D500B2B157 /* OPTDecisionService.swift in Sources */,
				6E34A6222319EBB800BAE302 /* Notifications.swift in Sources */,
				6E7517AD22C520D400B2B157 /* Array+Extension.swift in Sources */,
				6E7518F322C520D500B2B157 /* ConditionHolder.swift in Sources */,
				6E75185722C520D400B2B157 /* ProjectConfig.swift in Sources */,
				6E75179522C520D400B2B157 /* OptimizelyClient+Extension.swift in Sources */,
				6E75180322C520D400B2B157 /* DataStoreUserDefaults.swift in Sources */,
			);
			runOnlyForDeploymentPostprocessing = 0;
		};
		6EBAEB6821E3FEF800D13AA9 /* Sources */ = {
			isa = PBXSourcesBuildPhase;
			buildActionMask = 2147483647;
			files = (
				6E7518C422C520D400B2B157 /* Audience.swift in Sources */,
				6E75178A22C520D400B2B157 /* OptimizelyClient+Extension.swift in Sources */,
				6E75190022C520D500B2B157 /* Attribute.swift in Sources */,
				6E7518AC22C520D400B2B157 /* Group.swift in Sources */,
				6E5AFE452362095000665E8C /* UserContext.swift in Sources */,
				6E7517C822C520D400B2B157 /* DefaultBucketer.swift in Sources */,
				6E7517BC22C520D400B2B157 /* DefaultDatafileHandler.swift in Sources */,
				6E7516CA22C520D400B2B157 /* OPTLogger.swift in Sources */,
				6E75182822C520D400B2B157 /* BatchEvent.swift in Sources */,
				6E75184022C520D400B2B157 /* Event.swift in Sources */,
				6E7516E222C520D400B2B157 /* OPTEventDispatcher.swift in Sources */,
				6E7517D422C520D400B2B157 /* DefaultNotificationCenter.swift in Sources */,
				6E57607B235FC04D00F61DEE /* DefaultEventDispatcher.swift in Sources */,
				6E75193C22C520D500B2B157 /* OPTDecisionService.swift in Sources */,
				6E57605E235E711600F61DEE /* HTTPEventDispatcher.swift in Sources */,
				6E75176622C520D400B2B157 /* Utils.swift in Sources */,
				6E75177E22C520D400B2B157 /* ArrayEventForDispatch+Extension.swift in Sources */,
				6E7516BE22C520D400B2B157 /* BatchEventProcessor.swift in Sources */,
				6E7518F422C520D500B2B157 /* UserAttribute.swift in Sources */,
				6E75190C22C520D500B2B157 /* BackgroundingCallbacks.swift in Sources */,
				6E75180422C520D400B2B157 /* DataStoreFile.swift in Sources */,
				6E75195422C520D500B2B157 /* OPTBucketer.swift in Sources */,
				6E75171E22C520D400B2B157 /* OptimizelyResult.swift in Sources */,
				6E75172A22C520D400B2B157 /* Constants.swift in Sources */,
				6E7516A622C520D400B2B157 /* DefaultLogger.swift in Sources */,
				6E75189422C520D400B2B157 /* Experiment.swift in Sources */,
				6E75177222C520D400B2B157 /* SDKVersion.swift in Sources */,
				6E75188822C520D400B2B157 /* Project.swift in Sources */,
				6E5AFE2C236205E400665E8C /* ImpressionEvent.swift in Sources */,
				6E576044235E6DF900F61DEE /* OPTEventsProcessor.swift in Sources */,
				6E7518D022C520D400B2B157 /* AttributeValue.swift in Sources */,
				6E75181C22C520D400B2B157 /* BatchEventBuilder.swift in Sources */,
				6E5AFE38236205E400665E8C /* UserEvent.swift in Sources */,
				6E7518DC22C520D400B2B157 /* ConditionLeaf.swift in Sources */,
				6E7517F822C520D400B2B157 /* DataStoreUserDefaults.swift in Sources */,
				6E7517A222C520D400B2B157 /* Array+Extension.swift in Sources */,
				6E576051235E6E3400F61DEE /* OPTEventsDispatcher.swift in Sources */,
				6E75194822C520D500B2B157 /* OPTDatafileHandler.swift in Sources */,
				6E7518E822C520D400B2B157 /* ConditionHolder.swift in Sources */,
				6E75191822C520D500B2B157 /* OPTNotificationCenter.swift in Sources */,
				6E7518B822C520D400B2B157 /* Variable.swift in Sources */,
				6E75173622C520D400B2B157 /* MurmurHash3.swift in Sources */,
				6E75185822C520D400B2B157 /* FeatureVariable.swift in Sources */,
				6E75186422C520D400B2B157 /* Rollout.swift in Sources */,
				6E75179622C520D400B2B157 /* DataStoreQueueStackImpl+Extension.swift in Sources */,
				6E75170622C520D400B2B157 /* OptimizelyClient.swift in Sources */,
				6E7518A022C520D400B2B157 /* FeatureFlag.swift in Sources */,
				6E75174222C520D400B2B157 /* HandlerRegistryService.swift in Sources */,
				6E75187022C520D400B2B157 /* Variation.swift in Sources */,
				6E75184C22C520D400B2B157 /* ProjectConfig.swift in Sources */,
				6E75181022C520D400B2B157 /* DataStoreQueueStackImpl.swift in Sources */,
				6E7516EE22C520D400B2B157 /* OptimizelyError.swift in Sources */,
				6E75183422C520D400B2B157 /* EventForDispatch.swift in Sources */,
				6E75171222C520D400B2B157 /* OptimizelyClient+ObjC.swift in Sources */,
				6E7516D622C520D400B2B157 /* OPTUserProfileService.swift in Sources */,
				6E7516B222C520D400B2B157 /* DefaultUserProfileService.swift in Sources */,
				6E75192422C520D500B2B157 /* DataStoreQueueStack.swift in Sources */,
				6E75193022C520D500B2B157 /* OPTDataStore.swift in Sources */,
				6E7517E022C520D400B2B157 /* DefaultDecisionService.swift in Sources */,
				6E7516FA22C520D400B2B157 /* OptimizelyLogLevel.swift in Sources */,
				6E5AFE20236205E400665E8C /* ConversionEvent.swift in Sources */,
				6E75187C22C520D400B2B157 /* TrafficAllocation.swift in Sources */,
				6E7517EC22C520D400B2B157 /* DataStoreMemory.swift in Sources */,
				6E75174E22C520D400B2B157 /* LogMessage.swift in Sources */,
				6E75175A22C520D400B2B157 /* AtomicProperty.swift in Sources */,
				6E34A6172319EBB800BAE302 /* Notifications.swift in Sources */,
			);
			runOnlyForDeploymentPostprocessing = 0;
		};
		6EBAEB7021E3FEF900D13AA9 /* Sources */ = {
			isa = PBXSourcesBuildPhase;
			buildActionMask = 2147483647;
			files = (
				6E7516FC22C520D400B2B157 /* OptimizelyLogLevel.swift in Sources */,
				6E5AFE2E236205E400665E8C /* ImpressionEvent.swift in Sources */,
				6E7516B422C520D400B2B157 /* DefaultUserProfileService.swift in Sources */,
				6E75175022C520D400B2B157 /* LogMessage.swift in Sources */,
				6E75193222C520D500B2B157 /* OPTDataStore.swift in Sources */,
				6E75190E22C520D500B2B157 /* BackgroundingCallbacks.swift in Sources */,
				6E75172022C520D400B2B157 /* OptimizelyResult.swift in Sources */,
				6E75172C22C520D400B2B157 /* Constants.swift in Sources */,
				6E75184222C520D400B2B157 /* Event.swift in Sources */,
				6E75170822C520D400B2B157 /* OptimizelyClient.swift in Sources */,
				6E75177422C520D400B2B157 /* SDKVersion.swift in Sources */,
				6E7516C022C520D400B2B157 /* BatchEventProcessor.swift in Sources */,
				6E75189622C520D400B2B157 /* Experiment.swift in Sources */,
				6E75175C22C520D400B2B157 /* AtomicProperty.swift in Sources */,
				6E75180622C520D400B2B157 /* DataStoreFile.swift in Sources */,
				6E7517BE22C520D400B2B157 /* DefaultDatafileHandler.swift in Sources */,
				6E75190222C520D500B2B157 /* Attribute.swift in Sources */,
				6E576053235E6E3400F61DEE /* OPTEventsDispatcher.swift in Sources */,
				6E57607D235FC04D00F61DEE /* DefaultEventDispatcher.swift in Sources */,
				6E75179822C520D400B2B157 /* DataStoreQueueStackImpl+Extension.swift in Sources */,
				6E7518BA22C520D400B2B157 /* Variable.swift in Sources */,
				6E75181222C520D400B2B157 /* DataStoreQueueStackImpl.swift in Sources */,
				6E75184E22C520D400B2B157 /* ProjectConfig.swift in Sources */,
				6E9B11A822C5489200C22D81 /* OTUtils.swift in Sources */,
				6E75173822C520D400B2B157 /* MurmurHash3.swift in Sources */,
				6E5AFE22236205E400665E8C /* ConversionEvent.swift in Sources */,
				6E7516E422C520D400B2B157 /* OPTEventDispatcher.swift in Sources */,
				6E576046235E6DF900F61DEE /* OPTEventsProcessor.swift in Sources */,
				6E7518A222C520D400B2B157 /* FeatureFlag.swift in Sources */,
				6E75187222C520D400B2B157 /* Variation.swift in Sources */,
				6E7517EE22C520D400B2B157 /* DataStoreMemory.swift in Sources */,
				6E9B11A622C5488900C22D81 /* iOSOnlyTests.swift in Sources */,
				6E34A6192319EBB800BAE302 /* Notifications.swift in Sources */,
				6E7518F622C520D500B2B157 /* UserAttribute.swift in Sources */,
				6E7518D222C520D400B2B157 /* AttributeValue.swift in Sources */,
				6E7516A822C520D400B2B157 /* DefaultLogger.swift in Sources */,
				6E75194A22C520D500B2B157 /* OPTDatafileHandler.swift in Sources */,
				6E7516CC22C520D400B2B157 /* OPTLogger.swift in Sources */,
				6E75185A22C520D400B2B157 /* FeatureVariable.swift in Sources */,
				6E7517E222C520D400B2B157 /* DefaultDecisionService.swift in Sources */,
				6E7516D822C520D400B2B157 /* OPTUserProfileService.swift in Sources */,
				6E75188A22C520D400B2B157 /* Project.swift in Sources */,
				6E75195622C520D500B2B157 /* OPTBucketer.swift in Sources */,
				6E7518DE22C520D400B2B157 /* ConditionLeaf.swift in Sources */,
				6E7518EA22C520D400B2B157 /* ConditionHolder.swift in Sources */,
				6E75182A22C520D400B2B157 /* BatchEvent.swift in Sources */,
				6E75191A22C520D500B2B157 /* OPTNotificationCenter.swift in Sources */,
				6E7518AE22C520D400B2B157 /* Group.swift in Sources */,
				6E7518C622C520D400B2B157 /* Audience.swift in Sources */,
				6E5AFE472362095000665E8C /* UserContext.swift in Sources */,
				6E75176822C520D400B2B157 /* Utils.swift in Sources */,
				6E75181E22C520D400B2B157 /* BatchEventBuilder.swift in Sources */,
				6E75174422C520D400B2B157 /* HandlerRegistryService.swift in Sources */,
				6E7516F022C520D400B2B157 /* OptimizelyError.swift in Sources */,
				6E75187E22C520D400B2B157 /* TrafficAllocation.swift in Sources */,
				6E7517CA22C520D400B2B157 /* DefaultBucketer.swift in Sources */,
				6E7517FA22C520D400B2B157 /* DataStoreUserDefaults.swift in Sources */,
				6E9B11A722C5489200C22D81 /* MockUrlSession.swift in Sources */,
				6E7517D622C520D400B2B157 /* DefaultNotificationCenter.swift in Sources */,
				6E75178022C520D400B2B157 /* ArrayEventForDispatch+Extension.swift in Sources */,
				6E5AFE3A236205E400665E8C /* UserEvent.swift in Sources */,
				6E75171422C520D400B2B157 /* OptimizelyClient+ObjC.swift in Sources */,
				6E576060235E711600F61DEE /* HTTPEventDispatcher.swift in Sources */,
				6E75192622C520D500B2B157 /* DataStoreQueueStack.swift in Sources */,
				6E7517A422C520D400B2B157 /* Array+Extension.swift in Sources */,
				6E75186622C520D400B2B157 /* Rollout.swift in Sources */,
				6E75183622C520D400B2B157 /* EventForDispatch.swift in Sources */,
				6E75193E22C520D500B2B157 /* OPTDecisionService.swift in Sources */,
				6E75178C22C520D400B2B157 /* OptimizelyClient+Extension.swift in Sources */,
			);
			runOnlyForDeploymentPostprocessing = 0;
		};
/* End PBXSourcesBuildPhase section */

/* Begin PBXTargetDependency section */
		6E614DD821E3F38A005982A1 /* PBXTargetDependency */ = {
			isa = PBXTargetDependency;
			target = 6E614DCC21E3F389005982A1 /* OptimizelySwiftSDK-tvOS */;
			targetProxy = 6E614DD721E3F38A005982A1 /* PBXContainerItemProxy */;
		};
		6E636B932236C91F00AF3CEF /* PBXTargetDependency */ = {
			isa = PBXTargetDependency;
			target = 6EBAEB6B21E3FEF800D13AA9 /* OptimizelySwiftSDK-iOS */;
			targetProxy = 6E636B922236C91F00AF3CEF /* PBXContainerItemProxy */;
		};
		6E636BA22236C96700AF3CEF /* PBXTargetDependency */ = {
			isa = PBXTargetDependency;
			target = 6EBAEB6B21E3FEF800D13AA9 /* OptimizelySwiftSDK-iOS */;
			targetProxy = 6E636BA12236C96700AF3CEF /* PBXContainerItemProxy */;
		};
		6EA4250F2218E41600B074B5 /* PBXTargetDependency */ = {
			isa = PBXTargetDependency;
			target = 6E614DCC21E3F389005982A1 /* OptimizelySwiftSDK-tvOS */;
			targetProxy = 6EA4250E2218E41600B074B5 /* PBXContainerItemProxy */;
		};
		6EA425622218E58400B074B5 /* PBXTargetDependency */ = {
			isa = PBXTargetDependency;
			target = 6E614DCC21E3F389005982A1 /* OptimizelySwiftSDK-tvOS */;
			targetProxy = 6EA425612218E58400B074B5 /* PBXContainerItemProxy */;
		};
		6EA425712218E60A00B074B5 /* PBXTargetDependency */ = {
			isa = PBXTargetDependency;
			target = 6EBAEB6B21E3FEF800D13AA9 /* OptimizelySwiftSDK-iOS */;
			targetProxy = 6EA425702218E60A00B074B5 /* PBXContainerItemProxy */;
		};
		6EA425802218E61F00B074B5 /* PBXTargetDependency */ = {
			isa = PBXTargetDependency;
			target = 6EBAEB6B21E3FEF800D13AA9 /* OptimizelySwiftSDK-iOS */;
			targetProxy = 6EA4257F2218E61F00B074B5 /* PBXContainerItemProxy */;
		};
		6EA426622219242100B074B5 /* PBXTargetDependency */ = {
			isa = PBXTargetDependency;
			target = 6EBAEB6B21E3FEF800D13AA9 /* OptimizelySwiftSDK-iOS */;
			targetProxy = 6EA426612219242100B074B5 /* PBXContainerItemProxy */;
		};
		6EA426712219243D00B074B5 /* PBXTargetDependency */ = {
			isa = PBXTargetDependency;
			target = 6E614DCC21E3F389005982A1 /* OptimizelySwiftSDK-tvOS */;
			targetProxy = 6EA426702219243D00B074B5 /* PBXContainerItemProxy */;
		};
		6EBAEB7721E3FEF900D13AA9 /* PBXTargetDependency */ = {
			isa = PBXTargetDependency;
			target = 6EBAEB6B21E3FEF800D13AA9 /* OptimizelySwiftSDK-iOS */;
			targetProxy = 6EBAEB7621E3FEF900D13AA9 /* PBXContainerItemProxy */;
		};
/* End PBXTargetDependency section */

/* Begin XCBuildConfiguration section */
		0B7CB0D421AC5FE2007B77E5 /* Debug */ = {
			isa = XCBuildConfiguration;
			buildSettings = {
				ALWAYS_SEARCH_USER_PATHS = NO;
				CLANG_ANALYZER_NONNULL = YES;
				CLANG_ANALYZER_NUMBER_OBJECT_CONVERSION = YES_AGGRESSIVE;
				CLANG_CXX_LANGUAGE_STANDARD = "gnu++14";
				CLANG_CXX_LIBRARY = "libc++";
				CLANG_ENABLE_MODULES = YES;
				CLANG_ENABLE_OBJC_ARC = YES;
				CLANG_ENABLE_OBJC_WEAK = YES;
				CLANG_WARN_BLOCK_CAPTURE_AUTORELEASING = YES;
				CLANG_WARN_BOOL_CONVERSION = YES;
				CLANG_WARN_COMMA = YES;
				CLANG_WARN_CONSTANT_CONVERSION = YES;
				CLANG_WARN_DEPRECATED_OBJC_IMPLEMENTATIONS = YES;
				CLANG_WARN_DIRECT_OBJC_ISA_USAGE = YES_ERROR;
				CLANG_WARN_DOCUMENTATION_COMMENTS = YES;
				CLANG_WARN_EMPTY_BODY = YES;
				CLANG_WARN_ENUM_CONVERSION = YES;
				CLANG_WARN_INFINITE_RECURSION = YES;
				CLANG_WARN_INT_CONVERSION = YES;
				CLANG_WARN_NON_LITERAL_NULL_CONVERSION = YES;
				CLANG_WARN_OBJC_IMPLICIT_RETAIN_SELF = YES;
				CLANG_WARN_OBJC_LITERAL_CONVERSION = YES;
				CLANG_WARN_OBJC_ROOT_CLASS = YES_ERROR;
				CLANG_WARN_RANGE_LOOP_ANALYSIS = YES;
				CLANG_WARN_STRICT_PROTOTYPES = YES;
				CLANG_WARN_SUSPICIOUS_MOVE = YES;
				CLANG_WARN_UNGUARDED_AVAILABILITY = YES_AGGRESSIVE;
				CLANG_WARN_UNREACHABLE_CODE = YES;
				CLANG_WARN__DUPLICATE_METHOD_MATCH = YES;
				CODE_SIGN_IDENTITY = "iPhone Developer";
				COPY_PHASE_STRIP = NO;
				CURRENT_PROJECT_VERSION = 1;
				DEBUG_INFORMATION_FORMAT = dwarf;
				ENABLE_STRICT_OBJC_MSGSEND = YES;
				ENABLE_TESTABILITY = YES;
				GCC_C_LANGUAGE_STANDARD = gnu11;
				GCC_DYNAMIC_NO_PIC = NO;
				GCC_NO_COMMON_BLOCKS = YES;
				GCC_OPTIMIZATION_LEVEL = 0;
				GCC_PREPROCESSOR_DEFINITIONS = (
					"DEBUG=1",
					"$(inherited)",
				);
				GCC_WARN_64_TO_32_BIT_CONVERSION = YES;
				GCC_WARN_ABOUT_RETURN_TYPE = YES_ERROR;
				GCC_WARN_UNDECLARED_SELECTOR = YES;
				GCC_WARN_UNINITIALIZED_AUTOS = YES_AGGRESSIVE;
				GCC_WARN_UNUSED_FUNCTION = YES;
				GCC_WARN_UNUSED_VARIABLE = YES;
				IPHONEOS_DEPLOYMENT_TARGET = 9.0;
				MTL_ENABLE_DEBUG_INFO = INCLUDE_SOURCE;
				MTL_FAST_MATH = YES;
				ONLY_ACTIVE_ARCH = YES;
				SDKROOT = iphoneos;
				SWIFT_ACTIVE_COMPILATION_CONDITIONS = DEBUG;
				SWIFT_OPTIMIZATION_LEVEL = "-Onone";
				SWIFT_VERSION = 5.0;
				VERSIONING_SYSTEM = "apple-generic";
				VERSION_INFO_PREFIX = "";
			};
			name = Debug;
		};
		0B7CB0D521AC5FE2007B77E5 /* Release */ = {
			isa = XCBuildConfiguration;
			buildSettings = {
				ALWAYS_SEARCH_USER_PATHS = NO;
				CLANG_ANALYZER_NONNULL = YES;
				CLANG_ANALYZER_NUMBER_OBJECT_CONVERSION = YES_AGGRESSIVE;
				CLANG_CXX_LANGUAGE_STANDARD = "gnu++14";
				CLANG_CXX_LIBRARY = "libc++";
				CLANG_ENABLE_MODULES = YES;
				CLANG_ENABLE_OBJC_ARC = YES;
				CLANG_ENABLE_OBJC_WEAK = YES;
				CLANG_WARN_BLOCK_CAPTURE_AUTORELEASING = YES;
				CLANG_WARN_BOOL_CONVERSION = YES;
				CLANG_WARN_COMMA = YES;
				CLANG_WARN_CONSTANT_CONVERSION = YES;
				CLANG_WARN_DEPRECATED_OBJC_IMPLEMENTATIONS = YES;
				CLANG_WARN_DIRECT_OBJC_ISA_USAGE = YES_ERROR;
				CLANG_WARN_DOCUMENTATION_COMMENTS = YES;
				CLANG_WARN_EMPTY_BODY = YES;
				CLANG_WARN_ENUM_CONVERSION = YES;
				CLANG_WARN_INFINITE_RECURSION = YES;
				CLANG_WARN_INT_CONVERSION = YES;
				CLANG_WARN_NON_LITERAL_NULL_CONVERSION = YES;
				CLANG_WARN_OBJC_IMPLICIT_RETAIN_SELF = YES;
				CLANG_WARN_OBJC_LITERAL_CONVERSION = YES;
				CLANG_WARN_OBJC_ROOT_CLASS = YES_ERROR;
				CLANG_WARN_RANGE_LOOP_ANALYSIS = YES;
				CLANG_WARN_STRICT_PROTOTYPES = YES;
				CLANG_WARN_SUSPICIOUS_MOVE = YES;
				CLANG_WARN_UNGUARDED_AVAILABILITY = YES_AGGRESSIVE;
				CLANG_WARN_UNREACHABLE_CODE = YES;
				CLANG_WARN__DUPLICATE_METHOD_MATCH = YES;
				CODE_SIGN_IDENTITY = "iPhone Developer";
				COPY_PHASE_STRIP = NO;
				CURRENT_PROJECT_VERSION = 1;
				DEBUG_INFORMATION_FORMAT = "dwarf-with-dsym";
				ENABLE_NS_ASSERTIONS = NO;
				ENABLE_STRICT_OBJC_MSGSEND = YES;
				GCC_C_LANGUAGE_STANDARD = gnu11;
				GCC_NO_COMMON_BLOCKS = YES;
				GCC_PREPROCESSOR_DEFINITIONS = "";
				GCC_WARN_64_TO_32_BIT_CONVERSION = YES;
				GCC_WARN_ABOUT_RETURN_TYPE = YES_ERROR;
				GCC_WARN_UNDECLARED_SELECTOR = YES;
				GCC_WARN_UNINITIALIZED_AUTOS = YES_AGGRESSIVE;
				GCC_WARN_UNUSED_FUNCTION = YES;
				GCC_WARN_UNUSED_VARIABLE = YES;
				IPHONEOS_DEPLOYMENT_TARGET = 9.0;
				MTL_ENABLE_DEBUG_INFO = NO;
				MTL_FAST_MATH = YES;
				SDKROOT = iphoneos;
				SWIFT_COMPILATION_MODE = wholemodule;
				SWIFT_OPTIMIZATION_LEVEL = "-O";
				SWIFT_VERSION = 5.0;
				VALIDATE_PRODUCT = YES;
				VERSIONING_SYSTEM = "apple-generic";
				VERSION_INFO_PREFIX = "";
			};
			name = Release;
		};
		6E614DDE21E3F38A005982A1 /* Debug */ = {
			isa = XCBuildConfiguration;
			buildSettings = {
				CODE_SIGN_IDENTITY = "";
				CODE_SIGN_STYLE = Automatic;
				DEFINES_MODULE = YES;
				DYLIB_COMPATIBILITY_VERSION = 1;
				DYLIB_CURRENT_VERSION = 1;
				DYLIB_INSTALL_NAME_BASE = "@rpath";
				INFOPLIST_FILE = "Sources/Supporting Files/Info.plist";
				INSTALL_PATH = "$(LOCAL_LIBRARY_DIR)/Frameworks";
				LD_RUNPATH_SEARCH_PATHS = (
					"$(inherited)",
					"@executable_path/Frameworks",
					"@loader_path/Frameworks",
				);
				PRODUCT_BUNDLE_IDENTIFIER = com.optimizely.OptimizelySwiftSDK;
				PRODUCT_NAME = Optimizely;
				SDKROOT = appletvos;
				SKIP_INSTALL = YES;
				SWIFT_VERSION = 5.0;
				TARGETED_DEVICE_FAMILY = 3;
				TVOS_DEPLOYMENT_TARGET = 9.0;
			};
			name = Debug;
		};
		6E614DDF21E3F38A005982A1 /* Release */ = {
			isa = XCBuildConfiguration;
			buildSettings = {
				CODE_SIGN_IDENTITY = "";
				CODE_SIGN_STYLE = Automatic;
				DEFINES_MODULE = YES;
				DYLIB_COMPATIBILITY_VERSION = 1;
				DYLIB_CURRENT_VERSION = 1;
				DYLIB_INSTALL_NAME_BASE = "@rpath";
				INFOPLIST_FILE = "Sources/Supporting Files/Info.plist";
				INSTALL_PATH = "$(LOCAL_LIBRARY_DIR)/Frameworks";
				LD_RUNPATH_SEARCH_PATHS = (
					"$(inherited)",
					"@executable_path/Frameworks",
					"@loader_path/Frameworks",
				);
				PRODUCT_BUNDLE_IDENTIFIER = com.optimizely.OptimizelySwiftSDK;
				PRODUCT_NAME = Optimizely;
				SDKROOT = appletvos;
				SKIP_INSTALL = YES;
				SWIFT_VERSION = 5.0;
				TARGETED_DEVICE_FAMILY = 3;
				TVOS_DEPLOYMENT_TARGET = 9.0;
			};
			name = Release;
		};
		6E614DE021E3F38A005982A1 /* Debug */ = {
			isa = XCBuildConfiguration;
			buildSettings = {
				ALWAYS_EMBED_SWIFT_STANDARD_LIBRARIES = YES;
				CODE_SIGN_STYLE = Automatic;
				INFOPLIST_FILE = Tests/Info.plist;
				IPHONEOS_DEPLOYMENT_TARGET = 10.0;
				LD_RUNPATH_SEARCH_PATHS = (
					"$(inherited)",
					"@executable_path/Frameworks",
					"@loader_path/Frameworks",
				);
				PRODUCT_BUNDLE_IDENTIFIER = com.optimizely.OptimizelySwiftSDKtvOSTests;
				PRODUCT_NAME = "$(TARGET_NAME)";
				SDKROOT = appletvos;
				SWIFT_VERSION = 5.0;
				TARGETED_DEVICE_FAMILY = 3;
				TVOS_DEPLOYMENT_TARGET = 10.0;
			};
			name = Debug;
		};
		6E614DE121E3F38A005982A1 /* Release */ = {
			isa = XCBuildConfiguration;
			buildSettings = {
				ALWAYS_EMBED_SWIFT_STANDARD_LIBRARIES = YES;
				CODE_SIGN_STYLE = Automatic;
				INFOPLIST_FILE = Tests/Info.plist;
				IPHONEOS_DEPLOYMENT_TARGET = 10.0;
				LD_RUNPATH_SEARCH_PATHS = (
					"$(inherited)",
					"@executable_path/Frameworks",
					"@loader_path/Frameworks",
				);
				PRODUCT_BUNDLE_IDENTIFIER = com.optimizely.OptimizelySwiftSDKtvOSTests;
				PRODUCT_NAME = "$(TARGET_NAME)";
				SDKROOT = appletvos;
				SWIFT_VERSION = 5.0;
				TARGETED_DEVICE_FAMILY = 3;
				TVOS_DEPLOYMENT_TARGET = 9.0;
			};
			name = Release;
		};
		6E636B952236C91F00AF3CEF /* Debug */ = {
			isa = XCBuildConfiguration;
			buildSettings = {
				CLANG_ENABLE_MODULES = YES;
				CODE_SIGN_STYLE = Automatic;
				INFOPLIST_FILE = Tests/Info.plist;
				IPHONEOS_DEPLOYMENT_TARGET = 10.0;
				LD_RUNPATH_SEARCH_PATHS = (
					"$(inherited)",
					"@executable_path/Frameworks",
					"@loader_path/Frameworks",
				);
				PRODUCT_BUNDLE_IDENTIFIER = "com.optimizely.abcExtended.OptimizelyTests-APIs-iOS";
				PRODUCT_NAME = "$(TARGET_NAME)";
				SWIFT_OPTIMIZATION_LEVEL = "-Onone";
				SWIFT_VERSION = 5.0;
				TARGETED_DEVICE_FAMILY = "1,2";
			};
			name = Debug;
		};
		6E636B962236C91F00AF3CEF /* Release */ = {
			isa = XCBuildConfiguration;
			buildSettings = {
				CLANG_ENABLE_MODULES = YES;
				CODE_SIGN_STYLE = Automatic;
				INFOPLIST_FILE = Tests/Info.plist;
				IPHONEOS_DEPLOYMENT_TARGET = 9.0;
				LD_RUNPATH_SEARCH_PATHS = (
					"$(inherited)",
					"@executable_path/Frameworks",
					"@loader_path/Frameworks",
				);
				PRODUCT_BUNDLE_IDENTIFIER = "com.optimizely.abcExtended.OptimizelyTests-APIs-iOS";
				PRODUCT_NAME = "$(TARGET_NAME)";
				SWIFT_VERSION = 5.0;
				TARGETED_DEVICE_FAMILY = "1,2";
			};
			name = Release;
		};
		6E636BA42236C96700AF3CEF /* Debug */ = {
			isa = XCBuildConfiguration;
			buildSettings = {
				CODE_SIGN_STYLE = Automatic;
				INFOPLIST_FILE = Tests/Info.plist;
				IPHONEOS_DEPLOYMENT_TARGET = 10.0;
				LD_RUNPATH_SEARCH_PATHS = (
					"$(inherited)",
					"@executable_path/Frameworks",
					"@loader_path/Frameworks",
				);
				PRODUCT_BUNDLE_IDENTIFIER = "com.optimizely.abcExtended.OptimizelyTests-Legacy-iOS";
				PRODUCT_NAME = "$(TARGET_NAME)";
				SWIFT_VERSION = 5.0;
				TARGETED_DEVICE_FAMILY = "1,2";
			};
			name = Debug;
		};
		6E636BA52236C96700AF3CEF /* Release */ = {
			isa = XCBuildConfiguration;
			buildSettings = {
				CODE_SIGN_STYLE = Automatic;
				INFOPLIST_FILE = Tests/Info.plist;
				IPHONEOS_DEPLOYMENT_TARGET = 9.0;
				LD_RUNPATH_SEARCH_PATHS = (
					"$(inherited)",
					"@executable_path/Frameworks",
					"@loader_path/Frameworks",
				);
				PRODUCT_BUNDLE_IDENTIFIER = "com.optimizely.abcExtended.OptimizelyTests-Legacy-iOS";
				PRODUCT_NAME = "$(TARGET_NAME)";
				SWIFT_VERSION = 5.0;
				TARGETED_DEVICE_FAMILY = "1,2";
			};
			name = Release;
		};
		6EA425112218E41600B074B5 /* Debug */ = {
			isa = XCBuildConfiguration;
			buildSettings = {
				CODE_SIGN_STYLE = Automatic;
				INFOPLIST_FILE = Tests/Info.plist;
				IPHONEOS_DEPLOYMENT_TARGET = 10.0;
				LD_RUNPATH_SEARCH_PATHS = (
					"$(inherited)",
					"@executable_path/Frameworks",
					"@loader_path/Frameworks",
				);
				PRODUCT_BUNDLE_IDENTIFIER = "com.optimizely.abcExtended.OptimizelySwiftSDKTests-Common-tvOS";
				PRODUCT_NAME = "$(TARGET_NAME)";
				SDKROOT = appletvos;
				SWIFT_VERSION = 5.0;
				TARGETED_DEVICE_FAMILY = 3;
				TVOS_DEPLOYMENT_TARGET = 10.0;
			};
			name = Debug;
		};
		6EA425122218E41600B074B5 /* Release */ = {
			isa = XCBuildConfiguration;
			buildSettings = {
				CODE_SIGN_STYLE = Automatic;
				INFOPLIST_FILE = Tests/Info.plist;
				IPHONEOS_DEPLOYMENT_TARGET = 10.0;
				LD_RUNPATH_SEARCH_PATHS = (
					"$(inherited)",
					"@executable_path/Frameworks",
					"@loader_path/Frameworks",
				);
				PRODUCT_BUNDLE_IDENTIFIER = "com.optimizely.abcExtended.OptimizelySwiftSDKTests-Common-tvOS";
				PRODUCT_NAME = "$(TARGET_NAME)";
				SDKROOT = appletvos;
				SWIFT_VERSION = 5.0;
				TARGETED_DEVICE_FAMILY = 3;
				TVOS_DEPLOYMENT_TARGET = 10.0;
			};
			name = Release;
		};
		6EA425642218E58400B074B5 /* Debug */ = {
			isa = XCBuildConfiguration;
			buildSettings = {
				CODE_SIGN_STYLE = Automatic;
				INFOPLIST_FILE = Tests/Info.plist;
				IPHONEOS_DEPLOYMENT_TARGET = 10.0;
				LD_RUNPATH_SEARCH_PATHS = (
					"$(inherited)",
					"@executable_path/Frameworks",
					"@loader_path/Frameworks",
				);
				PRODUCT_BUNDLE_IDENTIFIER = "com.optimizely.abcExtended.OptimizelyTests-DataModel-tvOS";
				PRODUCT_NAME = "$(TARGET_NAME)";
				SDKROOT = appletvos;
				SWIFT_VERSION = 5.0;
				TARGETED_DEVICE_FAMILY = 3;
				TVOS_DEPLOYMENT_TARGET = 10.0;
			};
			name = Debug;
		};
		6EA425652218E58400B074B5 /* Release */ = {
			isa = XCBuildConfiguration;
			buildSettings = {
				CODE_SIGN_STYLE = Automatic;
				INFOPLIST_FILE = Tests/Info.plist;
				IPHONEOS_DEPLOYMENT_TARGET = 10.0;
				LD_RUNPATH_SEARCH_PATHS = (
					"$(inherited)",
					"@executable_path/Frameworks",
					"@loader_path/Frameworks",
				);
				PRODUCT_BUNDLE_IDENTIFIER = "com.optimizely.abcExtended.OptimizelyTests-DataModel-tvOS";
				PRODUCT_NAME = "$(TARGET_NAME)";
				SDKROOT = appletvos;
				SWIFT_VERSION = 5.0;
				TARGETED_DEVICE_FAMILY = 3;
				TVOS_DEPLOYMENT_TARGET = 10.0;
			};
			name = Release;
		};
		6EA425732218E60A00B074B5 /* Debug */ = {
			isa = XCBuildConfiguration;
			buildSettings = {
				CODE_SIGN_STYLE = Automatic;
				INFOPLIST_FILE = Tests/Info.plist;
				IPHONEOS_DEPLOYMENT_TARGET = 10.0;
				LD_RUNPATH_SEARCH_PATHS = (
					"$(inherited)",
					"@executable_path/Frameworks",
					"@loader_path/Frameworks",
				);
				PRODUCT_BUNDLE_IDENTIFIER = "com.optimizely.abcExtended.OptimizelyTests-Commons-iOS";
				PRODUCT_NAME = "$(TARGET_NAME)";
				SWIFT_VERSION = 5.0;
				TARGETED_DEVICE_FAMILY = "1,2";
			};
			name = Debug;
		};
		6EA425742218E60A00B074B5 /* Release */ = {
			isa = XCBuildConfiguration;
			buildSettings = {
				CODE_SIGN_STYLE = Automatic;
				INFOPLIST_FILE = Tests/Info.plist;
				IPHONEOS_DEPLOYMENT_TARGET = 10.0;
				LD_RUNPATH_SEARCH_PATHS = (
					"$(inherited)",
					"@executable_path/Frameworks",
					"@loader_path/Frameworks",
				);
				PRODUCT_BUNDLE_IDENTIFIER = "com.optimizely.abcExtended.OptimizelyTests-Commons-iOS";
				PRODUCT_NAME = "$(TARGET_NAME)";
				SWIFT_VERSION = 5.0;
				TARGETED_DEVICE_FAMILY = "1,2";
			};
			name = Release;
		};
		6EA425822218E61F00B074B5 /* Debug */ = {
			isa = XCBuildConfiguration;
			buildSettings = {
				CODE_SIGN_STYLE = Automatic;
				INFOPLIST_FILE = Tests/Info.plist;
				IPHONEOS_DEPLOYMENT_TARGET = 10.0;
				LD_RUNPATH_SEARCH_PATHS = (
					"$(inherited)",
					"@executable_path/Frameworks",
					"@loader_path/Frameworks",
				);
				PRODUCT_BUNDLE_IDENTIFIER = "com.optimizely.abcExtended.OptimizelyTests-DataModels-iOS";
				PRODUCT_NAME = "$(TARGET_NAME)";
				SWIFT_VERSION = 5.0;
				TARGETED_DEVICE_FAMILY = "1,2";
			};
			name = Debug;
		};
		6EA425832218E61F00B074B5 /* Release */ = {
			isa = XCBuildConfiguration;
			buildSettings = {
				CODE_SIGN_STYLE = Automatic;
				INFOPLIST_FILE = Tests/Info.plist;
				IPHONEOS_DEPLOYMENT_TARGET = 10.0;
				LD_RUNPATH_SEARCH_PATHS = (
					"$(inherited)",
					"@executable_path/Frameworks",
					"@loader_path/Frameworks",
				);
				PRODUCT_BUNDLE_IDENTIFIER = "com.optimizely.abcExtended.OptimizelyTests-DataModels-iOS";
				PRODUCT_NAME = "$(TARGET_NAME)";
				SWIFT_VERSION = 5.0;
				TARGETED_DEVICE_FAMILY = "1,2";
			};
			name = Release;
		};
		6EA426642219242100B074B5 /* Debug */ = {
			isa = XCBuildConfiguration;
			buildSettings = {
				CODE_SIGN_STYLE = Automatic;
				INFOPLIST_FILE = Tests/Info.plist;
				IPHONEOS_DEPLOYMENT_TARGET = 10.0;
				LD_RUNPATH_SEARCH_PATHS = (
					"$(inherited)",
					"@executable_path/Frameworks",
					"@loader_path/Frameworks",
				);
				PRODUCT_BUNDLE_IDENTIFIER = "com.optimizely.abcExtended.OptimizelyTests-Others-iOS";
				PRODUCT_NAME = "$(TARGET_NAME)";
				SWIFT_VERSION = 5.0;
				TARGETED_DEVICE_FAMILY = "1,2";
			};
			name = Debug;
		};
		6EA426652219242100B074B5 /* Release */ = {
			isa = XCBuildConfiguration;
			buildSettings = {
				CODE_SIGN_STYLE = Automatic;
				INFOPLIST_FILE = Tests/Info.plist;
				IPHONEOS_DEPLOYMENT_TARGET = 10.0;
				LD_RUNPATH_SEARCH_PATHS = (
					"$(inherited)",
					"@executable_path/Frameworks",
					"@loader_path/Frameworks",
				);
				PRODUCT_BUNDLE_IDENTIFIER = "com.optimizely.abcExtended.OptimizelyTests-Others-iOS";
				PRODUCT_NAME = "$(TARGET_NAME)";
				SWIFT_VERSION = 5.0;
				TARGETED_DEVICE_FAMILY = "1,2";
			};
			name = Release;
		};
		6EA426732219243D00B074B5 /* Debug */ = {
			isa = XCBuildConfiguration;
			buildSettings = {
				CODE_SIGN_STYLE = Automatic;
				INFOPLIST_FILE = Tests/Info.plist;
				IPHONEOS_DEPLOYMENT_TARGET = 10.0;
				LD_RUNPATH_SEARCH_PATHS = (
					"$(inherited)",
					"@executable_path/Frameworks",
					"@loader_path/Frameworks",
				);
				PRODUCT_BUNDLE_IDENTIFIER = "com.optimizely.abcExtended.OptimizelyTests-Others-tvOS";
				PRODUCT_NAME = "$(TARGET_NAME)";
				SDKROOT = appletvos;
				SWIFT_VERSION = 5.0;
				TARGETED_DEVICE_FAMILY = 3;
				TVOS_DEPLOYMENT_TARGET = 10.0;
			};
			name = Debug;
		};
		6EA426742219243D00B074B5 /* Release */ = {
			isa = XCBuildConfiguration;
			buildSettings = {
				CODE_SIGN_STYLE = Automatic;
				INFOPLIST_FILE = Tests/Info.plist;
				IPHONEOS_DEPLOYMENT_TARGET = 10.0;
				LD_RUNPATH_SEARCH_PATHS = (
					"$(inherited)",
					"@executable_path/Frameworks",
					"@loader_path/Frameworks",
				);
				PRODUCT_BUNDLE_IDENTIFIER = "com.optimizely.abcExtended.OptimizelyTests-Others-tvOS";
				PRODUCT_NAME = "$(TARGET_NAME)";
				SDKROOT = appletvos;
				SWIFT_VERSION = 5.0;
				TARGETED_DEVICE_FAMILY = 3;
				TVOS_DEPLOYMENT_TARGET = 10.0;
			};
			name = Release;
		};
		6EBAEB7D21E3FEF900D13AA9 /* Debug */ = {
			isa = XCBuildConfiguration;
			buildSettings = {
				CODE_SIGN_IDENTITY = "";
				CODE_SIGN_STYLE = Automatic;
				DEFINES_MODULE = YES;
				DYLIB_COMPATIBILITY_VERSION = 1;
				DYLIB_CURRENT_VERSION = 1;
				DYLIB_INSTALL_NAME_BASE = "@rpath";
				INFOPLIST_FILE = "Sources/Supporting Files/Info.plist";
				INSTALL_PATH = "$(LOCAL_LIBRARY_DIR)/Frameworks";
				IPHONEOS_DEPLOYMENT_TARGET = 9.0;
				LD_RUNPATH_SEARCH_PATHS = (
					"$(inherited)",
					"@executable_path/Frameworks",
					"@loader_path/Frameworks",
				);
				PRODUCT_BUNDLE_IDENTIFIER = com.optimizely.OptimizelySwiftSDK;
				PRODUCT_NAME = Optimizely;
				SKIP_INSTALL = YES;
				SWIFT_ACTIVE_COMPILATION_CONDITIONS = DEBUG;
				SWIFT_VERSION = 5.0;
				TARGETED_DEVICE_FAMILY = "1,2";
			};
			name = Debug;
		};
		6EBAEB7E21E3FEF900D13AA9 /* Release */ = {
			isa = XCBuildConfiguration;
			buildSettings = {
				CODE_SIGN_IDENTITY = "";
				CODE_SIGN_STYLE = Automatic;
				DEFINES_MODULE = YES;
				DYLIB_COMPATIBILITY_VERSION = 1;
				DYLIB_CURRENT_VERSION = 1;
				DYLIB_INSTALL_NAME_BASE = "@rpath";
				INFOPLIST_FILE = "Sources/Supporting Files/Info.plist";
				INSTALL_PATH = "$(LOCAL_LIBRARY_DIR)/Frameworks";
				IPHONEOS_DEPLOYMENT_TARGET = 9.0;
				LD_RUNPATH_SEARCH_PATHS = (
					"$(inherited)",
					"@executable_path/Frameworks",
					"@loader_path/Frameworks",
				);
				PRODUCT_BUNDLE_IDENTIFIER = com.optimizely.OptimizelySwiftSDK;
				PRODUCT_NAME = Optimizely;
				SKIP_INSTALL = YES;
				SWIFT_VERSION = 5.0;
				TARGETED_DEVICE_FAMILY = "1,2";
			};
			name = Release;
		};
		6EBAEB7F21E3FEF900D13AA9 /* Debug */ = {
			isa = XCBuildConfiguration;
			buildSettings = {
				ALWAYS_EMBED_SWIFT_STANDARD_LIBRARIES = YES;
				CODE_SIGN_STYLE = Automatic;
				INFOPLIST_FILE = Tests/Info.plist;
				IPHONEOS_DEPLOYMENT_TARGET = 10.0;
				LD_RUNPATH_SEARCH_PATHS = (
					"$(inherited)",
					"@executable_path/Frameworks",
					"@loader_path/Frameworks",
				);
				PRODUCT_BUNDLE_IDENTIFIER = com.optimizely.OptimizelySwiftSDKiOSTests;
				PRODUCT_NAME = "$(TARGET_NAME)";
				SWIFT_VERSION = 5.0;
				TARGETED_DEVICE_FAMILY = "1,2";
			};
			name = Debug;
		};
		6EBAEB8021E3FEF900D13AA9 /* Release */ = {
			isa = XCBuildConfiguration;
			buildSettings = {
				ALWAYS_EMBED_SWIFT_STANDARD_LIBRARIES = YES;
				CODE_SIGN_STYLE = Automatic;
				INFOPLIST_FILE = Tests/Info.plist;
				IPHONEOS_DEPLOYMENT_TARGET = 10.0;
				LD_RUNPATH_SEARCH_PATHS = (
					"$(inherited)",
					"@executable_path/Frameworks",
					"@loader_path/Frameworks",
				);
				PRODUCT_BUNDLE_IDENTIFIER = com.optimizely.OptimizelySwiftSDKiOSTests;
				PRODUCT_NAME = "$(TARGET_NAME)";
				SWIFT_VERSION = 5.0;
				TARGETED_DEVICE_FAMILY = "1,2";
			};
			name = Release;
		};
/* End XCBuildConfiguration section */

/* Begin XCConfigurationList section */
		0B7CB0BC21AC5FE2007B77E5 /* Build configuration list for PBXProject "OptimizelySwiftSDK" */ = {
			isa = XCConfigurationList;
			buildConfigurations = (
				0B7CB0D421AC5FE2007B77E5 /* Debug */,
				0B7CB0D521AC5FE2007B77E5 /* Release */,
			);
			defaultConfigurationIsVisible = 0;
			defaultConfigurationName = Release;
		};
		6E614DE221E3F38A005982A1 /* Build configuration list for PBXNativeTarget "OptimizelySwiftSDK-tvOS" */ = {
			isa = XCConfigurationList;
			buildConfigurations = (
				6E614DDE21E3F38A005982A1 /* Debug */,
				6E614DDF21E3F38A005982A1 /* Release */,
			);
			defaultConfigurationIsVisible = 0;
			defaultConfigurationName = Release;
		};
		6E614DE321E3F38A005982A1 /* Build configuration list for PBXNativeTarget "OptimizelyTests-tvOS" */ = {
			isa = XCConfigurationList;
			buildConfigurations = (
				6E614DE021E3F38A005982A1 /* Debug */,
				6E614DE121E3F38A005982A1 /* Release */,
			);
			defaultConfigurationIsVisible = 0;
			defaultConfigurationName = Release;
		};
		6E636B942236C91F00AF3CEF /* Build configuration list for PBXNativeTarget "OptimizelyTests-APIs-iOS" */ = {
			isa = XCConfigurationList;
			buildConfigurations = (
				6E636B952236C91F00AF3CEF /* Debug */,
				6E636B962236C91F00AF3CEF /* Release */,
			);
			defaultConfigurationIsVisible = 0;
			defaultConfigurationName = Release;
		};
		6E636BA32236C96700AF3CEF /* Build configuration list for PBXNativeTarget "OptimizelyTests-Legacy-iOS" */ = {
			isa = XCConfigurationList;
			buildConfigurations = (
				6E636BA42236C96700AF3CEF /* Debug */,
				6E636BA52236C96700AF3CEF /* Release */,
			);
			defaultConfigurationIsVisible = 0;
			defaultConfigurationName = Release;
		};
		6EA425102218E41600B074B5 /* Build configuration list for PBXNativeTarget "OptimizelyTests-Common-tvOS" */ = {
			isa = XCConfigurationList;
			buildConfigurations = (
				6EA425112218E41600B074B5 /* Debug */,
				6EA425122218E41600B074B5 /* Release */,
			);
			defaultConfigurationIsVisible = 0;
			defaultConfigurationName = Release;
		};
		6EA425632218E58400B074B5 /* Build configuration list for PBXNativeTarget "OptimizelyTests-DataModel-tvOS" */ = {
			isa = XCConfigurationList;
			buildConfigurations = (
				6EA425642218E58400B074B5 /* Debug */,
				6EA425652218E58400B074B5 /* Release */,
			);
			defaultConfigurationIsVisible = 0;
			defaultConfigurationName = Release;
		};
		6EA425722218E60A00B074B5 /* Build configuration list for PBXNativeTarget "OptimizelyTests-Common-iOS" */ = {
			isa = XCConfigurationList;
			buildConfigurations = (
				6EA425732218E60A00B074B5 /* Debug */,
				6EA425742218E60A00B074B5 /* Release */,
			);
			defaultConfigurationIsVisible = 0;
			defaultConfigurationName = Release;
		};
		6EA425812218E61F00B074B5 /* Build configuration list for PBXNativeTarget "OptimizelyTests-DataModel-iOS" */ = {
			isa = XCConfigurationList;
			buildConfigurations = (
				6EA425822218E61F00B074B5 /* Debug */,
				6EA425832218E61F00B074B5 /* Release */,
			);
			defaultConfigurationIsVisible = 0;
			defaultConfigurationName = Release;
		};
		6EA426632219242100B074B5 /* Build configuration list for PBXNativeTarget "OptimizelyTests-Others-iOS" */ = {
			isa = XCConfigurationList;
			buildConfigurations = (
				6EA426642219242100B074B5 /* Debug */,
				6EA426652219242100B074B5 /* Release */,
			);
			defaultConfigurationIsVisible = 0;
			defaultConfigurationName = Release;
		};
		6EA426722219243D00B074B5 /* Build configuration list for PBXNativeTarget "OptimizelyTests-Others-tvOS" */ = {
			isa = XCConfigurationList;
			buildConfigurations = (
				6EA426732219243D00B074B5 /* Debug */,
				6EA426742219243D00B074B5 /* Release */,
			);
			defaultConfigurationIsVisible = 0;
			defaultConfigurationName = Release;
		};
		6EBAEB8121E3FEF900D13AA9 /* Build configuration list for PBXNativeTarget "OptimizelySwiftSDK-iOS" */ = {
			isa = XCConfigurationList;
			buildConfigurations = (
				6EBAEB7D21E3FEF900D13AA9 /* Debug */,
				6EBAEB7E21E3FEF900D13AA9 /* Release */,
			);
			defaultConfigurationIsVisible = 0;
			defaultConfigurationName = Release;
		};
		6EBAEB8221E3FEF900D13AA9 /* Build configuration list for PBXNativeTarget "OptimizelyTests-iOS" */ = {
			isa = XCConfigurationList;
			buildConfigurations = (
				6EBAEB7F21E3FEF900D13AA9 /* Debug */,
				6EBAEB8021E3FEF900D13AA9 /* Release */,
			);
			defaultConfigurationIsVisible = 0;
			defaultConfigurationName = Release;
		};
/* End XCConfigurationList section */
	};
	rootObject = 0B7CB0B921AC5FE2007B77E5 /* Project object */;
}<|MERGE_RESOLUTION|>--- conflicted
+++ resolved
@@ -1911,13 +1911,8 @@
 				6E75198A22C5211100B2B157 /* BucketTests_Base.swift */,
 				6E75198B22C5211100B2B157 /* NotificationCenterTests.swift */,
 				6E75198C22C5211100B2B157 /* BucketTests_ExpToVariation.swift */,
-<<<<<<< HEAD
 				6E75199222C5211100B2B157 /* EventProcessorTests.swift */,
 				6E75198D22C5211100B2B157 /* EventProcessorTests_Batch.swift */,
-=======
-				6E75198D22C5211100B2B157 /* EventProcessorTests_Batch.swift */,
-				6E172D1E235FD505001ADBB0 /* EventDispatcherTests_Batch_Legacy.swift */,
->>>>>>> 1b5deaa5
 				6E75198E22C5211100B2B157 /* LoggerTests.swift */,
 				6E75198F22C5211100B2B157 /* BucketTests_BucketVariation.swift */,
 				6E75199022C5211100B2B157 /* DecisionListenerTests.swift */,
