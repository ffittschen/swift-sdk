--- conflicted
+++ resolved
@@ -279,7 +279,6 @@
 		6E12B2D522C55A380005E9E6 /* 10_entities.json in Resources */ = {isa = PBXBuildFile; fileRef = 6E75196422C5211100B2B157 /* 10_entities.json */; };
 		6E12B2D622C55A380005E9E6 /* 50_entities.json in Resources */ = {isa = PBXBuildFile; fileRef = 6E75196522C5211100B2B157 /* 50_entities.json */; };
 		6E12B2D722C55A380005E9E6 /* 100_entities.json in Resources */ = {isa = PBXBuildFile; fileRef = 6E75196622C5211100B2B157 /* 100_entities.json */; };
-<<<<<<< HEAD
 		6E1306FD241FE3E500B4389D /* OptimizelyDebugger.swift in Sources */ = {isa = PBXBuildFile; fileRef = 6E1306FC241FE3E500B4389D /* OptimizelyDebugger.swift */; };
 		6E130700241FE4CF00B4389D /* DebugViewController.swift in Sources */ = {isa = PBXBuildFile; fileRef = 6E1306FF241FE4CF00B4389D /* DebugViewController.swift */; };
 		6E130701241FE4CF00B4389D /* DebugViewController.swift in Sources */ = {isa = PBXBuildFile; fileRef = 6E1306FF241FE4CF00B4389D /* DebugViewController.swift */; };
@@ -292,7 +291,6 @@
 		6E14CD582422E5C300010234 /* OptimizelyDebugger.swift in Sources */ = {isa = PBXBuildFile; fileRef = 6E1306FC241FE3E500B4389D /* OptimizelyDebugger.swift */; };
 		6E14CDD42425312C00010234 /* LogDBManager.swift in Sources */ = {isa = PBXBuildFile; fileRef = 6E14CDD32425312C00010234 /* LogDBManager.swift */; };
 		6E14CDD52425312C00010234 /* LogDBManager.swift in Sources */ = {isa = PBXBuildFile; fileRef = 6E14CDD32425312C00010234 /* LogDBManager.swift */; };
-=======
 		6E14CD682423F80B00010234 /* Optimizely.framework in Frameworks */ = {isa = PBXBuildFile; fileRef = 6EBAEB6C21E3FEF800D13AA9 /* Optimizely.framework */; };
 		6E14CD6E2423F85E00010234 /* EventDispatcherTests_Batch.swift in Sources */ = {isa = PBXBuildFile; fileRef = 6E75198D22C5211100B2B157 /* EventDispatcherTests_Batch.swift */; };
 		6E14CD6F2423F93E00010234 /* OptimizelyError.swift in Sources */ = {isa = PBXBuildFile; fileRef = 6E75166722C520D400B2B157 /* OptimizelyError.swift */; };
@@ -387,7 +385,6 @@
 		6E14CDC82423FA0800010234 /* bot_filtering_enabled.json in Resources */ = {isa = PBXBuildFile; fileRef = 6E75197B22C5211100B2B157 /* bot_filtering_enabled.json */; };
 		6E14CDC92423FA0800010234 /* simple_datafile.json in Resources */ = {isa = PBXBuildFile; fileRef = 6E75197C22C5211100B2B157 /* simple_datafile.json */; };
 		6E14CDCA2423FA0800010234 /* UnsupportedVersionDatafile.json in Resources */ = {isa = PBXBuildFile; fileRef = 6E75197D22C5211100B2B157 /* UnsupportedVersionDatafile.json */; };
->>>>>>> 7286fe62
 		6E34A6172319EBB800BAE302 /* Notifications.swift in Sources */ = {isa = PBXBuildFile; fileRef = 6E34A6162319EBB700BAE302 /* Notifications.swift */; };
 		6E34A6182319EBB800BAE302 /* Notifications.swift in Sources */ = {isa = PBXBuildFile; fileRef = 6E34A6162319EBB700BAE302 /* Notifications.swift */; };
 		6E34A6192319EBB800BAE302 /* Notifications.swift in Sources */ = {isa = PBXBuildFile; fileRef = 6E34A6162319EBB700BAE302 /* Notifications.swift */; };
@@ -1376,16 +1373,13 @@
 /* End PBXContainerItemProxy section */
 
 /* Begin PBXFileReference section */
-<<<<<<< HEAD
 		6E1306FC241FE3E500B4389D /* OptimizelyDebugger.swift */ = {isa = PBXFileReference; lastKnownFileType = sourcecode.swift; path = OptimizelyDebugger.swift; sourceTree = "<group>"; };
 		6E1306FF241FE4CF00B4389D /* DebugViewController.swift */ = {isa = PBXFileReference; lastKnownFileType = sourcecode.swift; path = DebugViewController.swift; sourceTree = "<group>"; };
 		6E130705241FE78700B4389D /* DebuggerItem.swift */ = {isa = PBXFileReference; lastKnownFileType = sourcecode.swift; path = DebuggerItem.swift; sourceTree = "<group>"; };
 		6E14CD522422813E00010234 /* PropsTableViewController.swift */ = {isa = PBXFileReference; lastKnownFileType = sourcecode.swift; path = PropsTableViewController.swift; sourceTree = "<group>"; };
 		6E14CD542422E5B900010234 /* LogViewController.swift */ = {isa = PBXFileReference; fileEncoding = 4; lastKnownFileType = sourcecode.swift; path = LogViewController.swift; sourceTree = "<group>"; };
 		6E14CDD32425312C00010234 /* LogDBManager.swift */ = {isa = PBXFileReference; fileEncoding = 4; lastKnownFileType = sourcecode.swift; path = LogDBManager.swift; sourceTree = "<group>"; };
-=======
 		6E14CD632423F80B00010234 /* OptimizelyTests-Batch-iOS.xctest */ = {isa = PBXFileReference; explicitFileType = wrapper.cfbundle; includeInIndex = 0; path = "OptimizelyTests-Batch-iOS.xctest"; sourceTree = BUILT_PRODUCTS_DIR; };
->>>>>>> 7286fe62
 		6E34A6162319EBB700BAE302 /* Notifications.swift */ = {isa = PBXFileReference; fileEncoding = 4; lastKnownFileType = sourcecode.swift; path = Notifications.swift; sourceTree = "<group>"; };
 		6E34A623231ED04900BAE302 /* empty_datafile_new_project_id.json */ = {isa = PBXFileReference; fileEncoding = 4; lastKnownFileType = text.json; path = empty_datafile_new_project_id.json; sourceTree = "<group>"; };
 		6E34A624231ED04900BAE302 /* empty_datafile_new_revision.json */ = {isa = PBXFileReference; fileEncoding = 4; lastKnownFileType = text.json; path = empty_datafile_new_revision.json; sourceTree = "<group>"; };
@@ -1702,7 +1696,6 @@
 			name = Products;
 			sourceTree = "<group>";
 		};
-<<<<<<< HEAD
 		6E1306FE241FE3EC00B4389D /* OptimizelyDebugger */ = {
 			isa = PBXGroup;
 			children = (
@@ -1715,13 +1708,11 @@
 				6EB4F92D2425BF40006FBC1F /* LogModel.xcdatamodeld */,
 			);
 			path = OptimizelyDebugger;
-=======
 		6E14CD642423F80B00010234 /* OptimizelyTests-Batch-iOS */ = {
 			isa = PBXGroup;
 			children = (
 			);
 			path = "OptimizelyTests-Batch-iOS";
->>>>>>> 7286fe62
 			sourceTree = "<group>";
 		};
 		6E6BE008237F547200FE8274 /* optmizelyConfig */ = {
